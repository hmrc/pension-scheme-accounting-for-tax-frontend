import sbt._

object AppDependencies {
<<<<<<< HEAD

  val bootstrapFrontendPlayVersion = "7.13.0"

  val compile: Seq[ModuleID] = Seq(
    play.sbt.PlayImport.ws,
    "uk.gov.hmrc"                   %%  "play-conditional-form-mapping"  % "1.12.0-play-28",
    "uk.gov.hmrc"                   %%  "bootstrap-frontend-play-28"     % bootstrapFrontendPlayVersion,
=======
  private val playVersion = "7.13.0"
  val compile = Seq(
    play.sbt.PlayImport.ws,
    "uk.gov.hmrc"                   %%  "play-conditional-form-mapping"  % "1.12.0-play-28",
    "uk.gov.hmrc"                   %%  "bootstrap-frontend-play-28"     % playVersion,
>>>>>>> 763dc606
    "uk.gov.hmrc"                   %%  "play-nunjucks"                  % "0.41.0-play-28",
    "uk.gov.hmrc"                   %%  "play-nunjucks-viewmodel"        % "0.17.0-play-28",
    "org.webjars.npm"               %   "govuk-frontend"                 % "4.3.1",
    "org.webjars.npm"               %   "hmrc-frontend"                  % "1.35.2",
    "com.google.inject.extensions"  %   "guice-multibindings"            % "4.2.3",
    "uk.gov.hmrc"                   %%  "domain"                         % "8.1.0-play-28",
    "com.univocity"                 %  "univocity-parsers"               % "2.9.1",
    "com.fasterxml.jackson.module"  %% "jackson-module-scala"            % "2.14.0",
    "org.typelevel" %% "cats-core" % "2.9.0"
  )

  val test: Seq[ModuleID] = Seq(
    "uk.gov.hmrc"             %% "bootstrap-test-play-28"     % playVersion,
    "org.scalatest"               %% "scalatest"          % "3.2.14",
    "org.scalatestplus.play"      %% "scalatestplus-play" % "5.1.0",
    "org.scalatestplus"           %% "mockito-4-6"        % "3.2.14.0",
    "org.scalatestplus"           %% "scalacheck-1-17"    % "3.2.14.0",
    "org.pegdown"                 %  "pegdown"            % "1.6.0",
    "com.github.tomakehurst"      %  "wiremock-jre8"      % "2.35.0",
    "com.vladsch.flexmark"        % "flexmark-all"        % "0.62.2",
    "uk.gov.hmrc"                 %% "bootstrap-test-play-28"     % bootstrapFrontendPlayVersion,
  ).map(_ % Test)

  def apply(): Seq[ModuleID] = compile ++ test
}<|MERGE_RESOLUTION|>--- conflicted
+++ resolved
@@ -1,21 +1,11 @@
 import sbt._
 
 object AppDependencies {
-<<<<<<< HEAD
-
-  val bootstrapFrontendPlayVersion = "7.13.0"
-
-  val compile: Seq[ModuleID] = Seq(
-    play.sbt.PlayImport.ws,
-    "uk.gov.hmrc"                   %%  "play-conditional-form-mapping"  % "1.12.0-play-28",
-    "uk.gov.hmrc"                   %%  "bootstrap-frontend-play-28"     % bootstrapFrontendPlayVersion,
-=======
   private val playVersion = "7.13.0"
   val compile = Seq(
     play.sbt.PlayImport.ws,
     "uk.gov.hmrc"                   %%  "play-conditional-form-mapping"  % "1.12.0-play-28",
     "uk.gov.hmrc"                   %%  "bootstrap-frontend-play-28"     % playVersion,
->>>>>>> 763dc606
     "uk.gov.hmrc"                   %%  "play-nunjucks"                  % "0.41.0-play-28",
     "uk.gov.hmrc"                   %%  "play-nunjucks-viewmodel"        % "0.17.0-play-28",
     "org.webjars.npm"               %   "govuk-frontend"                 % "4.3.1",
@@ -35,8 +25,7 @@
     "org.scalatestplus"           %% "scalacheck-1-17"    % "3.2.14.0",
     "org.pegdown"                 %  "pegdown"            % "1.6.0",
     "com.github.tomakehurst"      %  "wiremock-jre8"      % "2.35.0",
-    "com.vladsch.flexmark"        % "flexmark-all"        % "0.62.2",
-    "uk.gov.hmrc"                 %% "bootstrap-test-play-28"     % bootstrapFrontendPlayVersion,
+    "com.vladsch.flexmark"        % "flexmark-all"        % "0.62.2"
   ).map(_ % Test)
 
   def apply(): Seq[ModuleID] = compile ++ test
