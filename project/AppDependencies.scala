--- conflicted
+++ resolved
@@ -2,20 +2,14 @@
 
 object AppDependencies {
 
-  val bootstrapFrontendPlayVersion = "7.11.0"
+  val bootstrapFrontendPlayVersion = "7.13.0"
 
   val compile: Seq[ModuleID] = Seq(
     play.sbt.PlayImport.ws,
     "uk.gov.hmrc"                   %%  "play-conditional-form-mapping"  % "1.12.0-play-28",
-<<<<<<< HEAD
     "uk.gov.hmrc"                   %%  "bootstrap-frontend-play-28"     % bootstrapFrontendPlayVersion,
-    "uk.gov.hmrc"                   %%  "play-nunjucks"                  % "0.40.0-play-28",
-    "uk.gov.hmrc"                   %%  "play-nunjucks-viewmodel"        % "0.16.0-play-28",
-=======
-    "uk.gov.hmrc"                   %%  "bootstrap-frontend-play-28"     % "7.13.0",
     "uk.gov.hmrc"                   %%  "play-nunjucks"                  % "0.41.0-play-28",
     "uk.gov.hmrc"                   %%  "play-nunjucks-viewmodel"        % "0.17.0-play-28",
->>>>>>> 754f3187
     "org.webjars.npm"               %   "govuk-frontend"                 % "4.3.1",
     "org.webjars.npm"               %   "hmrc-frontend"                  % "1.35.2",
     "com.google.inject.extensions"  %   "guice-multibindings"            % "4.2.3",
