/*
 * Copyright 2020 HM Revenue & Customs
 *
 * Licensed under the Apache License, Version 2.0 (the "License");
 * you may not use this file except in compliance with the License.
 * You may obtain a copy of the License at
 *
 *     http://www.apache.org/licenses/LICENSE-2.0
 *
 * Unless required by applicable law or agreed to in writing, software
 * distributed under the License is distributed on an "AS IS" BASIS,
 * WITHOUT WARRANTIES OR CONDITIONS OF ANY KIND, either express or implied.
 * See the License for the specific language governing permissions and
 * limitations under the License.
 */

package connectors

import com.github.tomakehurst.wiremock.client.WireMock.{urlEqualTo, _}
import org.scalatest.{AsyncWordSpec, MustMatchers}
import play.api.http.Status
import uk.gov.hmrc.http.HeaderCarrier
import utils.WireMockHelper

class EmailConnectorSpec extends AsyncWordSpec with MustMatchers with WireMockHelper {

  private val testEmailAddress = "test@test.com"
  private val testTemplate = "testTemplate"
<<<<<<< HEAD
  private val testPstr = "12345678AB"
  private val journeyType = "AFTReturn"
=======
>>>>>>> 9d915d39

  private def url = s"/hmrc/email"

  private implicit val hc: HeaderCarrier = HeaderCarrier()

  override protected def portConfigKey: String = "microservice.services.email.port"

  private lazy val connector = injector.instanceOf[EmailConnector]

  "Email Connector" must {
    "return an EmailSent" when {
      "email sent successfully with status 202 (Accepted)" in {
        server.stubFor(
          post(urlEqualTo(url)).willReturn(
            aResponse()
              .withStatus(Status.ACCEPTED)
              .withHeader("Content-Type", "application/json")
          )
        )
<<<<<<< HEAD
        connector.sendEmail(journeyType, testEmailAddress, testTemplate, testPstr, Map.empty).map { result => result mustBe EmailSent
=======
        connector.sendEmail(testEmailAddress, testTemplate, Map.empty).map { result => result mustBe EmailSent
>>>>>>> 9d915d39
        }
      }
    }

    "return an EmailNotSent" when {
      "email service is down" in {
        server.stubFor(
          post(urlEqualTo(url)).willReturn(
            serviceUnavailable()
              .withHeader("Content-Type", "application/json")
          )
        )

<<<<<<< HEAD
        connector.sendEmail(journeyType, testEmailAddress, testTemplate, testPstr, Map.empty).map { result => result mustBe EmailNotSent
=======
        connector.sendEmail(testEmailAddress, testTemplate, Map.empty).map { result => result mustBe EmailNotSent
>>>>>>> 9d915d39
        }
      }

      "email service returns back with 204 (No Content)" in {
        server.stubFor(
          post(urlEqualTo(url)).willReturn(
            noContent()
              .withHeader("Content-Type", "application/json")
          )
        )
<<<<<<< HEAD
        connector.sendEmail(journeyType, testEmailAddress, testTemplate, testPstr, Map.empty).map { result => result mustBe EmailNotSent
=======
        connector.sendEmail(testEmailAddress, testTemplate, Map.empty).map { result => result mustBe EmailNotSent
>>>>>>> 9d915d39
        }
      }
    }
  }
}<|MERGE_RESOLUTION|>--- conflicted
+++ resolved
@@ -26,11 +26,7 @@
 
   private val testEmailAddress = "test@test.com"
   private val testTemplate = "testTemplate"
-<<<<<<< HEAD
-  private val testPstr = "12345678AB"
   private val journeyType = "AFTReturn"
-=======
->>>>>>> 9d915d39
 
   private def url = s"/hmrc/email"
 
@@ -50,11 +46,7 @@
               .withHeader("Content-Type", "application/json")
           )
         )
-<<<<<<< HEAD
-        connector.sendEmail(journeyType, testEmailAddress, testTemplate, testPstr, Map.empty).map { result => result mustBe EmailSent
-=======
-        connector.sendEmail(testEmailAddress, testTemplate, Map.empty).map { result => result mustBe EmailSent
->>>>>>> 9d915d39
+        connector.sendEmail(journeyType, testEmailAddress, testTemplate, Map.empty).map { result => result mustBe EmailSent
         }
       }
     }
@@ -68,11 +60,7 @@
           )
         )
 
-<<<<<<< HEAD
-        connector.sendEmail(journeyType, testEmailAddress, testTemplate, testPstr, Map.empty).map { result => result mustBe EmailNotSent
-=======
-        connector.sendEmail(testEmailAddress, testTemplate, Map.empty).map { result => result mustBe EmailNotSent
->>>>>>> 9d915d39
+        connector.sendEmail(journeyType, testEmailAddress, testTemplate, Map.empty).map { result => result mustBe EmailNotSent
         }
       }
 
@@ -83,11 +71,7 @@
               .withHeader("Content-Type", "application/json")
           )
         )
-<<<<<<< HEAD
-        connector.sendEmail(journeyType, testEmailAddress, testTemplate, testPstr, Map.empty).map { result => result mustBe EmailNotSent
-=======
-        connector.sendEmail(testEmailAddress, testTemplate, Map.empty).map { result => result mustBe EmailNotSent
->>>>>>> 9d915d39
+        connector.sendEmail(journeyType, testEmailAddress, testTemplate, Map.empty).map { result => result mustBe EmailNotSent
         }
       }
     }
