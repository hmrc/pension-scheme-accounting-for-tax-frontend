--- conflicted
+++ resolved
@@ -27,17 +27,13 @@
 import models.requests.DataRequest
 import models.viewModels.ViewAmendmentDetails
 import models.{Member, UserAnswers}
-<<<<<<< HEAD
 import org.mockito.Matchers.any
 import org.mockito.Mockito.{reset, when}
 import org.scalatest.BeforeAndAfterEach
 import org.scalatestplus.mockito.MockitoSugar
-import pages.chargeG.{ChargeAmountsPage, MemberDetailsPage}
-=======
 import pages.chargeG.{ChargeAmountsPage, MemberAFTVersionPage, MemberDetailsPage, MemberStatusPage}
 import play.api.mvc.AnyContent
 import uk.gov.hmrc.domain.PsaId
->>>>>>> 8b361610
 import utils.AFTConstants.QUARTER_START_DATE
 import utils.DeleteChargeHelper
 
@@ -109,7 +105,7 @@
           Updated
         )
       )
-      ChargeGHelper.getAllOverseasTransferAmendments(allMembers) mustBe expectedRows
+      chargeGHelper.getAllOverseasTransferAmendments(allMembers) mustBe expectedRows
     }
   }
 
