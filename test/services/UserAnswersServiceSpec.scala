/*
 * Copyright 2020 HM Revenue & Customs
 *
 * Licensed under the Apache License, Version 2.0 (the "License");
 * you may not use this file except in compliance with the License.
 * You may obtain a copy of the License at
 *
 *     http://www.apache.org/licenses/LICENSE-2.0
 *
 * Unless required by applicable law or agreed to in writing, software
 * distributed under the License is distributed on an "AS IS" BASIS,
 * WITHOUT WARRANTIES OR CONDITIONS OF ANY KIND, either express or implied.
 * See the License for the specific language governing permissions and
 * limitations under the License.
 */

package services

import base.SpecBase
import data.SampleData.sessionId
import helpers.DeleteChargeHelper
import models.AmendedChargeStatus
import models.requests.DataRequest
import models.{SessionAccessData, CheckMode, UserAnswers, NormalMode, SessionData, AccessMode}
import org.mockito.Matchers
import org.mockito.Matchers.any
import org.mockito.Mockito.{reset, when}
import org.scalatest.BeforeAndAfterEach
import org.scalatest.concurrent.ScalaFutures
import org.scalatestplus.mockito.MockitoSugar
import pages.QuestionPage
import play.api.libs.json.{JsPath, Json}
import play.api.mvc.AnyContent
import play.api.test.FakeRequest
import play.api.test.Helpers.GET
import uk.gov.hmrc.domain.PsaId

import scala.concurrent.Future

class UserAnswersServiceSpec extends SpecBase with MockitoSugar with ScalaFutures with BeforeAndAfterEach {

  import UserAnswersServiceSpec._
  val mockDeleteChargeHelper: DeleteChargeHelper = mock[DeleteChargeHelper]
  val service: UserAnswersService = new UserAnswersService(mockDeleteChargeHelper)

  override def beforeEach: Unit = {
    super.beforeEach()
    reset(mockDeleteChargeHelper)
    when(mockDeleteChargeHelper.isLastCharge(any())).thenReturn(false)
  }

  ".removeSchemeBasedCharge" must {
    "FIRST COMPILE - completely remove a scheme level charge being deleted if version is 1 and it is not the last charge" in {

      val result = service.removeSchemeBasedCharge(Page)(dataRequest(ua))

       result mustBe UserAnswers()
    }

    "FIRST COMPILE - zero out a scheme level charge being deleted if version is 1 and it is the last charge" in {
      when(mockDeleteChargeHelper.isLastCharge(any())).thenReturn(true)
      when(mockDeleteChargeHelper.zeroOutCharge(Matchers.eq(Page), any())).thenReturn(uaVersion2)
      val result = service.removeSchemeBasedCharge(Page)(dataRequest(ua))

      result mustBe uaVersion2
    }

    "AMENDMENT - set amended version to null and zero out a scheme level charge being deleted if version is 2" in {
      when(mockDeleteChargeHelper.zeroOutCharge(Page, uaVersion2)).thenReturn(uaVersion2)
      val result = service.removeSchemeBasedCharge(Page)(dataRequest(uaVersion2, 2))

       result mustBe UserAnswers(Json.obj(
        Page.toString -> Json.obj("value" -> pageValue)
      ))
    }
  }

  ".removeMemberBasedCharge" must {
    "FOR FIRST COMPILE - remove the member & set total for a member level charge being " +
      "deleted if version is 1 and is not last charge and member not last member" in {
      val userAnswers = UserAnswers().setOrException(MemberPage, pageValue)
        .setOrException(MemberPage2, pageValue)
      val resultFuture = Future.fromTry(service
        .removeMemberBasedCharge(MemberPage, total)(dataRequest(userAnswers), implicitly))

      whenReady(resultFuture) { result =>
        result.get(MemberPage) mustBe Some("value")
        result.get(TotalAmountPage) mustBe Some(total(UserAnswers()))
      }
    }


    "FOR FIRST COMPILE - remove the whole charge & NOT set total for a member level charge being " +
      "deleted if version is 1 and is not last charge and member is last member" in {
      val userAnswers = UserAnswers().setOrException(MemberPage, pageValue)
      val resultFuture = Future.fromTry(service
        .removeMemberBasedCharge(MemberPage, total)(dataRequest(userAnswers), implicitly))

      whenReady(resultFuture) { result =>
        result.get(MemberPage) mustBe None
        result.get(TotalAmountPage) mustBe None
      }
    }

    "FOR FIRST COMPILE - zero the member & set total for a member level charge being " +
      "deleted if version is 1 and is last charge" in {
      val pageValueAfterZeroedOut = "zeroed"
      val userAnswers = UserAnswers().setOrException(MemberPage, pageValue)
      val userAnswersAfterZeroedOut = UserAnswers().setOrException(MemberPage, pageValueAfterZeroedOut)
      when(mockDeleteChargeHelper.isLastCharge(any())).thenReturn(true)
      when(mockDeleteChargeHelper.zeroOutLastCharge(any())).thenReturn(userAnswersAfterZeroedOut)
      val resultFuture = Future.fromTry(service
        .removeMemberBasedCharge(MemberPage, total)(dataRequest(userAnswers), implicitly))

      whenReady(resultFuture) { result =>
        result.get(MemberPage) mustBe Some(pageValueAfterZeroedOut)
        result.get(TotalAmountPage) mustBe Some(total(UserAnswers()))
      }
    }

    "FOR AMENDMENT - set amended version, member version to null, status to Deleted and the page value" +
      " for a member level charge if version is 2 for a member being deleted and member AFT version is 1" in {
      val resultFuture = Future.fromTry(service
        .removeMemberBasedCharge(MemberPage, total)(dataRequest(memberUa(status="Deleted"), version = 2), implicitly))

      whenReady(resultFuture){ _ mustBe UserAnswers(Json.obj(
        "chargeType" -> Json.obj(
          "members" -> Json.arr(
            Json.obj(
              MemberPage.toString -> "value",
              "memberStatus" -> AmendedChargeStatus.Deleted.toString
            )
          ))
      )).setOrException(TotalAmountPage, total(UserAnswers()))
      }
    }


    "FOR AMENDMENT - remove member" +
      " for a member level charge if version is 2 and member added in this version and " +
      "member is not last member in charge" in {
      val resultFuture = Future.fromTry(service
        .removeMemberBasedCharge(MemberPage, total)(dataRequest(memberUaTwoMembers(2), version = 2), implicitly))

      whenReady(resultFuture){ _ mustBe UserAnswers(Json.obj(
        "chargeType" -> Json.obj(
<<<<<<< HEAD
          "members" -> Json.arr(Json.obj(
            MemberPage2.toString -> pageValue,
            "memberAFTVersion"-> 2,
            "memberStatus" -> "New"
          )),
          "amendedVersion" -> 2)
=======
          "members" -> Json.arr(
            Json.obj(
              MemberPage.toString -> "value",
              "memberStatus" -> AmendedChargeStatus.Added.toString
            )
          ))
>>>>>>> e2556789
      )).setOrException(TotalAmountPage, total(UserAnswers()))

      }
    }

    "FOR AMENDMENT - remove whole charge" +
      " for a member level charge if version is 2 and member added in this version and " +
      " is not last charge and member is last member in charge" in {
      val resultFuture = Future.fromTry(service
        .removeMemberBasedCharge(MemberPage, total)(dataRequest(memberUa(2), version = 2), implicitly))

      whenReady(resultFuture){ _ mustBe UserAnswers()
      }
    }
  }

  ".set" must {

    "AMENDMENT - set amended version to null and the page value for a scheme level charge being added if version is 2" in {

      val resultFuture = Future.fromTry(service.set(Page, pageValue, NormalMode, isMemberBased = false)(dataRequest(version =  2), implicitly))

      whenReady(resultFuture){ _ mustBe UserAnswers(Json.obj(
        Page.toString -> pageValue
      ))}
    }

    "FIRST COMPILE - set only the page value for a scheme level charge being added if version is 1" in {
      val resultFuture = Future.fromTry(service.set(Page, pageValue, NormalMode, isMemberBased = false)(dataRequest(), implicitly))

      whenReady(resultFuture){ _ mustBe UserAnswers(Json.obj(
        Page.toString -> pageValue
      ))}
    }

    "FIRST COMPILE - set only the page value for a member level charge being added if version is 1" in {
      val resultFuture = Future.fromTry(service.set(MemberPage, pageValue, NormalMode)(dataRequest(), implicitly))

      whenReady(resultFuture){ _ mustBe UserAnswers(Json.obj(
        "chargeType" -> Json.obj("members" -> Json.arr(Json.obj(MemberPage.toString -> "value")))
      ))}
    }

    "FIRST COMPILE - set only the page value for a member level charge being changed if version is 1" in {
      val resultFuture = Future.fromTry(service.set(MemberPage, pageValue, CheckMode)(dataRequest(), implicitly))

      whenReady(resultFuture){ _ mustBe UserAnswers(Json.obj(
        "chargeType" -> Json.obj("members" -> Json.arr(Json.obj(MemberPage.toString -> "value")))
      ))}
    }



    "AMENDMENT - set amended version, member version to null, status to New and the page value" +
      " for a scheme level charge if version is 2 for a new member being added" in {
      val resultFuture = Future.fromTry(service.set(MemberPage, pageValue, NormalMode)(dataRequest(version = 2), implicitly))

      whenReady(resultFuture){ _ mustBe UserAnswers(Json.obj(
        "chargeType" -> Json.obj(
          "members" -> Json.arr(
                    Json.obj(
                        MemberPage.toString -> "value",
                        "memberStatus" -> AmendedChargeStatus.Added.toString
                    )
          )
      )))}
    }

    "AMENDMENT - set amended version, member version to null, status to Changed and the page value" +
      " for a scheme level charge if version is 2 for a member being changed after the last submission" in {
      val resultFuture = Future.fromTry(service.set(MemberPage, pageValue, CheckMode)(dataRequest(memberUa(), 2), implicitly))

      whenReady(resultFuture){ _ mustBe UserAnswers(Json.obj(
        "chargeType" -> Json.obj(
          "members" -> Json.arr(
            Json.obj(
              MemberPage.toString -> "value",
              "memberStatus" -> AmendedChargeStatus.Updated.toString
            )
          ))
      ))}
    }

    "AMENDMENT - set amended version, member version to null, status to New and the page value" +
      " for a scheme level charge if version is 2 if a member that was added after the last submission is being changed" in {
      val resultFuture = Future.fromTry(service.set(MemberPage, pageValue, CheckMode)(dataRequest(memberUa(2), 2), implicitly))

      whenReady(resultFuture){ _ mustBe UserAnswers(Json.obj(
        "chargeType" -> Json.obj(
          "members" -> Json.arr(
            Json.obj(
              MemberPage.toString -> "value",
              "memberStatus" -> AmendedChargeStatus.Added.toString
            )
          ))
      ))}
    }
  }
}

object UserAnswersServiceSpec {

  private case object Page extends QuestionPage[String] {
    override def path: JsPath = JsPath \ toString

    override def toString: String = "page"
  }

  private case object MemberPage extends QuestionPage[String] {
    override def path: JsPath = JsPath \ "chargeType" \ "members" \ 0 \ toString

    override def toString: String = "memberPage"
  }

  private case object MemberPage2 extends QuestionPage[String] {
    override def path: JsPath = JsPath \ "chargeType" \ "members" \ 1 \ toString

    override def toString: String = "memberPage"
  }

  private case object TotalAmountPage extends QuestionPage[BigDecimal] {
    override def path: JsPath = JsPath \ "chargeType" \ toString

    override def toString: String = "totalChargeAmount"
  }

  private val pageValue: String = "value"
  private val total: UserAnswers => BigDecimal = _ => BigDecimal(100.00)
  private val totalZero: UserAnswers => BigDecimal = _ => BigDecimal(0.00)

  private def sessionData(version: Int): SessionData =
    SessionData(sessionId, None, SessionAccessData(version, AccessMode.PageAccessModeCompile))

  private def dataRequest(ua: UserAnswers = UserAnswers(), version: Int = 1): DataRequest[AnyContent] =
    DataRequest(FakeRequest(GET, "/"), "test-internal-id", PsaId("A2100000"), ua, sessionData(version))

  private val ua: UserAnswers = UserAnswers(Json.obj(Page.toString -> pageValue))

  private val uaVersion2: UserAnswers = UserAnswers(Json.obj(Page.toString -> Json.obj("value" -> pageValue, "amendedVersion" -> 1)))

  private def memberUa(version: Int = 1, status: String = "New"): UserAnswers = UserAnswers(Json.obj(
    "chargeType" -> Json.obj(
      "members" -> Json.arr(
        Json.obj(
          MemberPage.toString -> pageValue,
          "memberAFTVersion"-> version,
          "memberStatus" -> status
        )
      ),
      "amendedVersion" -> version)
  ))

<<<<<<< HEAD
  private def memberUaTwoMembers(version: Int = 1, status: String = "New"): UserAnswers = UserAnswers(Json.obj(
=======
  def memberUa(version: Int = 1, status: String = AmendedChargeStatus.Added.toString): UserAnswers = UserAnswers(Json.obj(
>>>>>>> e2556789
    "chargeType" -> Json.obj(
      "members" -> Json.arr(
        Json.obj(
          MemberPage.toString -> pageValue,
          "memberAFTVersion"-> version,
          "memberStatus" -> status
        ),
        Json.obj(
          MemberPage2.toString -> pageValue,
          "memberAFTVersion"-> version,
          "memberStatus" -> status
        )
      ),
      "amendedVersion" -> version)
  ))
}
<|MERGE_RESOLUTION|>--- conflicted
+++ resolved
@@ -121,7 +121,7 @@
     "FOR AMENDMENT - set amended version, member version to null, status to Deleted and the page value" +
       " for a member level charge if version is 2 for a member being deleted and member AFT version is 1" in {
       val resultFuture = Future.fromTry(service
-        .removeMemberBasedCharge(MemberPage, total)(dataRequest(memberUa(status="Deleted"), version = 2), implicitly))
+        .removeMemberBasedCharge(MemberPage, total)(dataRequest(memberUa(status=AmendedChargeStatus.Deleted.toString), version = 2), implicitly))
 
       whenReady(resultFuture){ _ mustBe UserAnswers(Json.obj(
         "chargeType" -> Json.obj(
@@ -144,21 +144,12 @@
 
       whenReady(resultFuture){ _ mustBe UserAnswers(Json.obj(
         "chargeType" -> Json.obj(
-<<<<<<< HEAD
           "members" -> Json.arr(Json.obj(
             MemberPage2.toString -> pageValue,
             "memberAFTVersion"-> 2,
-            "memberStatus" -> "New"
+            "memberStatus" -> AmendedChargeStatus.Added.toString
           )),
           "amendedVersion" -> 2)
-=======
-          "members" -> Json.arr(
-            Json.obj(
-              MemberPage.toString -> "value",
-              "memberStatus" -> AmendedChargeStatus.Added.toString
-            )
-          ))
->>>>>>> e2556789
       )).setOrException(TotalAmountPage, total(UserAnswers()))
 
       }
@@ -299,7 +290,7 @@
 
   private val uaVersion2: UserAnswers = UserAnswers(Json.obj(Page.toString -> Json.obj("value" -> pageValue, "amendedVersion" -> 1)))
 
-  private def memberUa(version: Int = 1, status: String = "New"): UserAnswers = UserAnswers(Json.obj(
+  private def memberUa(version: Int = 1, status: String = AmendedChargeStatus.Added.toString): UserAnswers = UserAnswers(Json.obj(
     "chargeType" -> Json.obj(
       "members" -> Json.arr(
         Json.obj(
@@ -311,11 +302,7 @@
       "amendedVersion" -> version)
   ))
 
-<<<<<<< HEAD
-  private def memberUaTwoMembers(version: Int = 1, status: String = "New"): UserAnswers = UserAnswers(Json.obj(
-=======
-  def memberUa(version: Int = 1, status: String = AmendedChargeStatus.Added.toString): UserAnswers = UserAnswers(Json.obj(
->>>>>>> e2556789
+  private def memberUaTwoMembers(version: Int = 1, status: String = AmendedChargeStatus.Added.toString): UserAnswers = UserAnswers(Json.obj(
     "chargeType" -> Json.obj(
       "members" -> Json.arr(
         Json.obj(
