/*
 * Copyright 2020 HM Revenue & Customs
 *
 * Licensed under the Apache License, Version 2.0 (the "License");
 * you may not use this file except in compliance with the License.
 * You may obtain a copy of the License at
 *
 *     http://www.apache.org/licenses/LICENSE-2.0
 *
 * Unless required by applicable law or agreed to in writing, software
 * distributed under the License is distributed on an "AS IS" BASIS,
 * WITHOUT WARRANTIES OR CONDITIONS OF ANY KIND, either express or implied.
 * See the License for the specific language governing permissions and
 * limitations under the License.
 */

package services

import java.time.LocalDate

import base.SpecBase
import config.FrontendAppConfig
import connectors.{FinancialStatementConnector, ListOfSchemesConnector}
import controllers.financialStatement.routes.ChargeDetailsController
import helpers.FormatHelper
import models.financialStatement.PsaFS
import models.financialStatement.PsaFSChargeType.{AFT_INITIAL_LFP, OTC_6_MONTH_LPP}
import models.{ListOfSchemes, PenaltySchemes, SchemeDetail}
import org.mockito.Matchers.any
import org.mockito.Mockito._
import org.scalatest.BeforeAndAfterEach
import org.scalatest.concurrent.ScalaFutures
import org.scalatestplus.mockito.MockitoSugar
import play.api.i18n.Messages
import play.api.mvc.Results
import uk.gov.hmrc.viewmodels.SummaryList.{Key, Row, Value}
import uk.gov.hmrc.viewmodels.Table.Cell
import uk.gov.hmrc.viewmodels.Text.Literal
import uk.gov.hmrc.viewmodels.{Html, _}
import utils.DateHelper
import utils.DateHelper.dateFormatterDMY

<<<<<<< HEAD
import scala.concurrent.ExecutionContext.Implicits.global
import scala.concurrent.Future

class PenaltiesServiceSpec extends SpecBase with ScalaFutures with BeforeAndAfterEach with MockitoSugar with Results {

  import PenaltiesServiceSpec._
=======
class PenaltiesServiceSpec
  extends SpecBase
    with ScalaFutures
    with BeforeAndAfterEach
    with MockitoSugar
    with Results {
>>>>>>> 4db56e85

  private val mockAppConfig: FrontendAppConfig = mock[FrontendAppConfig]
  private val mockFSConnector: FinancialStatementConnector = mock[FinancialStatementConnector]
  private val mockListOfSchemesConn: ListOfSchemesConnector = mock[ListOfSchemesConnector]
  private val penaltiesService = new PenaltiesService(mockAppConfig, mockFSConnector, mockListOfSchemesConn)

  def psaFSResponse(amountDue: Double, dueDate: LocalDate): Seq[PsaFS] = Seq(
    PsaFS(
      chargeReference = "XY002610150184",
      chargeType = AFT_INITIAL_LFP,
      dueDate = Some(dueDate),
      totalAmount = 80000.00,
      outstandingAmount = 56049.08,
      stoodOverAmount = 25089.08,
      amountDue = amountDue,
      periodStartDate =  LocalDate.parse("2020-04-01"),
      periodEndDate =  LocalDate.parse("2020-06-30"),
      pstr = "24000040IN"
    ),
    PsaFS(
      chargeReference = "XY002610150184",
      chargeType = OTC_6_MONTH_LPP,
      dueDate = Some(dueDate),
      totalAmount = 80000.00,
      outstandingAmount = 56049.08,
      stoodOverAmount = 25089.08,
      amountDue = amountDue,
      periodStartDate =  LocalDate.parse("2020-07-01"),
      periodEndDate =  LocalDate.parse("2020-09-30"),
      pstr = "24000041IN"
    )
  )
  val year: Int = 2020
  val srn: String = "S2400000041"
  val dateNow: LocalDate = LocalDate.now()

  def penaltyTables(statusClass:String, statusMessageKey: String, amountDue: String): Seq[Table] = Seq(
    Table(caption = Some(msg"penalties.period".withArgs("1 April", "30 June 2020")), captionClasses= Seq("govuk-heading-m"),
        head = head, rows = rows(aftLink("2020-04-01"), statusClass, statusMessageKey, amountDue)),
    Table(caption = Some(msg"penalties.period".withArgs("1 July", "30 September 2020")), captionClasses= Seq("govuk-heading-m"),
      head = head, rows = rows(otcLink("2020-07-01"), statusClass, statusMessageKey, amountDue))
  )

  override def beforeEach: Unit = {
    super.beforeEach
    when(mockAppConfig.minimumYear).thenReturn(year)
    DateHelper.setDate(Some(dateNow))
  }

  "getPsaFsJson" must {
    "return the penalty tables based on API response for paymentOverdue" in {
      penaltiesService.getPsaFsJson(psaFSResponse(amountDue = 1029.05, dueDate = LocalDate.parse("2020-07-15")), srn, year) mustBe penaltyTables(
        statusClass = "govuk-tag govuk-tag--red",
        statusMessageKey = "penalties.status.paymentOverdue",
        amountDue = "1,029.05"
      )
    }
    "return the penalty tables based on API response for noPaymentDue" in {
      penaltiesService.getPsaFsJson(psaFSResponse(amountDue = 0.00, dueDate = LocalDate.parse("2020-07-15")), srn, year) mustBe penaltyTables(
        statusClass = "govuk-visually-hidden",
        statusMessageKey = "penalties.status.visuallyHiddenText.noPaymentDue",
        amountDue = "0.00"
      )
    }
    "return the penalty tables based on API response for paymentIsDue" in {
      penaltiesService.getPsaFsJson(psaFSResponse(amountDue = 5.00, dueDate = LocalDate.now()), srn, year) mustBe penaltyTables(
        statusClass = "govuk-visually-hidden",
        statusMessageKey = "penalties.status.visuallyHiddenText.paymentIsDue",
        amountDue = "5.00"
      )
    }
  }

  "isPaymentOverdue" must {
    "return true if amountDue is greater than 0 and due date is after today" in {
      penaltiesService.isPaymentOverdue(psaFS(BigDecimal(0.01), Some(dateNow.minusDays(1)))) mustBe true
    }

    "return false if amountDue is less than or equal to 0" in {
      penaltiesService.isPaymentOverdue(psaFS(BigDecimal(0.00), Some(dateNow.minusDays(1)))) mustBe false
    }

    "return false if amountDue is greater than 0 and due date is not defined" in {
      penaltiesService.isPaymentOverdue(psaFS(BigDecimal(0.01), None)) mustBe false
    }

    "return false if amountDue is greater than 0 and due date is today" in {
      penaltiesService.isPaymentOverdue(psaFS(BigDecimal(0.01), Some(dateNow))) mustBe false
    }
  }

  "chargeDetailsRows" must {
    "return the correct rows when all rows need to be displayed" in {
      val rows = Seq(totalAmount(), paymentAmount(), reviewAmount(), totalDueAmount(date = "15 July 2020"))
      penaltiesService.chargeDetailsRows(psaFSResponse(amountDue = 1029.05, dueDate = LocalDate.parse("2020-07-15")).head) mustBe rows
    }

    "return the correct rows when payment row need not be displayed" in {
      val rows = Seq(totalAmount(), reviewAmount(), totalDueAmount())
      val psaData = psaFS(outStandingAmount = BigDecimal(80000.00))
      penaltiesService.chargeDetailsRows(psaData) mustBe rows
    }

    "return the correct rows when amountUnderReview row need not be displayed" in {
      val rows = Seq(totalAmount(), paymentAmount(BigDecimal(78970.95)), totalDueAmount())
      val psaData = psaFS(stoodOverAmount = BigDecimal(0.00))
      penaltiesService.chargeDetailsRows(psaData) mustBe rows
    }

    "return the correct rows when totalDue row need is displayed without date" in {
      val rows = Seq(totalAmount(), paymentAmount(), reviewAmount(), totalDueAmountWithoutDate())
      val psaData = psaFS(dueDate = None)
      penaltiesService.chargeDetailsRows(psaData) mustBe rows
    }
  }

<<<<<<< HEAD
  "penaltySchemes" must {
    "return a combination of all associated and unassociated schemes returned in correct format" in {
      when(mockFSConnector.getPsaFS(any())(any(), any())).thenReturn(Future.successful(psaFSResponse()))
      when(mockListOfSchemesConn.getListOfSchemes(any())(any(), any())).thenReturn(Future.successful(Right(listOfSchemes)))

      whenReady(penaltiesService.penaltySchemes("2020", "PsaID")(implicitly, implicitly)) {
        _ mustBe penaltySchemes
      }
    }
  }

}

object PenaltiesServiceSpec {

  def psaFSResponse(amountDue: BigDecimal = BigDecimal(0.01), dueDate: LocalDate = dateNow): Seq[PsaFS] = Seq(
    PsaFS(
      chargeReference = "XY002610150184",
      chargeType = AFT_INITIAL_LFP,
      dueDate = Some(dueDate),
      totalAmount = 80000.00,
      outstandingAmount = 56049.08,
      stoodOverAmount = 25089.08,
      amountDue = amountDue,
      periodStartDate =  LocalDate.parse("2020-04-01"),
      periodEndDate =  LocalDate.parse("2020-06-30"),
      pstr = "24000040IN"
    ),
    PsaFS(
      chargeReference = "XY002610150184",
      chargeType = OTC_6_MONTH_LPP,
      dueDate = Some(dueDate),
      totalAmount = 80000.00,
      outstandingAmount = 56049.08,
      stoodOverAmount = 25089.08,
      amountDue = amountDue,
      periodStartDate =  LocalDate.parse("2020-07-01"),
      periodEndDate =  LocalDate.parse("2020-09-30"),
      pstr = "24000041IN"
    )
  )

=======
>>>>>>> 4db56e85
  def psaFS(amountDue: BigDecimal = BigDecimal(1029.05), dueDate: Option[LocalDate] = Some(dateNow), totalAmount: BigDecimal = BigDecimal(80000.00),
            outStandingAmount: BigDecimal = BigDecimal(56049.08), stoodOverAmount: BigDecimal = BigDecimal(25089.08)): PsaFS =
    PsaFS("XY002610150184", AFT_INITIAL_LFP, dueDate, totalAmount, amountDue, outStandingAmount, stoodOverAmount, dateNow, dateNow, pstr)

  val pstr: String = "24000040IN"
  val zeroAmount: BigDecimal = BigDecimal(0.00)
  val formattedDateNow: String = dateNow.format(dateFormatterDMY)

  private def head (implicit messages: Messages) = Seq(
    Cell(msg"penalties.column.penalty", classes = Seq("govuk-!-width-two-thirds-quarter")),
    Cell(msg"penalties.column.amount", classes = Seq("govuk-!-width-one-quarter")),
    Cell(msg"penalties.column.chargeReference", classes = Seq("govuk-!-width-one-quarter")),
    Cell(Html(s"<span class='govuk-visually-hidden'>${messages("penalties.column.paymentStatus")}</span>"))
  )

  private def rows(link: Html,
    statusClass:String,
    statusMessageKey: String,
    amountDue: String
  )(implicit messages: Messages) = Seq(Seq(
    Cell(link, classes = Seq("govuk-!-width-two-thirds-quarter")),
    Cell(Literal(s"£$amountDue"), classes = Seq("govuk-!-width-one-quarter")),
    Cell(Literal("XY002610150184"), classes = Seq("govuk-!-width-one-quarter")),
    Cell(Html(s"<span class='$statusClass'>${messages(statusMessageKey)}</span>"))
  ))

  def aftLink(startDate: String): Html = Html(
    s"<a id=XY002610150184 class=govuk-link href=${ChargeDetailsController.onPageLoad(srn, startDate, "XY002610150184").url}>" +
      s"Accounting for Tax late filing penalty<span class=govuk-visually-hidden>for charge reference XY002610150184</span> </a>")

  def otcLink(startDate: String): Html = Html(
    s"<a id=XY002610150184 class=govuk-link href=${ChargeDetailsController.onPageLoad(srn, startDate, "XY002610150184").url}>" +
      s"Overseas transfer charge late payment penalty (6 months)<span class=govuk-visually-hidden>for charge reference XY002610150184</span> </a>")


    def totalAmount(amount: BigDecimal = BigDecimal(80000.00)): Row = Row(
      key = Key(Literal("Accounting for Tax late filing penalty"), classes = Seq("govuk-!-width-three-quarters")),
      value = Value(Literal(s"${FormatHelper.formatCurrencyAmountAsString(amount)}"), classes = Seq("govuk-!-width-one-quarter", "govuk-table__cell--numeric"))
    )

    def paymentAmount(amount: BigDecimal = BigDecimal(53881.87)): Row = Row(
      key = Key(msg"penalties.chargeDetails.payments", classes = Seq("govuk-!-width-three-quarters")),
      value = Value(Literal(s"${FormatHelper.formatCurrencyAmountAsString(amount)}"), classes = Seq("govuk-!-width-one-quarter", "govuk-table__cell--numeric"))
    )

    def reviewAmount(amount: BigDecimal = BigDecimal(25089.08)): Row = Row(
      key = Key(msg"penalties.chargeDetails.amountUnderReview", classes = Seq("govuk-!-width-three-quarters")),
      value = Value(Literal(s"${FormatHelper.formatCurrencyAmountAsString(amount)}"), classes = Seq("govuk-!-width-one-quarter", "govuk-table__cell--numeric"))
    )

    def totalDueAmount(amount: BigDecimal = BigDecimal(1029.05), date: String = formattedDateNow): Row = Row(
      key = Key(msg"penalties.chargeDetails.totalDueBy".withArgs(date), classes = Seq("govuk-table__header--numeric","govuk-!-padding-right-0")),
      value = Value(Literal(s"${FormatHelper.formatCurrencyAmountAsString(amount)}"), classes = Seq("govuk-!-width-one-quarter", "govuk-table__cell--numeric"))
    )

    def totalDueAmountWithoutDate(amount: BigDecimal = BigDecimal(1029.05)): Row = Row(
      key = Key(msg"penalties.chargeDetails.totalDue", classes = Seq("govuk-table__header--numeric","govuk-!-padding-right-0")),
      value = Value(Literal(s"${FormatHelper.formatCurrencyAmountAsString(amount)}"),
        classes = Seq("govuk-!-width-one-quarter", "govuk-table__cell--numeric"))
    )

  val penaltySchemes: Seq[PenaltySchemes] = Seq(
    PenaltySchemes(Some("Assoc scheme"), "24000040IN", Some("SRN123")),
    PenaltySchemes(None, "24000041IN", None))

  val listOfSchemes: ListOfSchemes = ListOfSchemes("", "", Some(List(
    SchemeDetail("Assoc scheme", "SRN123", "", None, Some("24000040IN"), None, None))))

}<|MERGE_RESOLUTION|>--- conflicted
+++ resolved
@@ -40,56 +40,17 @@
 import utils.DateHelper
 import utils.DateHelper.dateFormatterDMY
 
-<<<<<<< HEAD
 import scala.concurrent.ExecutionContext.Implicits.global
 import scala.concurrent.Future
 
 class PenaltiesServiceSpec extends SpecBase with ScalaFutures with BeforeAndAfterEach with MockitoSugar with Results {
 
   import PenaltiesServiceSpec._
-=======
-class PenaltiesServiceSpec
-  extends SpecBase
-    with ScalaFutures
-    with BeforeAndAfterEach
-    with MockitoSugar
-    with Results {
->>>>>>> 4db56e85
 
   private val mockAppConfig: FrontendAppConfig = mock[FrontendAppConfig]
   private val mockFSConnector: FinancialStatementConnector = mock[FinancialStatementConnector]
   private val mockListOfSchemesConn: ListOfSchemesConnector = mock[ListOfSchemesConnector]
   private val penaltiesService = new PenaltiesService(mockAppConfig, mockFSConnector, mockListOfSchemesConn)
-
-  def psaFSResponse(amountDue: Double, dueDate: LocalDate): Seq[PsaFS] = Seq(
-    PsaFS(
-      chargeReference = "XY002610150184",
-      chargeType = AFT_INITIAL_LFP,
-      dueDate = Some(dueDate),
-      totalAmount = 80000.00,
-      outstandingAmount = 56049.08,
-      stoodOverAmount = 25089.08,
-      amountDue = amountDue,
-      periodStartDate =  LocalDate.parse("2020-04-01"),
-      periodEndDate =  LocalDate.parse("2020-06-30"),
-      pstr = "24000040IN"
-    ),
-    PsaFS(
-      chargeReference = "XY002610150184",
-      chargeType = OTC_6_MONTH_LPP,
-      dueDate = Some(dueDate),
-      totalAmount = 80000.00,
-      outstandingAmount = 56049.08,
-      stoodOverAmount = 25089.08,
-      amountDue = amountDue,
-      periodStartDate =  LocalDate.parse("2020-07-01"),
-      periodEndDate =  LocalDate.parse("2020-09-30"),
-      pstr = "24000041IN"
-    )
-  )
-  val year: Int = 2020
-  val srn: String = "S2400000041"
-  val dateNow: LocalDate = LocalDate.now()
 
   def penaltyTables(statusClass:String, statusMessageKey: String, amountDue: String): Seq[Table] = Seq(
     Table(caption = Some(msg"penalties.period".withArgs("1 April", "30 June 2020")), captionClasses= Seq("govuk-heading-m"),
@@ -171,7 +132,6 @@
     }
   }
 
-<<<<<<< HEAD
   "penaltySchemes" must {
     "return a combination of all associated and unassociated schemes returned in correct format" in {
       when(mockFSConnector.getPsaFS(any())(any(), any())).thenReturn(Future.successful(psaFSResponse()))
@@ -186,6 +146,10 @@
 }
 
 object PenaltiesServiceSpec {
+
+  val year: Int = 2020
+  val srn: String = "S2400000041"
+  val dateNow: LocalDate = LocalDate.now()
 
   def psaFSResponse(amountDue: BigDecimal = BigDecimal(0.01), dueDate: LocalDate = dateNow): Seq[PsaFS] = Seq(
     PsaFS(
@@ -214,8 +178,6 @@
     )
   )
 
-=======
->>>>>>> 4db56e85
   def psaFS(amountDue: BigDecimal = BigDecimal(1029.05), dueDate: Option[LocalDate] = Some(dateNow), totalAmount: BigDecimal = BigDecimal(80000.00),
             outStandingAmount: BigDecimal = BigDecimal(56049.08), stoodOverAmount: BigDecimal = BigDecimal(25089.08)): PsaFS =
     PsaFS("XY002610150184", AFT_INITIAL_LFP, dueDate, totalAmount, amountDue, outStandingAmount, stoodOverAmount, dateNow, dateNow, pstr)
