/*
 * Copyright 2022 HM Revenue & Customs
 *
 * Licensed under the Apache License, Version 2.0 (the "License");
 * you may not use this file except in compliance with the License.
 * You may obtain a copy of the License at
 *
 *     http://www.apache.org/licenses/LICENSE-2.0
 *
 * Unless required by applicable law or agreed to in writing, software
 * distributed under the License is distributed on an "AS IS" BASIS,
 * WITHOUT WARRANTIES OR CONDITIONS OF ANY KIND, either express or implied.
 * See the License for the specific language governing permissions and
 * limitations under the License.
 */

package services

import base.SpecBase
import config.FrontendAppConfig
import connectors.MinimalConnector.MinimalDetails
import connectors.cache.FinancialInfoCacheConnector
import connectors.{FinancialStatementConnector, ListOfSchemesConnector, MinimalConnector}
import controllers.financialStatement.penalties.routes._
import data.SampleData.{paymentsCache, psaFs, psaFsSeq, psaId, schemeFSResponseAftAndOTC}
import helpers.FormatHelper
import models.LocalDateBinder._
import models.PenaltiesFilter.All
import models.financialStatement.PenaltyType.{AccountingForTaxPenalties, ContractSettlementCharges, InformationNoticePenalties, PensionsPenalties}
import models.financialStatement.PsaFSChargeType._
import models.financialStatement.{PsaFS, PsaFSChargeType, PsaFSDetail}
import models.{ListOfSchemes, ListSchemeDetails, PenaltiesFilter, PenaltySchemes}
import org.mockito.ArgumentMatchers.any
import org.mockito.MockitoSugar
import org.scalatest.BeforeAndAfterEach
import org.scalatest.concurrent.ScalaFutures
import play.api.i18n.Messages
import play.api.libs.json.{JsObject, Json}
import play.api.mvc.Results
import uk.gov.hmrc.viewmodels.SummaryList.{Key, Row, Value}
import uk.gov.hmrc.viewmodels.Table.Cell
import uk.gov.hmrc.viewmodels.Text.Literal
import uk.gov.hmrc.viewmodels.{Html, _}
import utils.DateHelper
import utils.DateHelper.dateFormatterDMY

import java.time.LocalDate
import scala.concurrent.ExecutionContext.Implicits.global
import scala.concurrent.Future

class PenaltiesServiceSpec extends SpecBase with ScalaFutures with BeforeAndAfterEach with MockitoSugar with Results {

  import PenaltiesServiceSpec._

  private val mockAppConfig: FrontendAppConfig = mock[FrontendAppConfig]
  private val mockFSConnector: FinancialStatementConnector = mock[FinancialStatementConnector]
  private val mockFIConnector: FinancialInfoCacheConnector = mock[FinancialInfoCacheConnector]
  private val mockListOfSchemesConn: ListOfSchemesConnector = mock[ListOfSchemesConnector]
  private val mockMinimalConnector: MinimalConnector = mock[MinimalConnector]
  private val penaltiesService = new PenaltiesService(mockFSConnector, mockFIConnector, mockListOfSchemesConn, mockMinimalConnector)

  def penaltyTables(
    rows: Seq[Seq[Cell]],
    head: Seq[Cell] = headForChargeType("penalties.column.penaltyType")
  ): JsObject = {
    Json.obj(
      "penaltyTable" -> Table(head = head, rows = rows,
        attributes = Map("role" -> "table"))
    )
  }

  override def beforeEach: Unit = {
    super.beforeEach
    reset(mockListOfSchemesConn)
    when(mockAppConfig.minimumYear).thenReturn(year)
    when(mockMinimalConnector.getMinimalPsaDetails(any())(any(), any()))
      .thenReturn(Future(MinimalDetails("", isPsaSuspended = false, Some("psa-name"), None, rlsFlag = false, deceasedFlag = false)))
    when(mockFIConnector.fetch(any(), any())).thenReturn(Future.successful(Some(Json.toJson(psaFSResponse()))))
    when(mockListOfSchemesConn.getListOfSchemes(any())(any(), any())).thenReturn(Future.successful(Right(listOfSchemes)))
    DateHelper.setDate(Some(dateNow))
  }

  "getPsaFsJson" must {

    "return the penalty tables based on API response for contract settlement where there is interestAccruedTotal" in {
      val expectedRows = Seq(
        penaltiesRow(
          link = contractSettlementLink(),
          statusClass = "govuk-visually-hidden",
          statusMessageKey = "penalties.status.visuallyHiddenText.paymentIsDue",
          amountDue = "500.23",
          chargeRef = "XY002610150184"),
        penaltiesRow(
          link = interestOnContractSettlementLink(),
          statusClass = "govuk-body govuk-tag govuk-tag--blue",
          statusMessageKey = Messages("penalties.status.interestAccruing").toUpperCase,
          amountDue = "123.45",
          chargeRef = "To be assigned")
      )

      val charge = createPsaFS(
        amountDue = BigDecimal(500.23),
        accruedInterestTotal = BigDecimal(123.45), chargeType = CONTRACT_SETTLEMENT
      )

      penaltiesService.getPsaFsJson(
        Seq(charge),
        srn, chargeRefIndex, ContractSettlementCharges, PenaltiesFilter.All
      ) mustBe
        penaltyTables(
          rows = expectedRows,
          head = headForChargeType(firstColumnMessageKey = "penalties.column.chargeType")
        )
    }

    "return the penalty tables based on API response for paymentOverdue" in {
      penaltiesService.getPsaFsJson(psaFSResponse(amountDue = 1029.05, dueDate = LocalDate.parse("2020-07-15")),
        srn, chargeRefIndex, AccountingForTaxPenalties, All) mustBe
          penaltyTables(
            rows = rows(
              link = aftLink(),
              statusClass = "govuk-tag govuk-tag--red",
              statusMessageKey = "penalties.status.paymentOverdue",
              amountDue = "1,029.05"
            )
          )
    }

    "return the penalty tables based on API response for noPaymentDue" in {
      penaltiesService.getPsaFsJson(
        psaFSResponse(amountDue = 0.00, dueDate = LocalDate.parse("2020-07-15")), srn, chargeRefIndex, AccountingForTaxPenalties, All) mustBe
          penaltyTables(
            rows(
              link = aftLink(),
              statusClass = "govuk-visually-hidden",
              statusMessageKey = "penalties.status.visuallyHiddenText.noPaymentDue",
              amountDue = "0.00"
            )
          )
    }

    "return the penalty tables based on API response for paymentIsDue" in {
      penaltiesService.getPsaFsJson(psaFSResponse(amountDue = 5.00, dueDate = LocalDate.now()), srn, chargeRefIndex, AccountingForTaxPenalties, All) mustBe
          penaltyTables(
            rows(
              link = aftLink(),
              statusClass = "govuk-visually-hidden",
              statusMessageKey = "penalties.status.visuallyHiddenText.paymentIsDue",
              amountDue = "5.00"
            )
          )
      }
  }

  "isPaymentOverdue" must {
    "return true if amountDue is greater than 0 and due date is after today" in {
      penaltiesService.isPaymentOverdue(psaFS(BigDecimal(0.01), Some(dateNow.minusDays(1)))) mustBe true
    }

    "return false if amountDue is less than or equal to 0" in {
      penaltiesService.isPaymentOverdue(psaFS(BigDecimal(0.00), Some(dateNow.minusDays(1)))) mustBe false
    }

    "return false if amountDue is greater than 0 and due date is not defined" in {
      penaltiesService.isPaymentOverdue(psaFS(BigDecimal(0.01), None)) mustBe false
    }

    "return false if amountDue is greater than 0 and due date is today" in {
      penaltiesService.isPaymentOverdue(psaFS(BigDecimal(0.01), Some(dateNow))) mustBe false
    }
  }

  "chargeDetailsRows" must {
    "return the correct rows when all rows need to be displayed" in {
      val rows = Seq(totalAmount(), paymentAmount(), reviewAmount(), totalDueAmount(date = "15 July 2020"))
      penaltiesService.chargeDetailsRows(psaFSResponse(amountDue = 1029.05, dueDate = LocalDate.parse("2020-07-15")).head) mustBe rows
    }

    "return the correct rows when payment row need not be displayed" in {
      val rows = Seq(totalAmount(), reviewAmount(), totalDueAmount())
      val psaData = psaFS(outStandingAmount = BigDecimal(80000.00))
      penaltiesService.chargeDetailsRows(psaData) mustBe rows
    }

    "return the correct rows when amountUnderReview row need not be displayed" in {
      val rows = Seq(totalAmount(), paymentAmount(BigDecimal(78970.95)), totalDueAmount())
      val psaData = psaFS(stoodOverAmount = BigDecimal(0.00))
      penaltiesService.chargeDetailsRows(psaData) mustBe rows
    }

    "return the correct rows when totalDue row need is displayed without date" in {
      val rows = Seq(totalAmount(), paymentAmount(), reviewAmount(), totalDueAmountWithoutDate())
      val psaData = psaFS(dueDate = None)
      penaltiesService.chargeDetailsRows(psaData) mustBe rows
    }
  }

  "penaltySchemes" must {
    "return a combination of all associated and unassociated schemes returned in correct format" in {
      when(mockFIConnector.fetch(any(), any())) thenReturn Future.successful(Some(Json.toJson(PenaltiesCache("PsaID", "psa-name", psaFSResponse()))))

      whenReady(penaltiesService.penaltySchemes("2020-04-01", "PsaID", psaFSResponse())(implicitly, implicitly)) {
        _ mustBe penaltySchemes
      }
    }
  }

  "isPaymentOverdue" must {
    "return true if the amount due is positive and due date is before today" in {
      val psaFS: PsaFSDetail = psaFsSeq.head
      penaltiesService.isPaymentOverdue(psaFS) mustBe true
    }

    "return false if the amount due is negative and due date is before today" in {
      val psaFS: PsaFSDetail = psaFsSeq.head.copy(amountDue = BigDecimal(0.00))
      penaltiesService.isPaymentOverdue(psaFS) mustBe false
    }

    "return true if the amount due is positive and due date is today" in {
      val psaFS: PsaFSDetail = psaFsSeq.head.copy(dueDate = Some(LocalDate.now()))
      penaltiesService.isPaymentOverdue(psaFS) mustBe false
    }

    "return true if the amount due is positive and due date is none" in {
      val psaFS: PsaFSDetail = psaFsSeq.head.copy(dueDate = None)
      penaltiesService.isPaymentOverdue(psaFS) mustBe false
    }
  }

  "getPenaltiesFromCache" must {
    "return payload from cache is srn and logged in id match the payload" in {
      when(mockFIConnector.fetch(any(), any()))
        .thenReturn(Future.successful(Some(Json.toJson(penaltiesCache))))
      whenReady(penaltiesService.getPenaltiesForJourney(psaId, All)){ _ mustBe PenaltiesCache(psaId, "psa-name", psaFsSeq) }
    }

    "call FS API and save to cache if logged in id does not match the retrieved payload from cache" in {
      when(mockFIConnector.fetch(any(), any())).thenReturn(Future.successful(Some(Json.toJson(penaltiesCache.copy(psaId = "wrong-id")))))
      when(mockFSConnector.getPsaFS(any())(any(), any())).thenReturn(Future.successful(psaFSResponseStub))
      when(mockFIConnector.save(any())(any(), any())).thenReturn(Future.successful(Json.obj()))
      whenReady(penaltiesService.getPenaltiesForJourney(psaId, All)){ _ mustBe PenaltiesCache(psaId, "psa-name", psaFSResponse()) }
    }

    "call FS API and save to cache if retrieved payload from cache is not in Payments format" in {
      when(mockFIConnector.fetch(any(), any())).thenReturn(Future.successful(Some(Json.toJson(paymentsCache(schemeFSResponseAftAndOTC.seqSchemeFSDetail)))))
      when(mockFSConnector.getPsaFS(any())(any(), any())).thenReturn(Future.successful(psaFs))
      when(mockFIConnector.save(any())(any(), any())).thenReturn(Future.successful(Json.obj()))
      whenReady(penaltiesService.getPenaltiesForJourney(psaId, All)){ _ mustBe PenaltiesCache(psaId, "psa-name", psaFsSeq) }
    }

    "call FS API and save to cache if there is no existing payload stored in cache" in {
      when(mockFIConnector.fetch(any(), any())).thenReturn(Future.successful(None))
      when(mockFSConnector.getPsaFS(any())(any(), any())).thenReturn(Future.successful(psaFs))
      when(mockFIConnector.save(any())(any(), any())).thenReturn(Future.successful(Json.obj()))
      whenReady(penaltiesService.getPenaltiesForJourney(psaId, All)){ _ mustBe PenaltiesCache(psaId, "psa-name", psaFsSeq) }
    }
  }

  "navFromAftQuartersPage" must {
    "redirect to SelectSchemePage if charges from multiple schemes are returned for this quarter" in {
      val apiResponse: Seq[PsaFSDetail] = Seq(customPsaFS(AFT_INITIAL_LFP), customPsaFS(OTC_6_MONTH_LPP, pstr = "24000041IN"))
      whenReady(penaltiesService.navFromAftQuartersPage(apiResponse, LocalDate.parse("2021-01-01"), psaId, All)){
        _ mustBe Redirect(SelectSchemeController.onPageLoad(AccountingForTaxPenalties, "2021-01-01", All))
      }
    }

    "redirect to PenaltiesController with srn if charges from single scheme is returned and pstr is found in list of schemes" in {
      val apiResponse: Seq[PsaFSDetail] = Seq(customPsaFS(AFT_INITIAL_LFP), customPsaFS(OTC_6_MONTH_LPP))
      val listOfSchemes: ListOfSchemes = ListOfSchemes("", "1", Some(List(ListSchemeDetails("scheme-name", srn, "", None, Some(pstr), None, None, None))))

      when(mockListOfSchemesConn.getListOfSchemes(any())(any(), any())).thenReturn(Future(Right(listOfSchemes)))

      whenReady(penaltiesService.navFromAftQuartersPage(apiResponse, LocalDate.parse("2021-01-01"), psaId, All)){
        _ mustBe Redirect(PenaltiesController.onPageLoadAft("2021-01-01", srn, All))
      }
    }

    "redirect to PenaltiesController with pstr index identifier if charges from single scheme is returned and pstr is not found in list of schemes" in {
      val apiResponse: Seq[PsaFSDetail] = Seq(customPsaFS(AFT_INITIAL_LFP), customPsaFS(OTC_6_MONTH_LPP))
      val listOfSchemes: ListOfSchemes = ListOfSchemes("", "1",
        Some(List(ListSchemeDetails("scheme-name", srn, "", None, Some("24000041IN"), None, None, None))))

      when(mockListOfSchemesConn.getListOfSchemes(any())(any(), any())).thenReturn(Future(Right(listOfSchemes)))

      whenReady(penaltiesService.navFromAftQuartersPage(apiResponse, LocalDate.parse("2021-01-01"), psaId, All)){
        _ mustBe Redirect(PenaltiesController.onPageLoadAft("2021-01-01", "0", All))
      }
    }
  }

  "navFromNonAftYearsPage" must {
    "redirect to SelectSchemePage if charges from multiple schemes are returned for the selected year" in {
      val apiResponse: Seq[PsaFSDetail] = Seq(customPsaFS(CONTRACT_SETTLEMENT), customPsaFS(CONTRACT_SETTLEMENT_INTEREST, pstr = "24000041IN"))
      whenReady(penaltiesService.navFromNonAftYearsPage(apiResponse, "2021", psaId, ContractSettlementCharges, All)){
        _ mustBe Redirect(SelectSchemeController.onPageLoad(ContractSettlementCharges, "2021", All))
      }
    }

    "redirect to PenaltiesController with srn if charges from single scheme is returned and pstr is found in list of schemes" in {
      val apiResponse: Seq[PsaFSDetail] = Seq(customPsaFS(PSS_PENALTY), customPsaFS(PSS_PENALTY, "2021-04-01", "2021-06-30"))
      val listOfSchemes: ListOfSchemes = ListOfSchemes("", "1", Some(List(ListSchemeDetails("scheme-name", srn, "", None, Some(pstr), None, None, None))))

      when(mockListOfSchemesConn.getListOfSchemes(any())(any(), any())).thenReturn(Future(Right(listOfSchemes)))

      whenReady(penaltiesService.navFromNonAftYearsPage(apiResponse, "2021", psaId, PensionsPenalties, All)){
        _ mustBe Redirect(PenaltiesController.onPageLoadPension("2021", srn, All))
      }
    }

    "redirect to PenaltiesController with pstr index identifier if charges from single scheme is returned and pstr is not found in list of schemes" in {
      val apiResponse: Seq[PsaFSDetail] = Seq(customPsaFS(PSS_INFO_NOTICE))
      val listOfSchemes: ListOfSchemes = ListOfSchemes("", "1",
        Some(List(ListSchemeDetails("scheme-name", srn, "", None, Some("24000041IN"), None, None, None))))

      when(mockListOfSchemesConn.getListOfSchemes(any())(any(), any())).thenReturn(Future(Right(listOfSchemes)))

      whenReady(penaltiesService.navFromNonAftYearsPage(apiResponse, "2021", psaId, InformationNoticePenalties, All)){
        _ mustBe Redirect(PenaltiesController.onPageLoadInfoNotice("2021", "0", All))
      }
    }
  }

  "navFromAftYearsPage" must {
    "redirect to SelectQuartersPage if charges from multiple quarters are returned for the selected year" in {
      val apiResponse: Seq[PsaFSDetail] = Seq(customPsaFS(AFT_INITIAL_LFP), customPsaFS(OTC_6_MONTH_LPP, startDate = "2021-04-01"))
      whenReady(penaltiesService.navFromAftYearsPage(apiResponse, 2021, psaId, All)){
        _ mustBe Redirect(SelectPenaltiesQuarterController.onPageLoad("2021", All))
      }
    }

    "redirect to page returned if single quarter is returned for the selected year" in {
      val apiResponse: Seq[PsaFSDetail] = Seq(customPsaFS(AFT_INITIAL_LFP), customPsaFS(OTC_6_MONTH_LPP))

      whenReady(penaltiesService.navFromAftYearsPage(apiResponse, 2021, psaId, All)){
        _ mustBe Redirect(PenaltiesController.onPageLoadAft("2021-01-01", "SRN123", All))
      }
    }

    "redirect to SessionExpired if no charges are returned for given year" in {
      val apiResponse: Seq[PsaFSDetail] = Seq(customPsaFS(AFT_INITIAL_LFP), customPsaFS(OTC_6_MONTH_LPP))

      whenReady(penaltiesService.navFromAftYearsPage(apiResponse, 2020, psaId, All)){
        _ mustBe Redirect(controllers.routes.SessionExpiredController.onPageLoad)
      }
    }
  }

  "navFromPenaltiesTypePage" must {
    "redirect to SelectYear page if API returns multiple years for AFT" in {
      val apiResponse: Seq[PsaFSDetail] = Seq(customPsaFS(AFT_INITIAL_LFP), customPsaFS(OTC_12_MONTH_LPP, "2020-01-01", "2020-03-31"))
      whenReady(penaltiesService.navFromPenaltiesTypePage(apiResponse, AccountingForTaxPenalties, psaId, All)){
        _ mustBe Redirect(SelectPenaltiesYearController.onPageLoad(AccountingForTaxPenalties, All))
      }
    }

    "redirect to SelectYear page if API returns multiple years for NON-AFT" in {
      val apiResponse: Seq[PsaFSDetail] = Seq(customPsaFS(PSS_INFO_NOTICE), customPsaFS(PSS_INFO_NOTICE, "2020-01-01", "2020-03-31"))
      whenReady(penaltiesService.navFromPenaltiesTypePage(apiResponse, InformationNoticePenalties, psaId, All)){
        _ mustBe Redirect(SelectPenaltiesYearController.onPageLoad(InformationNoticePenalties, All))
      }
    }

    "redirect to penaltyType page if API returns charges from a single year for AFT" in {
      val apiResponse: Seq[PsaFSDetail] = Seq(customPsaFS(AFT_INITIAL_LFP), customPsaFS(OTC_12_MONTH_LPP))
      whenReady(penaltiesService.navFromPenaltiesTypePage(apiResponse, AccountingForTaxPenalties, psaId, All)){
        _ mustBe Redirect(PenaltiesController.onPageLoadAft("2021-01-01", "SRN123", All))
      }
    }

    "redirect to penaltyType page if API returns charges from a single year for NON-AFT" in {
      val apiResponse: Seq[PsaFSDetail] = Seq(customPsaFS(CONTRACT_SETTLEMENT_INTEREST), customPsaFS(CONTRACT_SETTLEMENT))
      whenReady(penaltiesService.navFromPenaltiesTypePage(apiResponse, ContractSettlementCharges, psaId, All)){
        _ mustBe Redirect(PenaltiesController.onPageLoadContract("2021", "SRN123", All))
      }
    }

    "redirect to SessionExpired if no charges are returned for given year" in {
      val apiResponse: Seq[PsaFSDetail] = Seq(customPsaFS(CONTRACT_SETTLEMENT_INTEREST), customPsaFS(CONTRACT_SETTLEMENT))
      whenReady(penaltiesService.navFromPenaltiesTypePage(apiResponse, PensionsPenalties, psaId, All)){
        _ mustBe Redirect(controllers.routes.SessionExpiredController.onPageLoad)
      }
    }
  }

  "navFromOverviewPage" must {
    "redirect to penaltyType page if API returns multiple categories" in {
      val apiResponse: Seq[PsaFSDetail] = Seq(customPsaFS(AFT_INITIAL_LFP), customPsaFS(PSS_PENALTY))
      whenReady(penaltiesService.navFromOverviewPage(apiResponse, psaId, All)){ _ mustBe Redirect(PenaltyTypeController.onPageLoad(All))}
    }

    "redirect to penaltyType page if API returns charges in a single category" in {
      val apiResponse: Seq[PsaFSDetail] = Seq(customPsaFS(CONTRACT_SETTLEMENT_INTEREST), customPsaFS(CONTRACT_SETTLEMENT))
      whenReady(penaltiesService.navFromOverviewPage(apiResponse, psaId, All)){
        _ mustBe Redirect(PenaltiesController.onPageLoadContract("2021", "SRN123", All))
      }
    }

    "redirect to SessionExpired if no charges are returned for given year" in {
           whenReady(penaltiesService.navFromOverviewPage(Nil, psaId, All)){
        _ mustBe Redirect(controllers.routes.SessionExpiredController.onPageLoad)
      }
    }
  }

}

object PenaltiesServiceSpec {

  val year: Int = 2020
  val startDate: String = "2020-04-01"
  val srn: String = "S2400000041"
  val dateNow: LocalDate = LocalDate.now()
  val chargeRefIndex: String => String = _ => "0"

  val penaltiesCache: PenaltiesCache = PenaltiesCache(psaId, "psa-name", psaFsSeq)

  def createPsaFS(
    amountDue: BigDecimal = BigDecimal(0.01),
    dueDate: LocalDate = dateNow,
    chargeType: PsaFSChargeType = AFT_INITIAL_LFP,
    accruedInterestTotal: BigDecimal = BigDecimal(0.00)
  ): PsaFSDetail = {
    PsaFSDetail(
        chargeReference = "XY002610150184",
        chargeType = chargeType ,
        dueDate = Some(dueDate),
        totalAmount = 80000.00,
        outstandingAmount = 56049.08,
        stoodOverAmount = 25089.08,
        accruedInterestTotal = accruedInterestTotal,
        amountDue = amountDue,
        periodStartDate = LocalDate.parse("2020-04-01"),
        periodEndDate = LocalDate.parse("2020-06-30"),
        pstr = "24000040IN",
        documentLineItemDetails = Nil
      )
  }
  val psaFSResponseStub: PsaFS = PsaFS(false, psaFSResponse())
  def psaFSResponse(amountDue: BigDecimal = BigDecimal(0.01), dueDate: LocalDate = dateNow): Seq[PsaFSDetail] = Seq(
    PsaFSDetail(
      chargeReference = "XY002610150184",
      chargeType = AFT_INITIAL_LFP,
      dueDate = Some(dueDate),
      totalAmount = 80000.00,
      outstandingAmount = 56049.08,
      stoodOverAmount = 25089.08,
      accruedInterestTotal = 0.00,
      amountDue = amountDue,
      periodStartDate = LocalDate.parse("2020-04-01"),
      periodEndDate = LocalDate.parse("2020-06-30"),
      pstr = "24000040IN",
      documentLineItemDetails = Nil
    ),
    PsaFSDetail(
      chargeReference = "XY002610150185",
      chargeType = OTC_6_MONTH_LPP,
      dueDate = Some(dueDate),
      totalAmount = 80000.00,
      outstandingAmount = 56049.08,
      stoodOverAmount = 25089.08,
      accruedInterestTotal = 0.00,
      amountDue = amountDue,
      periodStartDate = LocalDate.parse("2020-04-01"),
      periodEndDate = LocalDate.parse("2020-06-30"),
      pstr = "24000041IN",
      documentLineItemDetails = Nil
    ),
    PsaFSDetail(
      chargeReference = "XY002610150186",
      chargeType = OTC_6_MONTH_LPP,
      dueDate = Some(dueDate),
      totalAmount = 80000.00,
      outstandingAmount = 56049.08,
      stoodOverAmount = 25089.08,
      accruedInterestTotal = 0.00,
      amountDue = amountDue,
      periodStartDate = LocalDate.parse("2020-10-01"),
      periodEndDate = LocalDate.parse("2020-12-31"),
      pstr = "24000041IN",
      documentLineItemDetails = Nil
    )
  )

  def psaFS(
             amountDue: BigDecimal = BigDecimal(1029.05),
             dueDate: Option[LocalDate] = Some(dateNow),
             totalAmount: BigDecimal = BigDecimal(80000.00),
             outStandingAmount: BigDecimal = BigDecimal(56049.08),
             stoodOverAmount: BigDecimal = BigDecimal(25089.08)
<<<<<<< HEAD
           ): PsaFS =
    PsaFS("XY002610150184", AFT_INITIAL_LFP, dueDate, totalAmount, amountDue, outStandingAmount, stoodOverAmount,
      accruedInterestTotal = 0.00, dateNow, dateNow, pstr, Nil)
=======
           ): PsaFSDetail =
    PsaFSDetail("XY002610150184", AFT_INITIAL_LFP, dueDate, totalAmount, amountDue, outStandingAmount, stoodOverAmount,
      accruedInterestTotal = 0.00, dateNow, dateNow, pstr)
>>>>>>> 3262bb6f

  val pstr: String = "24000040IN"
  val zeroAmount: BigDecimal = BigDecimal(0.00)
  val formattedDateNow: String = dateNow.format(dateFormatterDMY)

  private def headForChargeType(firstColumnMessageKey: String)(implicit messages: Messages) = Seq(
    Cell(msg"$firstColumnMessageKey"),
    Cell(msg"penalties.column.amount"),
    Cell(msg"penalties.column.chargeReference"),
    Cell(Html(s"<span class='govuk-visually-hidden'>${messages("penalties.column.paymentStatus")}</span>"))
  )

  private def penaltiesRow(link: Html,
    statusClass: String,
    statusMessageKey: String,
    amountDue: String,
    chargeRef: String
  )(implicit messages: Messages) = Seq(
    Cell(link, classes = Seq("govuk-!-width-two-thirds-quarter")),
    Cell(Literal(s"£$amountDue"), classes = Seq("govuk-!-width-one-quarter")),
    Cell(Literal(chargeRef), classes = Seq("govuk-!-width-one-quarter")),
    Cell(Html(s"<span class='$statusClass'>${messages(statusMessageKey)}</span>"))
  )

  private def rows(link: Html,
                   statusClass: String,
                   statusMessageKey: String,
                   amountDue: String,
                   link2: Html = otcLink()
                  )(implicit messages: Messages) = Seq(
      penaltiesRow(link, statusClass, statusMessageKey, amountDue, "XY002610150184"),
      penaltiesRow(link2, statusClass, statusMessageKey, amountDue, "XY002610150185"),
      penaltiesRow(otcLink("XY002610150186"), statusClass, statusMessageKey, amountDue, "XY002610150186")
    )

  def aftLink(chargeReference: String = "XY002610150184"): Html = Html(
    s"<a id=$chargeReference class=govuk-link " +
      s"href=${controllers.financialStatement.penalties.routes.ChargeDetailsController.onPageLoad(srn, "0", All).url}>" +
      s"Accounting for Tax late filing penalty<span class=govuk-visually-hidden>for charge reference $chargeReference</span> </a>")

  def contractSettlementLink(chargeReference: String = "XY002610150184"): Html = Html(
    s"<a id=$chargeReference class=govuk-link " +
      s"href=${controllers.financialStatement.penalties.routes.ChargeDetailsController.onPageLoad(srn, "0", PenaltiesFilter.All).url}>" +
      s"Contract settlement charge<span class=govuk-visually-hidden>for charge reference $chargeReference</span> </a>")

  def interestOnContractSettlementLink(chargeReference: String = "XY002610150184"): Html = Html(
    s"<a id=$chargeReference-interest class=govuk-link " +
      s"href=${controllers.financialStatement.penalties.routes.InterestController.onPageLoad(srn, "0").url}>" +
      s"Interest on contract settlement charge<span class=govuk-visually-hidden>for charge reference to come</span> </a>")

  def otcLink(chargeReference: String = "XY002610150185"): Html = Html(
    s"<a id=$chargeReference class=govuk-link " +
      s"href=${controllers.financialStatement.penalties.routes.ChargeDetailsController.onPageLoad(srn, "0", All).url}>" +
      s"Overseas transfer charge late payment penalty (6 months)<span class=govuk-visually-hidden>for charge reference $chargeReference</span> </a>")


  def totalAmount(amount: BigDecimal = BigDecimal(80000.00)): Row = Row(
    key = Key(Literal("Accounting for Tax late filing penalty"), classes = Seq("govuk-!-width-three-quarters")),
    value = Value(Literal(s"${FormatHelper.formatCurrencyAmountAsString(amount)}"), classes = Seq("govuk-!-width-one-quarter", "govuk-table__cell--numeric"))
  )

  def paymentAmount(amount: BigDecimal = BigDecimal(53881.87)): Row = Row(
    key = Key(msg"penalties.chargeDetails.payments", classes = Seq("govuk-!-width-three-quarters")),
    value = Value(Literal(s"${FormatHelper.formatCurrencyAmountAsString(amount)}"), classes = Seq("govuk-!-width-one-quarter", "govuk-table__cell--numeric"))
  )

  def reviewAmount(amount: BigDecimal = BigDecimal(25089.08)): Row = Row(
    key = Key(msg"penalties.chargeDetails.amountUnderReview", classes = Seq("govuk-!-width-three-quarters")),
    value = Value(Literal(s"${FormatHelper.formatCurrencyAmountAsString(amount)}"), classes = Seq("govuk-!-width-one-quarter", "govuk-table__cell--numeric"))
  )

  def totalDueAmount(amount: BigDecimal = BigDecimal(1029.05), date: String = formattedDateNow): Row = Row(
    key = Key(msg"penalties.chargeDetails.totalDueBy".withArgs(date), classes = Seq("govuk-table__header--numeric", "govuk-!-padding-right-0")),
    value = Value(Literal(s"${FormatHelper.formatCurrencyAmountAsString(amount)}"), classes = Seq("govuk-!-width-one-quarter", "govuk-table__cell--numeric"))
  )

  def totalDueAmountWithoutDate(amount: BigDecimal = BigDecimal(1029.05)): Row = Row(
    key = Key(msg"penalties.chargeDetails.totalDue", classes = Seq("govuk-table__header--numeric", "govuk-!-padding-right-0")),
    value = Value(Literal(s"${FormatHelper.formatCurrencyAmountAsString(amount)}"),
      classes = Seq("govuk-!-width-one-quarter", "govuk-table__cell--numeric"))
  )

  val penaltySchemes: Seq[PenaltySchemes] = Seq(
    PenaltySchemes(Some("Assoc scheme"), "24000040IN", Some("SRN123")),
    PenaltySchemes(None, "24000041IN", None)
  )

  val listOfSchemes: ListOfSchemes = ListOfSchemes("", "", Some(List(
    ListSchemeDetails("Assoc scheme", "SRN123", "", None, Some("24000040IN"), None, None))))

<<<<<<< HEAD
  def customPsaFS(chargeType: PsaFSChargeType, startDate: String = "2021-01-01", endDate: String = "2021-03-31", pstr: String = pstr): PsaFS =
    PsaFS("XY002610150184", chargeType, Some(LocalDate.parse("2021-05-15")), BigDecimal(0.00), BigDecimal(0.00), BigDecimal(0.00),
      BigDecimal(0.00), BigDecimal(0.00), LocalDate.parse(startDate), LocalDate.parse(endDate), pstr, Nil)
=======
  def customPsaFS(chargeType: PsaFSChargeType, startDate: String = "2021-01-01", endDate: String = "2021-03-31", pstr: String = pstr): PsaFSDetail =
    PsaFSDetail("XY002610150184", chargeType, Some(LocalDate.parse("2021-05-15")), BigDecimal(0.00), BigDecimal(0.00), BigDecimal(0.00),
      BigDecimal(0.00), BigDecimal(0.00), LocalDate.parse(startDate), LocalDate.parse(endDate), pstr)
>>>>>>> 3262bb6f


}<|MERGE_RESOLUTION|>--- conflicted
+++ resolved
@@ -28,7 +28,7 @@
 import models.PenaltiesFilter.All
 import models.financialStatement.PenaltyType.{AccountingForTaxPenalties, ContractSettlementCharges, InformationNoticePenalties, PensionsPenalties}
 import models.financialStatement.PsaFSChargeType._
-import models.financialStatement.{PsaFS, PsaFSChargeType, PsaFSDetail}
+import models.financialStatement.{DocumentLineItemDetail, FSClearingReason, PsaFS, PsaFSChargeType, PsaFSDetail}
 import models.{ListOfSchemes, ListSchemeDetails, PenaltiesFilter, PenaltySchemes}
 import org.mockito.ArgumentMatchers.any
 import org.mockito.MockitoSugar
@@ -432,6 +432,7 @@
         periodStartDate = LocalDate.parse("2020-04-01"),
         periodEndDate = LocalDate.parse("2020-06-30"),
         pstr = "24000040IN",
+        sourceChargeRefForInterest = None,
         documentLineItemDetails = Nil
       )
   }
@@ -449,6 +450,7 @@
       periodStartDate = LocalDate.parse("2020-04-01"),
       periodEndDate = LocalDate.parse("2020-06-30"),
       pstr = "24000040IN",
+      sourceChargeRefForInterest = None,
       documentLineItemDetails = Nil
     ),
     PsaFSDetail(
@@ -463,6 +465,7 @@
       periodStartDate = LocalDate.parse("2020-04-01"),
       periodEndDate = LocalDate.parse("2020-06-30"),
       pstr = "24000041IN",
+      sourceChargeRefForInterest = None,
       documentLineItemDetails = Nil
     ),
     PsaFSDetail(
@@ -477,6 +480,7 @@
       periodStartDate = LocalDate.parse("2020-10-01"),
       periodEndDate = LocalDate.parse("2020-12-31"),
       pstr = "24000041IN",
+      sourceChargeRefForInterest = None,
       documentLineItemDetails = Nil
     )
   )
@@ -487,15 +491,13 @@
              totalAmount: BigDecimal = BigDecimal(80000.00),
              outStandingAmount: BigDecimal = BigDecimal(56049.08),
              stoodOverAmount: BigDecimal = BigDecimal(25089.08)
-<<<<<<< HEAD
-           ): PsaFS =
-    PsaFS("XY002610150184", AFT_INITIAL_LFP, dueDate, totalAmount, amountDue, outStandingAmount, stoodOverAmount,
-      accruedInterestTotal = 0.00, dateNow, dateNow, pstr, Nil)
-=======
            ): PsaFSDetail =
     PsaFSDetail("XY002610150184", AFT_INITIAL_LFP, dueDate, totalAmount, amountDue, outStandingAmount, stoodOverAmount,
-      accruedInterestTotal = 0.00, dateNow, dateNow, pstr)
->>>>>>> 3262bb6f
+      accruedInterestTotal = 0.00, dateNow, dateNow, pstr, None, documentLineItemDetails = Seq(DocumentLineItemDetail(
+        clearingReason= Some(FSClearingReason.CLEARED_WITH_PAYMENT),
+        clearingDate = Some(LocalDate.parse("2020-06-30")),
+        clearedAmountItem = BigDecimal(0.00))))
+
 
   val pstr: String = "24000040IN"
   val zeroAmount: BigDecimal = BigDecimal(0.00)
@@ -586,15 +588,8 @@
   val listOfSchemes: ListOfSchemes = ListOfSchemes("", "", Some(List(
     ListSchemeDetails("Assoc scheme", "SRN123", "", None, Some("24000040IN"), None, None))))
 
-<<<<<<< HEAD
-  def customPsaFS(chargeType: PsaFSChargeType, startDate: String = "2021-01-01", endDate: String = "2021-03-31", pstr: String = pstr): PsaFS =
-    PsaFS("XY002610150184", chargeType, Some(LocalDate.parse("2021-05-15")), BigDecimal(0.00), BigDecimal(0.00), BigDecimal(0.00),
-      BigDecimal(0.00), BigDecimal(0.00), LocalDate.parse(startDate), LocalDate.parse(endDate), pstr, Nil)
-=======
   def customPsaFS(chargeType: PsaFSChargeType, startDate: String = "2021-01-01", endDate: String = "2021-03-31", pstr: String = pstr): PsaFSDetail =
     PsaFSDetail("XY002610150184", chargeType, Some(LocalDate.parse("2021-05-15")), BigDecimal(0.00), BigDecimal(0.00), BigDecimal(0.00),
-      BigDecimal(0.00), BigDecimal(0.00), LocalDate.parse(startDate), LocalDate.parse(endDate), pstr)
->>>>>>> 3262bb6f
-
+      BigDecimal(0.00), BigDecimal(0.00), LocalDate.parse(startDate), LocalDate.parse(endDate), pstr, Some(""), Nil)
 
 }