--- conflicted
+++ resolved
@@ -55,24 +55,9 @@
   private val mockListOfSchemesConn: ListOfSchemesConnector = mock[ListOfSchemesConnector]
   private val penaltiesService = new PenaltiesService(mockFSConnector, mockFIConnector, mockListOfSchemesConn)
 
-<<<<<<< HEAD
   def penaltyTables(statusClass: String, statusMessageKey: String, amountDue: String): JsObject = Json.obj(
       "penaltyTable" -> Table(head = head, rows = rows(aftLink("2020-04-01"), statusClass, statusMessageKey, amountDue),
-        attributes = Map("role" -> "table"),classes= Seq("hmrc-responsive-table"))
-=======
-  def penaltyTables(statusClass: String, statusMessageKey: String, amountDue: String): Seq[JsObject] = Seq(
-    Json.obj(
-      "header" -> msg"penalties.period".withArgs("1 April", "30 June 2020"),
-      "penaltyTable" -> Table(head = head, rows = rows(aftLink("2020-04-01"), statusClass, statusMessageKey, amountDue),attributes = Map("role" -> "table"))
-    ),
-    Json.obj(
-      "header" -> msg"penalties.period".withArgs("1 July", "30 September 2020"),
-      "penaltyTable" -> Table(head = head, rows = rows(otcLink("2020-07-01"), statusClass, statusMessageKey, amountDue),attributes = Map("role" -> "table"))
-    ),
-    Json.obj(
-      "header" -> msg"penalties.period".withArgs("1 October", "31 December 2020"),
-      "penaltyTable" -> Table(head = head, rows = rows(otcLink("2020-10-01"), statusClass, statusMessageKey, amountDue),attributes = Map("role" -> "table"))
->>>>>>> b5cce87d
+        attributes = Map("role" -> "table"))
     )
 
   override def beforeEach: Unit = {
@@ -237,45 +222,29 @@
                    statusClass: String,
                    statusMessageKey: String,
                    amountDue: String,
-                   link2: String = otcLink("2020-04-01")
+                   link2: Html = otcLink("2020-04-01")
                   )(implicit messages: Messages) = Seq(Seq(
-<<<<<<< HEAD
-    Cell(Html(s"""<span class=hmrc-responsive-table__heading aria-hidden=true>${messages("penalties.column.penalty")}</span>$link""")),
-    Cell(Html(s"""<span class=hmrc-responsive-table__heading aria-hidden=true>${messages("penalties.column.amount")}</span>£$amountDue""")),
-    Cell(Html(s"""<span class=hmrc-responsive-table__heading aria-hidden=true>${messages("penalties.column.chargeReference")}</span>XY002610150184""")),
-=======
     Cell(link, classes = Seq("govuk-!-width-two-thirds-quarter")),
     Cell(Literal(s"£$amountDue"), classes = Seq("govuk-!-width-one-quarter")),
     Cell(Literal("XY002610150184"), classes = Seq("govuk-!-width-one-quarter")),
->>>>>>> b5cce87d
     Cell(Html(s"<span class='$statusClass'>${messages(statusMessageKey)}</span>"))
   ),
     Seq(
-      Cell(Html(s"""<span class=hmrc-responsive-table__heading aria-hidden=true>${messages("penalties.column.penalty")}</span>$link2""")),
-      Cell(Html(s"""<span class=hmrc-responsive-table__heading aria-hidden=true>${messages("penalties.column.amount")}</span>£$amountDue""")),
-      Cell(Html(s"""<span class=hmrc-responsive-table__heading aria-hidden=true>${messages("penalties.column.chargeReference")}</span>XY002610150184""")),
+      Cell(link2, classes = Seq("govuk-!-width-two-thirds-quarter")),
+      Cell(Literal(s"£$amountDue"), classes = Seq("govuk-!-width-one-quarter")),
+      Cell(Literal("XY002610150184"), classes = Seq("govuk-!-width-one-quarter")),
       Cell(Html(s"<span class='$statusClass'>${messages(statusMessageKey)}</span>"))
     ))
 
   def aftLink(startDate: String): Html = Html(
     s"<a id=XY002610150184 class=govuk-link " +
-<<<<<<< HEAD
       s"href=${controllers.financialStatement.penalties.routes.ChargeDetailsController.onPageLoad(srn, startDate, "0").url}>" +
-      s"Accounting for Tax late filing penalty<span class=govuk-visually-hidden>for charge reference XY002610150184</span> </a>"
-=======
-      s"href=${controllers.financialStatement.routes.ChargeDetailsController.onPageLoad(srn, startDate, "0").url}>" +
       s"Accounting for Tax late filing penalty<span class=govuk-visually-hidden>for charge reference XY002610150184</span> </a>")
->>>>>>> b5cce87d
 
   def otcLink(startDate: String): Html = Html(
     s"<a id=XY002610150184 class=govuk-link " +
-<<<<<<< HEAD
       s"href=${controllers.financialStatement.penalties.routes.ChargeDetailsController.onPageLoad(srn, startDate, "0").url}>" +
-      s"Overseas transfer charge late payment penalty (6 months)<span class=govuk-visually-hidden>for charge reference XY002610150184</span> </a>"
-=======
-      s"href=${controllers.financialStatement.routes.ChargeDetailsController.onPageLoad(srn, startDate, "0").url}>" +
       s"Overseas transfer charge late payment penalty (6 months)<span class=govuk-visually-hidden>for charge reference XY002610150184</span> </a>")
->>>>>>> b5cce87d
 
 
   def totalAmount(amount: BigDecimal = BigDecimal(80000.00)): Row = Row(
