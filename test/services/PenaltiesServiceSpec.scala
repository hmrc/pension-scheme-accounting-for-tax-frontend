--- conflicted
+++ resolved
@@ -46,7 +46,6 @@
   private val mockAppConfig: FrontendAppConfig = mock[FrontendAppConfig]
   private val penaltiesService = new PenaltiesService(mockAppConfig)
 
-<<<<<<< HEAD
   val psaFSResponse: Seq[PsaFS] = Seq(
     PsaFS(
       chargeReference = "XY002610150184",
@@ -77,10 +76,7 @@
   val srn: String = "S2400000041"
   val dateNow: LocalDate = LocalDate.now()
 
-  def penaltyTables: Seq[Table] = Seq(
-=======
   def penaltyTables(statusClass:String, statusMessageKey: String, amountDue: String): Seq[Table] = Seq(
->>>>>>> cb27e03b
     Table(caption = Some(msg"penalties.period".withArgs("1 April", "30 June 2020")), captionClasses= Seq("govuk-heading-m"),
         head = head, rows = rows(aftLink("2020-04-01"), statusClass, statusMessageKey, amountDue)),
     Table(caption = Some(msg"penalties.period".withArgs("1 July", "30 September 2020")), captionClasses= Seq("govuk-heading-m"),
@@ -160,42 +156,6 @@
     }
   }
 
-<<<<<<< HEAD
-=======
-
-
-}
-
-object PenaltiesServiceSpec {
-
-  def psaFSResponse(amountDue: BigDecimal, dueDate: LocalDate): Seq[PsaFS] = Seq(
-    PsaFS(
-      chargeReference = "XY002610150184",
-      chargeType = AFT_INITIAL_LFP,
-      dueDate = Some(dueDate),
-      totalAmount = 80000.00,
-      outstandingAmount = 56049.08,
-      stoodOverAmount = 25089.08,
-      amountDue = amountDue,
-      periodStartDate =  LocalDate.parse("2020-04-01"),
-      periodEndDate =  LocalDate.parse("2020-06-30"),
-      pstr = "24000040IN"
-    ),
-    PsaFS(
-      chargeReference = "XY002610150184",
-      chargeType = OTC_6_MONTH_LPP,
-      dueDate = Some(dueDate),
-      totalAmount = 80000.00,
-      outstandingAmount = 56049.08,
-      stoodOverAmount = 25089.08,
-      amountDue = amountDue,
-      periodStartDate =  LocalDate.parse("2020-07-01"),
-      periodEndDate =  LocalDate.parse("2020-09-30"),
-      pstr = "24000041IN"
-    )
-  )
-
->>>>>>> cb27e03b
   def psaFS(amountDue: BigDecimal = BigDecimal(1029.05), dueDate: Option[LocalDate] = Some(dateNow), totalAmount: BigDecimal = BigDecimal(80000.00),
             outStandingAmount: BigDecimal = BigDecimal(56049.08), stoodOverAmount: BigDecimal = BigDecimal(25089.08)): PsaFS =
     PsaFS("XY002610150184", AFT_INITIAL_LFP, dueDate, totalAmount, amountDue, outStandingAmount, stoodOverAmount, dateNow, dateNow, pstr)
