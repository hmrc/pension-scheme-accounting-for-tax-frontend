/*
 * Copyright 2020 HM Revenue & Customs
 *
 * Licensed under the Apache License, Version 2.0 (the "License");
 * you may not use this file except in compliance with the License.
 * You may obtain a copy of the License at
 *
 *     http://www.apache.org/licenses/LICENSE-2.0
 *
 * Unless required by applicable law or agreed to in writing, software
 * distributed under the License is distributed on an "AS IS" BASIS,
 * WITHOUT WARRANTIES OR CONDITIONS OF ANY KIND, either express or implied.
 * See the License for the specific language governing permissions and
 * limitations under the License.
 */

package services

import java.time.format.DateTimeFormatter

import base.SpecBase
import connectors.AFTConnector
import data.SampleData
import data.SampleData._
import models.{AccessMode, SessionAccessData, SessionData, UserAnswers}
import models.requests.{DataRequest, OptionalDataRequest}
import org.mockito.Matchers.any
import org.mockito.Mockito._
import org.scalatest.BeforeAndAfterEach
import org.scalatest.concurrent.ScalaFutures
import org.scalatestplus.mockito.MockitoSugar
import play.api.mvc.{AnyContentAsEmpty, Results}
import uk.gov.hmrc.domain.PsaId
import utils.DateHelper

import scala.concurrent.ExecutionContext.Implicits.global
import scala.concurrent.Future

class AFTServiceSpec extends SpecBase with ScalaFutures with BeforeAndAfterEach with MockitoSugar with Results {
  private val mockAFTConnector: AFTConnector = mock[AFTConnector]

  private val psaId = PsaId(SampleData.psaId)
  private val internalId = "internal id"

  private val aftService = new AFTService(mockAFTConnector)

  private val emptyUserAnswers = UserAnswers()
  private val sessionAccessData = SessionAccessData(1, AccessMode.PageAccessModeCompile)
  private val sessionData = SessionData("1", Some("name"), sessionAccessData)

  implicit val request: OptionalDataRequest[AnyContentAsEmpty.type] =
    OptionalDataRequest(fakeRequest, internalId, psaId, Some(emptyUserAnswers), sessionData)

  private def dataRequest(ua: UserAnswers = UserAnswers()): DataRequest[AnyContentAsEmpty.type] =
    DataRequest(fakeRequest, "", PsaId(SampleData.psaId), ua, sessionData)

<<<<<<< HEAD
  private def optionalDataRequest(viewOnly: Boolean): OptionalDataRequest[_] = OptionalDataRequest(
    fakeRequest, "", PsaId(SampleData.psaId), Some(UserAnswers()), sessionDataViewOnlyData)
  private val email = "test@test.com"
  private val name = "Pension Scheme Administrator"

  override def beforeEach(): Unit = {
    reset(mockAFTConnector, mockUserAnswersCacheConnector, mockUserAnswersValidationService)
    when(mockUserAnswersCacheConnector.save(any(), any(), any(), any())(any(), any())).thenReturn(Future.successful(Json.obj()))
    when(mockUserAnswersCacheConnector.save(any(), any(), any(), any())(any(), any())).thenReturn(Future.successful(Json.obj()))
    when(mockUserAnswersValidationService.isAtLeastOneValidCharge(any())).thenReturn(true)
  }

=======
>>>>>>> 4d08e9fe
  "fileAFTReturn" must {

    "remove lock and all user answers if no valid charges to be saved (i.e. user has deleted last member/ employer)" in {
      val uaBeforeCalling = userAnswersWithSchemeNamePstrQuarter
      when(mockAFTConnector.fileAFTReturn(any(), any())(any(), any())).thenReturn(Future.successful(()))
      whenReady(aftService.fileAFTReturn(pstr, uaBeforeCalling)(implicitly, implicitly, dataRequest(uaBeforeCalling))) { _ =>
        verify(mockAFTConnector, times(1)).fileAFTReturn(any(), any())(any(), any())
      }
    }
  }

  "isSubmissionDisabled" when {
    val formatter = DateTimeFormatter.ofPattern("yyyy-MM-dd")
    "quarter end date is todays date " must {
      "return disabled as true" in {
        val quarterEndDate = formatter.format(DateHelper.today)
        val result = aftService.isSubmissionDisabled(quarterEndDate)
        result mustBe true
      }
    }

    "quarter end date is in the past " must {
      "return enabled as false" in {
        val quarterEndDate = formatter.format(DateHelper.today.minusDays(1))
        val result = aftService.isSubmissionDisabled(quarterEndDate)
        result mustBe false
      }
    }

    "quarter end date is in the future " must {
      "return disabled as true" in {
        val quarterEndDate = formatter.format(DateHelper.today.plusDays(1))
        val result = aftService.isSubmissionDisabled(quarterEndDate)
        result mustBe true
      }
    }
  }
}<|MERGE_RESOLUTION|>--- conflicted
+++ resolved
@@ -54,21 +54,6 @@
   private def dataRequest(ua: UserAnswers = UserAnswers()): DataRequest[AnyContentAsEmpty.type] =
     DataRequest(fakeRequest, "", PsaId(SampleData.psaId), ua, sessionData)
 
-<<<<<<< HEAD
-  private def optionalDataRequest(viewOnly: Boolean): OptionalDataRequest[_] = OptionalDataRequest(
-    fakeRequest, "", PsaId(SampleData.psaId), Some(UserAnswers()), sessionDataViewOnlyData)
-  private val email = "test@test.com"
-  private val name = "Pension Scheme Administrator"
-
-  override def beforeEach(): Unit = {
-    reset(mockAFTConnector, mockUserAnswersCacheConnector, mockUserAnswersValidationService)
-    when(mockUserAnswersCacheConnector.save(any(), any(), any(), any())(any(), any())).thenReturn(Future.successful(Json.obj()))
-    when(mockUserAnswersCacheConnector.save(any(), any(), any(), any())(any(), any())).thenReturn(Future.successful(Json.obj()))
-    when(mockUserAnswersValidationService.isAtLeastOneValidCharge(any())).thenReturn(true)
-  }
-
-=======
->>>>>>> 4d08e9fe
   "fileAFTReturn" must {
 
     "remove lock and all user answers if no valid charges to be saved (i.e. user has deleted last member/ employer)" in {
