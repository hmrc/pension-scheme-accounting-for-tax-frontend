/*
 * Copyright 2020 HM Revenue & Customs
 *
 * Licensed under the Apache License, Version 2.0 (the "License");
 * you may not use this file except in compliance with the License.
 * You may obtain a copy of the License at
 *
 *     http://www.apache.org/licenses/LICENSE-2.0
 *
 * Unless required by applicable law or agreed to in writing, software
 * distributed under the License is distributed on an "AS IS" BASIS,
 * WITHOUT WARRANTIES OR CONDITIONS OF ANY KIND, either express or implied.
 * See the License for the specific language governing permissions and
 * limitations under the License.
 */

package services

import java.time.LocalDateTime
import java.time.format.DateTimeFormatter

import base.SpecBase
import connectors.cache.UserAnswersCacheConnector
import connectors.{AFTConnector, MinimalPsaConnector}
import data.SampleData
import data.SampleData._
<<<<<<< HEAD
import models.{Quarter, UserAnswers}
=======
import models.SchemeStatus.Open
import models.UserAnswers
>>>>>>> 67bc2cc9
import models.requests.{DataRequest, OptionalDataRequest}
import org.mockito.Matchers.any
import org.mockito.Mockito._
import org.mockito.{ArgumentCaptor, Matchers}
import org.scalatest.BeforeAndAfterEach
import org.scalatest.concurrent.ScalaFutures
import org.scalatestplus.mockito.MockitoSugar
import pages.chargeC.{IsSponsoringEmployerIndividualPage, SponsoringIndividualDetailsPage, SponsoringOrganisationDetailsPage}
<<<<<<< HEAD
import pages.{AFTStatusQuery, IsNewReturn, IsPsaSuspendedQuery, QuarterPage}
=======
import pages.{AFTStatusQuery, IsNewReturn, IsPsaSuspendedQuery, SchemeStatusQuery}
>>>>>>> 67bc2cc9
import play.api.libs.json.{JsObject, Json}
import play.api.mvc.{AnyContentAsEmpty, Results}
import uk.gov.hmrc.domain.PsaId
import utils.AFTConstants._

import scala.concurrent.ExecutionContext.Implicits.global
import scala.concurrent.Future

class AFTServiceSpec extends SpecBase with ScalaFutures with BeforeAndAfterEach with MockitoSugar with Results {
  private val mockAFTConnector: AFTConnector = mock[AFTConnector]
  private val mockUserAnswersCacheConnector: UserAnswersCacheConnector = mock[UserAnswersCacheConnector]

  private val mockSchemeService: SchemeService = mock[SchemeService]
  private val mockMinimalPsaConnector: MinimalPsaConnector = mock[MinimalPsaConnector]

  private val mockUserAnswersValidationService = mock[AFTReturnTidyService]

  private val aftStatus = "Compiled"
  private val psaId = PsaId(SampleData.psaId)
  private val internalId = "internal id"

  private val aftService = new AFTService(mockAFTConnector, mockUserAnswersCacheConnector,
    mockSchemeService, mockMinimalPsaConnector, mockUserAnswersValidationService)

  private val emptyUserAnswers = UserAnswers()

  implicit val request: OptionalDataRequest[AnyContentAsEmpty.type] = OptionalDataRequest(fakeRequest, internalId, psaId, Some(emptyUserAnswers))

  private def dataRequest(ua: UserAnswers = UserAnswers()): DataRequest[AnyContentAsEmpty.type] =
    DataRequest(fakeRequest, "", PsaId(SampleData.psaId), ua)

  private def optionalDataRequest(viewOnly: Boolean): OptionalDataRequest[_] = OptionalDataRequest(
    fakeRequest, "", PsaId(SampleData.psaId), Some(UserAnswers()), viewOnly
  )

  override def beforeEach(): Unit = {
    reset(mockAFTConnector, mockUserAnswersCacheConnector, mockSchemeService, mockMinimalPsaConnector, mockUserAnswersValidationService)
    when(mockSchemeService.retrieveSchemeDetails(any(), any())(any(), any())).thenReturn(Future.successful(SampleData.schemeDetails))
    when(mockMinimalPsaConnector.isPsaSuspended(any())(any(), any())).thenReturn(Future.successful(false))
    when(mockUserAnswersCacheConnector.save(any(), any())(any(), any())).thenReturn(Future.successful(Json.obj()))
    when(mockUserAnswersCacheConnector.saveAndLock(any(), any())(any(), any())).thenReturn(Future.successful(Json.obj()))
    when(mockUserAnswersValidationService.isAtLeastOneValidCharge(any())).thenReturn(true)
  }

  "fileAFTReturn" must {
    "connect to the aft backend service and then remove the IsNewReturn flag from user answers and save it in the Mongo cache if it is present" in {
<<<<<<< HEAD
      val uaBeforeCalling = userAnswersWithSchemeNamePstrQuarter.setOrException(IsNewReturn, true)
      when(mockAFTConnector.fileAFTReturn(any(), any())(any(), any()))
        .thenReturn(Future.successful(()))
      when(mockUserAnswersCacheConnector.save(any(), any())(any(), any()))
        .thenReturn(Future.successful(Json.obj()))
=======
      val uaBeforeCalling = userAnswersWithSchemeName.setOrException(IsNewReturn, true)
      when(mockAFTConnector.fileAFTReturn(any(), any())(any(), any())).thenReturn(Future.successful(()))
      when(mockUserAnswersCacheConnector.save(any(), any())(any(), any())).thenReturn(Future.successful(Json.obj()))
      when(mockUserAnswersValidationService.removeChargesHavingNoMembersOrEmployers(any())).thenReturn(uaBeforeCalling)
>>>>>>> 67bc2cc9
      val jsonCaptor = ArgumentCaptor.forClass(classOf[JsObject])

      whenReady(aftService.fileAFTReturn(pstr, uaBeforeCalling)(implicitly, implicitly, dataRequest(uaBeforeCalling))) { _ =>
        verify(mockAFTConnector, times(1)).fileAFTReturn(Matchers.eq(pstr), Matchers.eq(uaBeforeCalling))(any(), any())
        verify(mockUserAnswersCacheConnector, times(1)).save(any(), jsonCaptor.capture())(any(), any())
        verify(mockUserAnswersValidationService, times(1)).isAtLeastOneValidCharge(any())
        verify(mockUserAnswersValidationService, times(1)).removeChargesHavingNoMembersOrEmployers(any())
        val uaAfterSave = UserAnswers(jsonCaptor.getValue)
        uaAfterSave.get(IsNewReturn) mustBe None
      }
    }

    "remove lock and all user answers if no valid charges to be saved (i.e. user has deleted last member/ employer)" in {
      val uaBeforeCalling = userAnswersWithSchemeName.setOrException(IsNewReturn, true)
      when(mockAFTConnector.fileAFTReturn(any(), any())(any(), any())).thenReturn(Future.successful(()))
      when(mockUserAnswersCacheConnector.removeAll(any())(any(), any())).thenReturn(Future.successful(Ok("success")))
      when(mockUserAnswersValidationService.isAtLeastOneValidCharge(any())).thenReturn(false)
      whenReady(aftService.fileAFTReturn(pstr, uaBeforeCalling)(implicitly, implicitly, dataRequest(uaBeforeCalling))) { _ =>
        verify(mockUserAnswersCacheConnector, times(1)).removeAll(any())(any(), any())
        verify(mockUserAnswersValidationService, times(1)).isAtLeastOneValidCharge(any())
        verify(mockUserAnswersValidationService, times(1)).reinstateDeletedMemberOrEmployer(any())
      }
    }

    "not throw exception if IsNewReturn flag is not present" in {
<<<<<<< HEAD
      val uaBeforeCalling = userAnswersWithSchemeNamePstrQuarter
      when(mockAFTConnector.fileAFTReturn(any(), any())(any(), any()))
        .thenReturn(Future.successful(()))
      when(mockUserAnswersCacheConnector.save(any(), any())(any(), any()))
        .thenReturn(Future.successful(Json.obj()))
=======
      val uaBeforeCalling = userAnswersWithSchemeName
      when(mockAFTConnector.fileAFTReturn(any(), any())(any(), any())).thenReturn(Future.successful(()))
      when(mockUserAnswersCacheConnector.save(any(), any())(any(), any())).thenReturn(Future.successful(Json.obj()))
      when(mockUserAnswersValidationService.removeChargesHavingNoMembersOrEmployers(any())).thenReturn(uaBeforeCalling)
>>>>>>> 67bc2cc9
      val jsonCaptor = ArgumentCaptor.forClass(classOf[JsObject])

      whenReady(aftService.fileAFTReturn(pstr, uaBeforeCalling)(implicitly, implicitly, dataRequest(uaBeforeCalling))) { _ =>
        verify(mockAFTConnector, times(1)).fileAFTReturn(Matchers.eq(pstr), Matchers.eq(uaBeforeCalling))(any(), any())
        verify(mockUserAnswersCacheConnector, times(1)).save(any(), jsonCaptor.capture())(any(), any())
        val uaAfterSave = UserAnswers(jsonCaptor.getValue)
        uaAfterSave.get(IsNewReturn) mustBe None
      }
    }
<<<<<<< HEAD

    "NOT remove member-based charges where they have one non-deleted member prior to submitting to DES" in {
      val ua: UserAnswers = userAnswersWithSchemeNamePstrQuarter
        .setOrException(pages.chargeE.ChargeDetailsPage(0), chargeEDetails)
        .setOrException(pages.chargeE.MemberDetailsPage(0), memberDetails)
        .setOrException(pages.chargeD.ChargeDetailsPage(0), chargeDDetails)
        .setOrException(pages.chargeD.MemberDetailsPage(0), memberDetails)
        .setOrException(pages.chargeG.ChargeDetailsPage(0), chargeGDetails)
        .setOrException(pages.chargeG.MemberDetailsPage(0), memberGDetails)
        .setOrException(pages.chargeC.ChargeCDetailsPage(0), chargeCDetails)
        .setOrException(IsSponsoringEmployerIndividualPage(0), true)
        .setOrException(SponsoringIndividualDetailsPage(0), sponsoringIndividualDetails)
        .setOrException(IsNewReturn, true)

      val jsonCaptor = ArgumentCaptor.forClass(classOf[UserAnswers])

      when(mockAFTConnector.fileAFTReturn(any(), any())(any(), any())).thenReturn(Future.successful(()))
      when(mockUserAnswersCacheConnector.save(any(), any())(any(), any())).thenReturn(Future.successful(Json.obj()))

      whenReady(aftService.fileAFTReturn(pstr, ua)(implicitly, implicitly, dataRequest(ua))) { _ =>
        verify(mockAFTConnector, times(1)).fileAFTReturn(Matchers.eq(pstr), jsonCaptor.capture())(any(), any())
        val uaPassedToConnector = jsonCaptor.getValue
        (uaPassedToConnector.data \ "chargeEDetails").toOption.isDefined mustBe true
        (uaPassedToConnector.data \ "chargeDDetails").toOption.isDefined mustBe true
        (uaPassedToConnector.data \ "chargeGDetails").toOption.isDefined mustBe true
        (uaPassedToConnector.data \ "chargeCDetails").toOption.isDefined mustBe true
      }
    }

    "remove charge E where it has no members and another valid charge is present prior to submitting to DES" in {
      val ua: UserAnswers = userAnswersWithSchemeNamePstrQuarter
        .setOrException(pages.chargeE.ChargeDetailsPage(0), chargeEDetails)
        .setOrException(pages.chargeE.MemberDetailsPage(0), memberDetailsDeleted)
        .setOrException(pages.chargeF.ChargeDetailsPage, chargeFChargeDetails)
        .setOrException(IsNewReturn, true)

      val jsonCaptor = ArgumentCaptor.forClass(classOf[UserAnswers])

      when(mockAFTConnector.fileAFTReturn(any(), any())(any(), any())).thenReturn(Future.successful(()))
      when(mockUserAnswersCacheConnector.save(any(), any())(any(), any())).thenReturn(Future.successful(Json.obj()))

      whenReady(aftService.fileAFTReturn(pstr, ua)(implicitly, implicitly, dataRequest(ua))) { _ =>
        verify(mockAFTConnector, times(1)).fileAFTReturn(Matchers.eq(pstr), jsonCaptor.capture())(any(), any())
        val uaPassedToConnector = jsonCaptor.getValue
        (uaPassedToConnector.data \ "chargeEDetails").toOption mustBe None
      }
    }

    "remove charge D where it has no members and another valid charge is present prior to submitting to DES" in {
      val ua: UserAnswers = userAnswersWithSchemeNamePstrQuarter
        .setOrException(pages.chargeD.ChargeDetailsPage(0), chargeDDetails)
        .setOrException(pages.chargeD.MemberDetailsPage(0), memberDetailsDeleted)
        .setOrException(pages.chargeF.ChargeDetailsPage, chargeFChargeDetails)
        .setOrException(IsNewReturn, true)

      val jsonCaptor = ArgumentCaptor.forClass(classOf[UserAnswers])

      when(mockAFTConnector.fileAFTReturn(any(), any())(any(), any())).thenReturn(Future.successful(()))
      when(mockUserAnswersCacheConnector.save(any(), any())(any(), any())).thenReturn(Future.successful(Json.obj()))

      whenReady(aftService.fileAFTReturn(pstr, ua)(implicitly, implicitly, dataRequest(ua))) { _ =>
        verify(mockAFTConnector, times(1)).fileAFTReturn(Matchers.eq(pstr), jsonCaptor.capture())(any(), any())
        val uaPassedToConnector = jsonCaptor.getValue
        (uaPassedToConnector.data \ "chargeDDetails").toOption mustBe None
      }
    }

    "remove charge G where it has no members and another valid charge is present prior to submitting to DES" in {
      val ua: UserAnswers = userAnswersWithSchemeNamePstrQuarter
        .setOrException(pages.chargeG.ChargeDetailsPage(0), chargeGDetails)
        .setOrException(pages.chargeG.MemberDetailsPage(0), memberGDetailsDeleted)
        .setOrException(pages.chargeF.ChargeDetailsPage, chargeFChargeDetails)
        .setOrException(IsNewReturn, true)

      val jsonCaptor = ArgumentCaptor.forClass(classOf[UserAnswers])

      when(mockAFTConnector.fileAFTReturn(any(), any())(any(), any())).thenReturn(Future.successful(()))
      when(mockUserAnswersCacheConnector.save(any(), any())(any(), any())).thenReturn(Future.successful(Json.obj()))

      whenReady(aftService.fileAFTReturn(pstr, ua)(implicitly, implicitly, dataRequest(ua))) { _ =>
        verify(mockAFTConnector, times(1)).fileAFTReturn(Matchers.eq(pstr), jsonCaptor.capture())(any(), any())
        val uaPassedToConnector = jsonCaptor.getValue
        (uaPassedToConnector.data \ "chargeGDetails").toOption mustBe None
      }
    }

    "remove charge C where it has no members and another valid charge is present prior to submitting to DES for individual" in {
      val ua: UserAnswers = userAnswersWithSchemeNamePstrQuarter
        .setOrException(pages.chargeC.ChargeCDetailsPage(0), chargeCDetails)
        .setOrException(IsSponsoringEmployerIndividualPage(0), true)
        .setOrException(SponsoringIndividualDetailsPage(0), sponsoringIndividualDetailsDeleted)
        .setOrException(pages.chargeF.ChargeDetailsPage, chargeFChargeDetails)
        .setOrException(IsNewReturn, true)

      val jsonCaptor = ArgumentCaptor.forClass(classOf[UserAnswers])

      when(mockAFTConnector.fileAFTReturn(any(), any())(any(), any())).thenReturn(Future.successful(()))
      when(mockUserAnswersCacheConnector.save(any(), any())(any(), any())).thenReturn(Future.successful(Json.obj()))

      whenReady(aftService.fileAFTReturn(pstr, ua)(implicitly, implicitly, dataRequest(ua))) { _ =>
        verify(mockAFTConnector, times(1)).fileAFTReturn(Matchers.eq(pstr), jsonCaptor.capture())(any(), any())
        val uaPassedToConnector = jsonCaptor.getValue
        (uaPassedToConnector.data \ "chargeCDetails").toOption mustBe None
      }
    }


    "remove charge C where it has no members and another valid charge is present prior to submitting to DES for organisation" in {
      val ua: UserAnswers = userAnswersWithSchemeNamePstrQuarter
        .setOrException(pages.chargeC.ChargeCDetailsPage(0), chargeCDetails)
        .setOrException(IsSponsoringEmployerIndividualPage(0), false)
        .setOrException(SponsoringOrganisationDetailsPage(0), sponsoringOrganisationDetailsDeleted)
        .setOrException(pages.chargeF.ChargeDetailsPage, chargeFChargeDetails)
        .setOrException(IsNewReturn, true)

      val jsonCaptor = ArgumentCaptor.forClass(classOf[UserAnswers])

      when(mockAFTConnector.fileAFTReturn(any(), any())(any(), any())).thenReturn(Future.successful(()))
      when(mockUserAnswersCacheConnector.save(any(), any())(any(), any())).thenReturn(Future.successful(Json.obj()))

      whenReady(aftService.fileAFTReturn(pstr, ua)(implicitly, implicitly, dataRequest(ua))) { _ =>
        verify(mockAFTConnector, times(1)).fileAFTReturn(Matchers.eq(pstr), jsonCaptor.capture())(any(), any())
        val uaPassedToConnector = jsonCaptor.getValue
        (uaPassedToConnector.data \ "chargeCDetails").toOption mustBe None
      }
    }
=======
>>>>>>> 67bc2cc9
  }

  "getAFTDetails" must {
    "connect to the aft backend service with the specified arguments and return what the connector returns" in {
      val startDate = "start date"
      val aftVersion = "aft version"
      val jsonReturnedFromConnector = userAnswersWithSchemeNamePstrQuarter.data
      when(mockAFTConnector.getAFTDetails(any(), any(), any())(any(), any())).thenReturn(Future.successful(jsonReturnedFromConnector))

      whenReady(aftService.getAFTDetails(pstr, startDate, aftVersion)) { result =>
        result mustBe jsonReturnedFromConnector
        verify(mockAFTConnector, times(1)).getAFTDetails(Matchers.eq(pstr), Matchers.eq(startDate), Matchers.eq(aftVersion))(any(), any())
      }
    }
  }

  "retrieveAFTRequiredDetails" when {
    "no version is given and there are no versions in AFT" must {
      "NOT call get AFT details and " +
        "retrieve the suspended flag from DES and " +
        "set the IsNewReturn flag, and " +
        "retrieve and the quarter, status, scheme name and pstr and " +
        "save all of these with a lock" in {
        when(mockAFTConnector.getListOfVersions(any())(any(), any())).thenReturn(Future.successful(Seq[Int]()))

        whenReady(aftService.retrieveAFTRequiredDetails(srn, QUARTER_START_DATE, None)(implicitly, implicitly,
          optionalDataRequest(viewOnly = false))) { case (resultScheme, _) =>
          verify(mockAFTConnector, times(1)).getListOfVersions(any())(any(), any())

          verify(mockAFTConnector, never()).getAFTDetails(any(), any(), any())(any(), any())

          verify(mockSchemeService, times(1)).retrieveSchemeDetails(Matchers.eq(psaId.id), Matchers.eq(srn))(any(), any())
          resultScheme mustBe schemeDetails

          verify(mockMinimalPsaConnector, times(1)).isPsaSuspended(Matchers.eq(psaId.id))(any(), any())

          verify(mockUserAnswersCacheConnector, never()).save(any(), any())(any(), any())
          val expectedUAAfterSave = userAnswersWithSchemeName
            .setOrException(IsPsaSuspendedQuery, value = false)
            .setOrException(IsNewReturn, value = true)
            .setOrException(AFTStatusQuery, value = aftStatus)
<<<<<<< HEAD
              .setOrException(QuarterPage, Quarter(QUARTER_START_DATE, QUARTER_END_DATE))
=======
            .setOrException(SchemeStatusQuery, Open)
>>>>>>> 67bc2cc9
          verify(mockUserAnswersCacheConnector, times(1)).saveAndLock(any(), Matchers.eq(expectedUAAfterSave.data))(any(), any())
        }
      }
    }

    "no version is given and there ARE versions in AFT and suspended flag is not in user answers" must {
      "NOT call get AFT details and " +
        "retrieve the suspended flag from DES and " +
        "NOT set the IsNewReturn flag and " +
        "NOT retrieve the quarter, status, scheme name or pstr and" +
        "save with a lock" in {
        when(mockAFTConnector.getListOfVersions(any())(any(), any())).thenReturn(Future.successful(Seq[Int](1)))

        whenReady(aftService.retrieveAFTRequiredDetails(srn, QUARTER_START_DATE, None)) { case (resultScheme, _) =>
          verify(mockAFTConnector, times(1)).getListOfVersions(any())(any(), any())

          verify(mockAFTConnector, never()).getAFTDetails(any(), any(), any())(any(), any())

          resultScheme mustBe schemeDetails
          verify(mockSchemeService, times(1)).retrieveSchemeDetails(Matchers.eq(psaId.id), Matchers.eq(srn))(any(), any())

          verify(mockMinimalPsaConnector, times(1)).isPsaSuspended(Matchers.eq(psaId.id))(any(), any())

          verify(mockUserAnswersCacheConnector, never()).save(any(), any())(any(), any())
          val expectedUAAfterSave = emptyUserAnswers.setOrException(IsPsaSuspendedQuery, value = false).setOrException(SchemeStatusQuery, Open)
          verify(mockUserAnswersCacheConnector, times(1)).saveAndLock(any(), Matchers.eq(expectedUAAfterSave.data))(any(), any())
        }
      }
    }

    "a version is given" must {
      "call get AFT details and " +
        "retrieve and the suspended flag from DES and " +
        "NOT set the IsNewReturn flag and " +
        "NOT retrieve the quarter, status, scheme name or pstr (since these are retrieved by get aft details) and " +
        "save with a lock" in {

        when(mockAFTConnector.getAFTDetails(any(), any(), any())(any(), any())).thenReturn(Future.successful(emptyUserAnswers.data))

        whenReady(aftService.retrieveAFTRequiredDetails(srn, QUARTER_START_DATE, Some(version))(implicitly, implicitly, optionalDataRequest(viewOnly = false))) { case (resultScheme, _) =>
          verify(mockAFTConnector, times(1)).getAFTDetails(any(), any(), any())(any(), any())

          resultScheme mustBe schemeDetails
          verify(mockSchemeService, times(1)).retrieveSchemeDetails(Matchers.eq(psaId.id), Matchers.eq(srn))(any(), any())

          verify(mockMinimalPsaConnector, times(1)).isPsaSuspended(Matchers.eq(psaId.id))(any(), any())

          verify(mockUserAnswersCacheConnector, never()).save(any(), any())(any(), any())
          val expectedUAAfterSave = emptyUserAnswers.setOrException(IsPsaSuspendedQuery, value = false).setOrException(SchemeStatusQuery, Open)
          verify(mockUserAnswersCacheConnector, times(1)).saveAndLock(any(), Matchers.eq(expectedUAAfterSave.data))(any(), any())
        }
      }
    }

    "user is suspended" must {
      "NOT save with a lock" in {
        when(mockMinimalPsaConnector.isPsaSuspended(any())(any(), any())).thenReturn(Future.successful(true))
        when(mockAFTConnector.getListOfVersions(any())(any(), any())).thenReturn(Future.successful(Seq[Int](1)))

        whenReady(aftService.retrieveAFTRequiredDetails(srn, None)) { case (_, _) =>
          verify(mockUserAnswersCacheConnector, times(1)).save(any(), any())(any(), any())
        }
      }
    }

    "viewOnly flag in the request is set to true" must {
      "NOT call saveAndLock but should call save" in {
<<<<<<< HEAD
        val uaToSave = userAnswersWithSchemeNamePstrQuarter
          .setOrException(IsPsaSuspendedQuery, value = false)
        when(mockAFTConnector.getAFTDetails(any(), any(), any())(any(), any())).thenReturn(Future.successful(userAnswersWithSchemeNamePstrQuarter.data))
=======
        val uaToSave = userAnswersWithSchemeName
          .setOrException(IsPsaSuspendedQuery, value = false).setOrException(SchemeStatusQuery, Open)
        when(mockAFTConnector.getAFTDetails(any(), any(), any())(any(), any())).thenReturn(Future.successful(userAnswersWithSchemeName.data))
>>>>>>> 67bc2cc9

        whenReady(aftService.retrieveAFTRequiredDetails(srn, QUARTER_START_DATE, Some(version))
        (implicitly, implicitly, optionalDataRequest(viewOnly = true))) { case (resultScheme, _) =>
          resultScheme mustBe schemeDetails
          verify(mockUserAnswersCacheConnector, never()).saveAndLock(any(), any())(any(), any())
          verify(mockUserAnswersCacheConnector, times(1)).save(any(), Matchers.eq(uaToSave.data))(any(), any())

        }
      }
    }

    "viewOnly flag in the request is set to false" must {
      "call saveAndLock but should NOT call save instead of save with lock" in {
        when(mockAFTConnector.getAFTDetails(any(), any(), any())(any(), any()))
          .thenReturn(Future.successful(userAnswersWithSchemeNamePstrQuarter.data))

        whenReady(aftService.retrieveAFTRequiredDetails(srn, QUARTER_START_DATE, Some(version))
        (implicitly, implicitly, optionalDataRequest(viewOnly = false))) { case (resultScheme, _) =>
          resultScheme mustBe schemeDetails
          verify(mockUserAnswersCacheConnector, times(1)).saveAndLock(any(), any())(any(), any())
          verify(mockUserAnswersCacheConnector, never()).save(any(), any())(any(), any())
        }
      }
    }
  }

  "isSubmissionDisabled" when {
    val formatter = DateTimeFormatter.ofPattern("yyyy-MM-dd")
    "quarter end date is todays date " must {
      "return disabled as true" in {
        val quarterEndDate = formatter.format(LocalDateTime.now())
        val result = aftService.isSubmissionDisabled(quarterEndDate)
        result mustBe true
      }
    }

    "quarter end date is in the past " must {
      "return enabled as false" in {
        val quarterEndDate = formatter.format(LocalDateTime.now().minusDays(1))
        val result = aftService.isSubmissionDisabled(quarterEndDate)
        result mustBe false
      }
    }

    "quarter end date is in the future " must {
      "return disabled as true" in {
        val quarterEndDate = formatter.format(LocalDateTime.now().plusDays(1))
        val result = aftService.isSubmissionDisabled(quarterEndDate)
        result mustBe true
      }
    }
  }
}<|MERGE_RESOLUTION|>--- conflicted
+++ resolved
@@ -24,12 +24,8 @@
 import connectors.{AFTConnector, MinimalPsaConnector}
 import data.SampleData
 import data.SampleData._
-<<<<<<< HEAD
+import models.SchemeStatus.Open
 import models.{Quarter, UserAnswers}
-=======
-import models.SchemeStatus.Open
-import models.UserAnswers
->>>>>>> 67bc2cc9
 import models.requests.{DataRequest, OptionalDataRequest}
 import org.mockito.Matchers.any
 import org.mockito.Mockito._
@@ -37,12 +33,7 @@
 import org.scalatest.BeforeAndAfterEach
 import org.scalatest.concurrent.ScalaFutures
 import org.scalatestplus.mockito.MockitoSugar
-import pages.chargeC.{IsSponsoringEmployerIndividualPage, SponsoringIndividualDetailsPage, SponsoringOrganisationDetailsPage}
-<<<<<<< HEAD
-import pages.{AFTStatusQuery, IsNewReturn, IsPsaSuspendedQuery, QuarterPage}
-=======
-import pages.{AFTStatusQuery, IsNewReturn, IsPsaSuspendedQuery, SchemeStatusQuery}
->>>>>>> 67bc2cc9
+import pages._
 import play.api.libs.json.{JsObject, Json}
 import play.api.mvc.{AnyContentAsEmpty, Results}
 import uk.gov.hmrc.domain.PsaId
@@ -89,18 +80,10 @@
 
   "fileAFTReturn" must {
     "connect to the aft backend service and then remove the IsNewReturn flag from user answers and save it in the Mongo cache if it is present" in {
-<<<<<<< HEAD
       val uaBeforeCalling = userAnswersWithSchemeNamePstrQuarter.setOrException(IsNewReturn, true)
-      when(mockAFTConnector.fileAFTReturn(any(), any())(any(), any()))
-        .thenReturn(Future.successful(()))
-      when(mockUserAnswersCacheConnector.save(any(), any())(any(), any()))
-        .thenReturn(Future.successful(Json.obj()))
-=======
-      val uaBeforeCalling = userAnswersWithSchemeName.setOrException(IsNewReturn, true)
       when(mockAFTConnector.fileAFTReturn(any(), any())(any(), any())).thenReturn(Future.successful(()))
       when(mockUserAnswersCacheConnector.save(any(), any())(any(), any())).thenReturn(Future.successful(Json.obj()))
       when(mockUserAnswersValidationService.removeChargesHavingNoMembersOrEmployers(any())).thenReturn(uaBeforeCalling)
->>>>>>> 67bc2cc9
       val jsonCaptor = ArgumentCaptor.forClass(classOf[JsObject])
 
       whenReady(aftService.fileAFTReturn(pstr, uaBeforeCalling)(implicitly, implicitly, dataRequest(uaBeforeCalling))) { _ =>
@@ -114,7 +97,7 @@
     }
 
     "remove lock and all user answers if no valid charges to be saved (i.e. user has deleted last member/ employer)" in {
-      val uaBeforeCalling = userAnswersWithSchemeName.setOrException(IsNewReturn, true)
+      val uaBeforeCalling = userAnswersWithSchemeNamePstrQuarter.setOrException(IsNewReturn, true)
       when(mockAFTConnector.fileAFTReturn(any(), any())(any(), any())).thenReturn(Future.successful(()))
       when(mockUserAnswersCacheConnector.removeAll(any())(any(), any())).thenReturn(Future.successful(Ok("success")))
       when(mockUserAnswersValidationService.isAtLeastOneValidCharge(any())).thenReturn(false)
@@ -126,18 +109,10 @@
     }
 
     "not throw exception if IsNewReturn flag is not present" in {
-<<<<<<< HEAD
       val uaBeforeCalling = userAnswersWithSchemeNamePstrQuarter
-      when(mockAFTConnector.fileAFTReturn(any(), any())(any(), any()))
-        .thenReturn(Future.successful(()))
-      when(mockUserAnswersCacheConnector.save(any(), any())(any(), any()))
-        .thenReturn(Future.successful(Json.obj()))
-=======
-      val uaBeforeCalling = userAnswersWithSchemeName
       when(mockAFTConnector.fileAFTReturn(any(), any())(any(), any())).thenReturn(Future.successful(()))
       when(mockUserAnswersCacheConnector.save(any(), any())(any(), any())).thenReturn(Future.successful(Json.obj()))
       when(mockUserAnswersValidationService.removeChargesHavingNoMembersOrEmployers(any())).thenReturn(uaBeforeCalling)
->>>>>>> 67bc2cc9
       val jsonCaptor = ArgumentCaptor.forClass(classOf[JsObject])
 
       whenReady(aftService.fileAFTReturn(pstr, uaBeforeCalling)(implicitly, implicitly, dataRequest(uaBeforeCalling))) { _ =>
@@ -147,135 +122,6 @@
         uaAfterSave.get(IsNewReturn) mustBe None
       }
     }
-<<<<<<< HEAD
-
-    "NOT remove member-based charges where they have one non-deleted member prior to submitting to DES" in {
-      val ua: UserAnswers = userAnswersWithSchemeNamePstrQuarter
-        .setOrException(pages.chargeE.ChargeDetailsPage(0), chargeEDetails)
-        .setOrException(pages.chargeE.MemberDetailsPage(0), memberDetails)
-        .setOrException(pages.chargeD.ChargeDetailsPage(0), chargeDDetails)
-        .setOrException(pages.chargeD.MemberDetailsPage(0), memberDetails)
-        .setOrException(pages.chargeG.ChargeDetailsPage(0), chargeGDetails)
-        .setOrException(pages.chargeG.MemberDetailsPage(0), memberGDetails)
-        .setOrException(pages.chargeC.ChargeCDetailsPage(0), chargeCDetails)
-        .setOrException(IsSponsoringEmployerIndividualPage(0), true)
-        .setOrException(SponsoringIndividualDetailsPage(0), sponsoringIndividualDetails)
-        .setOrException(IsNewReturn, true)
-
-      val jsonCaptor = ArgumentCaptor.forClass(classOf[UserAnswers])
-
-      when(mockAFTConnector.fileAFTReturn(any(), any())(any(), any())).thenReturn(Future.successful(()))
-      when(mockUserAnswersCacheConnector.save(any(), any())(any(), any())).thenReturn(Future.successful(Json.obj()))
-
-      whenReady(aftService.fileAFTReturn(pstr, ua)(implicitly, implicitly, dataRequest(ua))) { _ =>
-        verify(mockAFTConnector, times(1)).fileAFTReturn(Matchers.eq(pstr), jsonCaptor.capture())(any(), any())
-        val uaPassedToConnector = jsonCaptor.getValue
-        (uaPassedToConnector.data \ "chargeEDetails").toOption.isDefined mustBe true
-        (uaPassedToConnector.data \ "chargeDDetails").toOption.isDefined mustBe true
-        (uaPassedToConnector.data \ "chargeGDetails").toOption.isDefined mustBe true
-        (uaPassedToConnector.data \ "chargeCDetails").toOption.isDefined mustBe true
-      }
-    }
-
-    "remove charge E where it has no members and another valid charge is present prior to submitting to DES" in {
-      val ua: UserAnswers = userAnswersWithSchemeNamePstrQuarter
-        .setOrException(pages.chargeE.ChargeDetailsPage(0), chargeEDetails)
-        .setOrException(pages.chargeE.MemberDetailsPage(0), memberDetailsDeleted)
-        .setOrException(pages.chargeF.ChargeDetailsPage, chargeFChargeDetails)
-        .setOrException(IsNewReturn, true)
-
-      val jsonCaptor = ArgumentCaptor.forClass(classOf[UserAnswers])
-
-      when(mockAFTConnector.fileAFTReturn(any(), any())(any(), any())).thenReturn(Future.successful(()))
-      when(mockUserAnswersCacheConnector.save(any(), any())(any(), any())).thenReturn(Future.successful(Json.obj()))
-
-      whenReady(aftService.fileAFTReturn(pstr, ua)(implicitly, implicitly, dataRequest(ua))) { _ =>
-        verify(mockAFTConnector, times(1)).fileAFTReturn(Matchers.eq(pstr), jsonCaptor.capture())(any(), any())
-        val uaPassedToConnector = jsonCaptor.getValue
-        (uaPassedToConnector.data \ "chargeEDetails").toOption mustBe None
-      }
-    }
-
-    "remove charge D where it has no members and another valid charge is present prior to submitting to DES" in {
-      val ua: UserAnswers = userAnswersWithSchemeNamePstrQuarter
-        .setOrException(pages.chargeD.ChargeDetailsPage(0), chargeDDetails)
-        .setOrException(pages.chargeD.MemberDetailsPage(0), memberDetailsDeleted)
-        .setOrException(pages.chargeF.ChargeDetailsPage, chargeFChargeDetails)
-        .setOrException(IsNewReturn, true)
-
-      val jsonCaptor = ArgumentCaptor.forClass(classOf[UserAnswers])
-
-      when(mockAFTConnector.fileAFTReturn(any(), any())(any(), any())).thenReturn(Future.successful(()))
-      when(mockUserAnswersCacheConnector.save(any(), any())(any(), any())).thenReturn(Future.successful(Json.obj()))
-
-      whenReady(aftService.fileAFTReturn(pstr, ua)(implicitly, implicitly, dataRequest(ua))) { _ =>
-        verify(mockAFTConnector, times(1)).fileAFTReturn(Matchers.eq(pstr), jsonCaptor.capture())(any(), any())
-        val uaPassedToConnector = jsonCaptor.getValue
-        (uaPassedToConnector.data \ "chargeDDetails").toOption mustBe None
-      }
-    }
-
-    "remove charge G where it has no members and another valid charge is present prior to submitting to DES" in {
-      val ua: UserAnswers = userAnswersWithSchemeNamePstrQuarter
-        .setOrException(pages.chargeG.ChargeDetailsPage(0), chargeGDetails)
-        .setOrException(pages.chargeG.MemberDetailsPage(0), memberGDetailsDeleted)
-        .setOrException(pages.chargeF.ChargeDetailsPage, chargeFChargeDetails)
-        .setOrException(IsNewReturn, true)
-
-      val jsonCaptor = ArgumentCaptor.forClass(classOf[UserAnswers])
-
-      when(mockAFTConnector.fileAFTReturn(any(), any())(any(), any())).thenReturn(Future.successful(()))
-      when(mockUserAnswersCacheConnector.save(any(), any())(any(), any())).thenReturn(Future.successful(Json.obj()))
-
-      whenReady(aftService.fileAFTReturn(pstr, ua)(implicitly, implicitly, dataRequest(ua))) { _ =>
-        verify(mockAFTConnector, times(1)).fileAFTReturn(Matchers.eq(pstr), jsonCaptor.capture())(any(), any())
-        val uaPassedToConnector = jsonCaptor.getValue
-        (uaPassedToConnector.data \ "chargeGDetails").toOption mustBe None
-      }
-    }
-
-    "remove charge C where it has no members and another valid charge is present prior to submitting to DES for individual" in {
-      val ua: UserAnswers = userAnswersWithSchemeNamePstrQuarter
-        .setOrException(pages.chargeC.ChargeCDetailsPage(0), chargeCDetails)
-        .setOrException(IsSponsoringEmployerIndividualPage(0), true)
-        .setOrException(SponsoringIndividualDetailsPage(0), sponsoringIndividualDetailsDeleted)
-        .setOrException(pages.chargeF.ChargeDetailsPage, chargeFChargeDetails)
-        .setOrException(IsNewReturn, true)
-
-      val jsonCaptor = ArgumentCaptor.forClass(classOf[UserAnswers])
-
-      when(mockAFTConnector.fileAFTReturn(any(), any())(any(), any())).thenReturn(Future.successful(()))
-      when(mockUserAnswersCacheConnector.save(any(), any())(any(), any())).thenReturn(Future.successful(Json.obj()))
-
-      whenReady(aftService.fileAFTReturn(pstr, ua)(implicitly, implicitly, dataRequest(ua))) { _ =>
-        verify(mockAFTConnector, times(1)).fileAFTReturn(Matchers.eq(pstr), jsonCaptor.capture())(any(), any())
-        val uaPassedToConnector = jsonCaptor.getValue
-        (uaPassedToConnector.data \ "chargeCDetails").toOption mustBe None
-      }
-    }
-
-
-    "remove charge C where it has no members and another valid charge is present prior to submitting to DES for organisation" in {
-      val ua: UserAnswers = userAnswersWithSchemeNamePstrQuarter
-        .setOrException(pages.chargeC.ChargeCDetailsPage(0), chargeCDetails)
-        .setOrException(IsSponsoringEmployerIndividualPage(0), false)
-        .setOrException(SponsoringOrganisationDetailsPage(0), sponsoringOrganisationDetailsDeleted)
-        .setOrException(pages.chargeF.ChargeDetailsPage, chargeFChargeDetails)
-        .setOrException(IsNewReturn, true)
-
-      val jsonCaptor = ArgumentCaptor.forClass(classOf[UserAnswers])
-
-      when(mockAFTConnector.fileAFTReturn(any(), any())(any(), any())).thenReturn(Future.successful(()))
-      when(mockUserAnswersCacheConnector.save(any(), any())(any(), any())).thenReturn(Future.successful(Json.obj()))
-
-      whenReady(aftService.fileAFTReturn(pstr, ua)(implicitly, implicitly, dataRequest(ua))) { _ =>
-        verify(mockAFTConnector, times(1)).fileAFTReturn(Matchers.eq(pstr), jsonCaptor.capture())(any(), any())
-        val uaPassedToConnector = jsonCaptor.getValue
-        (uaPassedToConnector.data \ "chargeCDetails").toOption mustBe None
-      }
-    }
-=======
->>>>>>> 67bc2cc9
   }
 
   "getAFTDetails" must {
@@ -299,11 +145,11 @@
         "set the IsNewReturn flag, and " +
         "retrieve and the quarter, status, scheme name and pstr and " +
         "save all of these with a lock" in {
-        when(mockAFTConnector.getListOfVersions(any())(any(), any())).thenReturn(Future.successful(Seq[Int]()))
+        when(mockAFTConnector.getListOfVersions(any(), any())(any(), any())).thenReturn(Future.successful(Seq[Int]()))
 
         whenReady(aftService.retrieveAFTRequiredDetails(srn, QUARTER_START_DATE, None)(implicitly, implicitly,
           optionalDataRequest(viewOnly = false))) { case (resultScheme, _) =>
-          verify(mockAFTConnector, times(1)).getListOfVersions(any())(any(), any())
+          verify(mockAFTConnector, times(1)).getListOfVersions(any(), any())(any(), any())
 
           verify(mockAFTConnector, never()).getAFTDetails(any(), any(), any())(any(), any())
 
@@ -317,11 +163,8 @@
             .setOrException(IsPsaSuspendedQuery, value = false)
             .setOrException(IsNewReturn, value = true)
             .setOrException(AFTStatusQuery, value = aftStatus)
-<<<<<<< HEAD
+            .setOrException(SchemeStatusQuery, Open)
               .setOrException(QuarterPage, Quarter(QUARTER_START_DATE, QUARTER_END_DATE))
-=======
-            .setOrException(SchemeStatusQuery, Open)
->>>>>>> 67bc2cc9
           verify(mockUserAnswersCacheConnector, times(1)).saveAndLock(any(), Matchers.eq(expectedUAAfterSave.data))(any(), any())
         }
       }
@@ -333,10 +176,10 @@
         "NOT set the IsNewReturn flag and " +
         "NOT retrieve the quarter, status, scheme name or pstr and" +
         "save with a lock" in {
-        when(mockAFTConnector.getListOfVersions(any())(any(), any())).thenReturn(Future.successful(Seq[Int](1)))
+        when(mockAFTConnector.getListOfVersions(any(), any())(any(), any())).thenReturn(Future.successful(Seq[Int](1)))
 
         whenReady(aftService.retrieveAFTRequiredDetails(srn, QUARTER_START_DATE, None)) { case (resultScheme, _) =>
-          verify(mockAFTConnector, times(1)).getListOfVersions(any())(any(), any())
+          verify(mockAFTConnector, times(1)).getListOfVersions(any(), any())(any(), any())
 
           verify(mockAFTConnector, never()).getAFTDetails(any(), any(), any())(any(), any())
 
@@ -379,9 +222,9 @@
     "user is suspended" must {
       "NOT save with a lock" in {
         when(mockMinimalPsaConnector.isPsaSuspended(any())(any(), any())).thenReturn(Future.successful(true))
-        when(mockAFTConnector.getListOfVersions(any())(any(), any())).thenReturn(Future.successful(Seq[Int](1)))
-
-        whenReady(aftService.retrieveAFTRequiredDetails(srn, None)) { case (_, _) =>
+        when(mockAFTConnector.getListOfVersions(any(), any())(any(), any())).thenReturn(Future.successful(Seq[Int](1)))
+
+        whenReady(aftService.retrieveAFTRequiredDetails(srn, QUARTER_START_DATE, None)) { case (_, _) =>
           verify(mockUserAnswersCacheConnector, times(1)).save(any(), any())(any(), any())
         }
       }
@@ -389,15 +232,9 @@
 
     "viewOnly flag in the request is set to true" must {
       "NOT call saveAndLock but should call save" in {
-<<<<<<< HEAD
-        val uaToSave = userAnswersWithSchemeNamePstrQuarter
-          .setOrException(IsPsaSuspendedQuery, value = false)
-        when(mockAFTConnector.getAFTDetails(any(), any(), any())(any(), any())).thenReturn(Future.successful(userAnswersWithSchemeNamePstrQuarter.data))
-=======
         val uaToSave = userAnswersWithSchemeName
           .setOrException(IsPsaSuspendedQuery, value = false).setOrException(SchemeStatusQuery, Open)
         when(mockAFTConnector.getAFTDetails(any(), any(), any())(any(), any())).thenReturn(Future.successful(userAnswersWithSchemeName.data))
->>>>>>> 67bc2cc9
 
         whenReady(aftService.retrieveAFTRequiredDetails(srn, QUARTER_START_DATE, Some(version))
         (implicitly, implicitly, optionalDataRequest(viewOnly = true))) { case (resultScheme, _) =>
