/*
 * Copyright 2024 HM Revenue & Customs
 *
 * Licensed under the Apache License, Version 2.0 (the "License");
 * you may not use this file except in compliance with the License.
 * You may obtain a copy of the License at
 *
 *     http://www.apache.org/licenses/LICENSE-2.0
 *
 * Unless required by applicable law or agreed to in writing, software
 * distributed under the License is distributed on an "AS IS" BASIS,
 * WITHOUT WARRANTIES OR CONDITIONS OF ANY KIND, either express or implied.
 * See the License for the specific language governing permissions and
 * limitations under the License.
 */

package services.financialOverview.scheme

import base.SpecBase
import config.FrontendAppConfig
import connectors.FinancialStatementConnector
import connectors.cache.FinancialInfoCacheConnector
import controllers.chargeB.{routes => _}
import controllers.financialOverview.scheme.routes._
import data.SampleData._
import helpers.FormatHelper
import helpers.FormatHelper.formatCurrencyAmountAsString
import models.ChargeDetailsFilter
import models.ChargeDetailsFilter._
import models.financialStatement.PaymentOrChargeType.AccountingForTaxCharges
import models.financialStatement.SchemeFSChargeType._
import models.financialStatement._
import models.viewModels.paymentsAndCharges.PaymentAndChargeStatus
import models.viewModels.paymentsAndCharges.PaymentAndChargeStatus.{InterestIsAccruing, PaymentOverdue}
import org.mockito.ArgumentMatchers.any
import org.mockito.Mockito.when
import org.scalatest.BeforeAndAfterEach
import org.scalatest.concurrent.ScalaFutures
import org.scalatestplus.mockito.MockitoSugar
import play.api.i18n.Messages
import play.api.libs.json.Json
import services.SchemeService
import services.financialOverview.psa.PenaltiesCache
import uk.gov.hmrc.govukfrontend.views.Aliases.Text
import uk.gov.hmrc.govukfrontend.views.viewmodels.table.{HeadCell, TableRow}
import utils.AFTConstants._
import utils.DateHelper
import utils.DateHelper.{dateFormatterDMY, dateFormatterStartDate, formatDateDMY}
import uk.gov.hmrc.govukfrontend.views.viewmodels.content.HtmlContent
import uk.gov.hmrc.govukfrontend.views.viewmodels.summarylist.{Key, SummaryListRow, Value}
import uk.gov.hmrc.govukfrontend.views.viewmodels.table.Table

import java.time.LocalDate
import scala.concurrent.ExecutionContext.Implicits.global
import scala.concurrent.Future

class PaymentsAndChargesServiceSpec extends SpecBase with MockitoSugar with BeforeAndAfterEach with ScalaFutures {

  import PaymentsAndChargesServiceSpec._

  private def htmlChargeType(
                              isInterestAccrued: Boolean,
                              chargeType: String,
                              chargeReference: String,
                              redirectUrl: String,
                              period: String,
                              visuallyHiddenText: String,
                            ): HtmlContent = {
    val linkId = if (isInterestAccrued) {
      s"$chargeReference-interest"
    } else {
      chargeReference
    }

//    HtmlContent
    HtmlContent(
      s"<a id=$linkId class=govuk-link href=" +
        s"$redirectUrl>" +
        s"$chargeType " +
        s"<span class=govuk-visually-hidden>$visuallyHiddenText</span> </a>" +
        s"<p class=govuk-hint>" +
        s"$period</p>")
  }

  private val tableHead = Seq(
    HeadCell(Text(messages("paymentsAndCharges.chargeType.table")), classes = "govuk-!-width-one-half"),
    HeadCell(Text(messages("paymentsAndCharges.chargeReference.table")), classes = "govuk-!-font-weight-bold"),
    HeadCell(Text(messages("paymentsAndCharges.chargeDetails.originalChargeAmount")), classes = "govuk-!-font-weight-bold"),
    HeadCell(Text(messages("paymentsAndCharges.paymentDue.table")), classes = "govuk-!-font-weight-bold"),
    HeadCell(HtmlContent(
      s"<span class='govuk-visually-hidden'>${messages("paymentsAndCharges.chargeDetails.paymentStatus")}</span>"
    ))
  )

  private def paymentTable(rows: Seq[Seq[TableRow]]): Table =
    Table(head = Some(tableHead), rows = rows, attributes = Map("role" -> "table"))


  private def row(isInterestAccrued: Boolean,
                  chargeType: String,
                  displayChargeReference: String,
                  originalChargeAmount: String,
                  paymentDue: String,
                  status: PaymentAndChargeStatus,
                  redirectUrl: String,
                  visuallyHiddenText: String
                 ): Seq[TableRow] = {
    val period = "Quarter: 1 April to 30 June 2020"
    val statusHtml = status match {
      case InterestIsAccruing => HtmlContent(s"<span class='govuk-tag govuk-tag--blue'>${status.toString}</span>")
      case PaymentOverdue => HtmlContent(s"<span class='govuk-tag govuk-tag--red'>${status.toString}</span>")
      case _ => if (paymentDue == "£0.00") {
        HtmlContent(s"<span class='govuk-visually-hidden'>${messages("paymentsAndCharges.chargeDetails.visuallyHiddenText.noPaymentDue")}</span>")
      } else {
        HtmlContent(s"<span class='govuk-visually-hidden'>${messages("paymentsAndCharges.chargeDetails.visuallyHiddenText.paymentIsDue")}</span>")
      }
    }

    Seq(
      TableRow(htmlChargeType(isInterestAccrued, chargeType, "AYU3494534632", redirectUrl, period, visuallyHiddenText),
        classes = "govuk-!-width-one-third"),
      TableRow(Text(s"$displayChargeReference"), classes = "govuk-!-padding-right-7"),
      if (originalChargeAmount.isEmpty) {
        TableRow(HtmlContent(s"""<span class=govuk-visually-hidden>${messages("paymentsAndCharges.chargeDetails.visuallyHiddenText")}</span>"""))
      } else {
        TableRow(Text(originalChargeAmount), classes = "govuk-!-padding-right-7 table-nowrap")
      },
      TableRow(Text(paymentDue), classes = "govuk-!-padding-right-5 table-nowrap"),
      TableRow(statusHtml)
    )
  }

  val mockSchemeService: SchemeService = mock[SchemeService]
  val config: FrontendAppConfig = mock[FrontendAppConfig]

  val mockFSConnector: FinancialStatementConnector = mock[FinancialStatementConnector]
  val mockFIConnector: FinancialInfoCacheConnector = mock[FinancialInfoCacheConnector]

  private val paymentsAndChargesService = new PaymentsAndChargesService(mockSchemeService, mockFSConnector, mockFIConnector)

  // scalastyle:off method.length
  "getPaymentsAndCharges" must {
    Seq(PSS_AFT_RETURN, PSS_OTC_AFT_RETURN).foreach {
      chargeType =>
        s"return payments and charges table with two rows for the charge and interest accrued for $chargeType" in {

          val chargeLink: ChargeDetailsFilter => String = chargeDetailsFilter =>
            PaymentsAndChargeDetailsController.onPageLoad(srn, QUARTER_START_DATE.toString, "1", AccountingForTaxCharges,
              Some(versionInt), Some("2016-12-17"), chargeDetailsFilter).url

          val interestLink: ChargeDetailsFilter => String = chargeDetailsFilter =>
            PaymentsAndChargesInterestController.onPageLoad(srn, QUARTER_START_DATE.toString, "1", AccountingForTaxCharges,
              Some(versionInt), Some("2016-12-17"), chargeDetailsFilter).url

          def expectedTable(chargeLink: String, interestLink: String): Table =
            paymentTable(Seq(
              row(
                isInterestAccrued = false,
                chargeType = chargeType.toString + s" submission $versionInt",
                displayChargeReference = "AYU3494534632",
                originalChargeAmount = FormatHelper.formatCurrencyAmountAsString(56432.00),
                paymentDue = FormatHelper.formatCurrencyAmountAsString(1029.05),
                status = PaymentAndChargeStatus.PaymentOverdue,
                redirectUrl = chargeLink,
                visuallyHiddenText = messages(s"paymentsAndCharges.visuallyHiddenText", "AYU3494534632")
              ),
              row(
                isInterestAccrued = true,
                chargeType = if (chargeType == PSS_AFT_RETURN) {
                  PSS_AFT_RETURN_INTEREST.toString + s" submission $versionInt"
                } else {
                  PSS_OTC_AFT_RETURN_INTEREST.toString + s" submission $versionInt"
                },
                displayChargeReference = messages("paymentsAndCharges.chargeReference.toBeAssigned"),
                originalChargeAmount = "",
                paymentDue = FormatHelper.formatCurrencyAmountAsString(153.00),
                status = PaymentAndChargeStatus.InterestIsAccruing,
                redirectUrl = interestLink,
                visuallyHiddenText = messages(s"paymentsAndCharges.interest.visuallyHiddenText")
              )
            ))

          val result1 = paymentsAndChargesService.getPaymentsAndCharges(
            srn = srn,
            schemeFSDetail = paymentsAndChargesForAGivenPeriod(chargeType).head._2,
            chargeDetailsFilter = Overdue,
            config = config
          )

          val result2 = paymentsAndChargesService.getPaymentsAndCharges(
            srn = srn,
            schemeFSDetail = paymentsAndChargesForAGivenPeriod(chargeType).head._2,
            chargeDetailsFilter = Upcoming,
            config = config
          )
          result1 mustBe expectedTable(chargeLink(Overdue), interestLink(Overdue))
          result2 mustBe expectedTable(chargeLink(Upcoming), interestLink(Upcoming))
        }
    }

    "return payments and charges table with no rows for credit" in {

      val totalAmount = -56432.00
      val expectedTable = paymentTable(Seq.empty)

      val result = paymentsAndChargesService.getPaymentsAndCharges(
        srn,
        paymentsAndChargesForAGivenPeriod(PSS_OTC_AFT_RETURN, totalAmount, amountDue = 0.00).head._2,
        Overdue,
        config = config
      )

      result mustBe expectedTable
    }
  }

  "getChargeDetailsForSelectedCharge" must {
    "return the row for original charge amount, payments and credits, stood over amount and total amount due" in {
      val result =
        paymentsAndChargesService.getChargeDetailsForSelectedCharge(createCharge(index = 1, PSS_AFT_RETURN, totalAmount = 56432.00, amountDue = 1029.05), Upcoming, Some(submittedDate))

      result mustBe dateSubmittedRow ++ chargeReferenceRow ++ originalAmountChargeDetailsRow ++
        clearingChargeDetailsRow ++ stoodOverAmountChargeDetailsRow ++ totalAmountDueChargeDetailsRow
    }

    "return the row for original charge amount, payments and credits, stood over amount and total amount due with payment or credit due date not exist" in {
      val result =
        paymentsAndChargesService.getChargeDetailsForSelectedCharge(createCharge(index = 1, PSS_AFT_RETURN, totalAmount = 56432.00, amountDue = 1029.05, item = item2), Upcoming, Some(submittedDate))

      result mustBe dateSubmittedRow ++ chargeReferenceRow ++ originalAmountChargeDetailsRow ++
        clearingChargeDetailsWithClearingDateRow ++ stoodOverAmountChargeDetailsRow ++ totalAmountDueChargeDetailsRow
    }
  }

  "isPaymentOverdue" must {
    "return true if the amount due is positive and due date is before today" in {
      val schemeFSDetail: SchemeFSDetail = schemeFSResponseAftAndOTC.seqSchemeFSDetail.head
      paymentsAndChargesService.isPaymentOverdue(schemeFSDetail) mustBe true
    }

    "return false if the amount due is negative and due date is before today" in {
      val schemeFSDetail: SchemeFSDetail = schemeFSResponseAftAndOTC.seqSchemeFSDetail.head.copy(amountDue = BigDecimal(0.00))
      paymentsAndChargesService.isPaymentOverdue(schemeFSDetail) mustBe false
    }

    "return true if the amount due is positive and due date is today" in {
      val schemeFSDetail: SchemeFSDetail = schemeFSResponseAftAndOTC.seqSchemeFSDetail.head.copy(dueDate = Some(LocalDate.now()))
      paymentsAndChargesService.isPaymentOverdue(schemeFSDetail) mustBe false
    }

    "return true if the amount due is positive and due date is none" in {
      val schemeFSDetail: SchemeFSDetail = schemeFSResponseAftAndOTC.seqSchemeFSDetail.head.copy(dueDate = None)
      paymentsAndChargesService.isPaymentOverdue(schemeFSDetail) mustBe false
    }
  }

  "getUpcomingChargesScheme" must {
    "only return charges with a dueDate in the future" in {
      DateHelper.setDate(Some(LocalDate.of(2020, 6, 1)))

      val charges = Seq(
        createCharge(index = 1, PSS_AFT_RETURN, 123.00, 456.00),
        createCharge(index = 2, PSS_OTC_AFT_RETURN, 123.00, 456.00, Some(LocalDate.parse("2020-08-15")))
      )

      val result = paymentsAndChargesService.extractUpcomingCharges(charges)
      result.size mustBe 1
      result.head.chargeType mustBe PSS_OTC_AFT_RETURN
    }
  }

  "getOverdueCharges" must {
    "only return charges with a dueDate in the past" in {
      DateHelper.setDate(Some(LocalDate.of(2020, 6, 1)))

      val charges = Seq(
        createCharge(index = 1, PSS_AFT_RETURN, 123.00, 456.00),
        createCharge(index = 2, PSS_OTC_AFT_RETURN, 123.00, 456.00, Some(LocalDate.parse("2020-08-15")))
      )

      paymentsAndChargesService.getOverdueCharges(charges).size mustBe 1
      paymentsAndChargesService.getOverdueCharges(charges).head.chargeType mustBe PSS_AFT_RETURN
    }
  }

  "getDueCharges" must {
    "only return charges with amountDue > = £0" in {
      DateHelper.setDate(Some(LocalDate.of(2020, 6, 1)))

      val charges = Seq(
        createCharge(index = 1, PSS_AFT_RETURN, 123.00, 456.00),
        createCharge(index = 2, PSS_AFT_RETURN, 123.00, -456.00),
        createCharge(index = 3, PSS_OTC_AFT_RETURN, 123.00, 0.00)
      )

      paymentsAndChargesService.getDueCharges(charges).size mustBe 2
      paymentsAndChargesService.getDueCharges(charges).head.chargeType mustBe PSS_AFT_RETURN
    }
  }

  "getInterestCharges" must {
    "only return charges with accruedInterest >= 0" in {
      DateHelper.setDate(Some(LocalDate.of(2020, 6, 1)))

      val charges = Seq(
        createCharge(index = 1, PSS_AFT_RETURN, 123.00, 456.00),
        createCharge(index = 2, PSS_AFT_RETURN_INTEREST, 123.00, 456.00, accruedInterestTotal = Some(0.00)),
        createCharge(index = 3, PSS_OTC_AFT_RETURN, 123.00, 0.00, accruedInterestTotal = Some(-12.00))
      )

      paymentsAndChargesService.getInterestCharges(charges).size mustBe 2
      paymentsAndChargesService.getInterestCharges(charges).head.chargeType mustBe PSS_AFT_RETURN
    }
  }

  "getReturnLinkBasedOnJourney" must {
    "return schemeName if journey is All" in {
      paymentsAndChargesService.getReturnLinkBasedOnJourney(All, schemeName) mustBe schemeName
    }

    "return schemeName if journey is Overdue" in {
      paymentsAndChargesService.getReturnLinkBasedOnJourney(Overdue, schemeName) mustBe "your Overdue payments and charges"
    }

    "return schemeName if journey is Upcoming" in {
      paymentsAndChargesService.getReturnLinkBasedOnJourney(Upcoming, schemeName) mustBe "your due payments and charges"
    }
  }

  "getPaymentsForJourney" must {
    "return payload from cache is srn and logged in id match the payload" in {
      when(mockFIConnector.fetch(any(), any()))
        .thenReturn(Future.successful(Some(Json.toJson(paymentsCache))))
      whenReady(paymentsAndChargesService.getPaymentsForJourney(psaId, srn, All)) {
        _ mustBe paymentsCache
      }
    }

    "call FS API and save to cache if srn does not match the retrieved payload from cache" in {
      when(mockFIConnector.fetch(any(), any())).thenReturn(Future.successful(Some(Json.toJson(paymentsCache.copy(srn = "wrong-srn")))))
      when(mockSchemeService.retrieveSchemeDetails(any(), any(), any())(any(), any())).thenReturn(Future.successful(schemeDetails))
      when(mockFSConnector.getSchemeFS(any())(any(), any())).thenReturn(Future.successful(SchemeFS(seqSchemeFSDetail = Seq(chargeWithCredit(index = 1)))))
      when(mockFIConnector.save(any())(any(), any())).thenReturn(Future.successful(Json.obj()))
      whenReady(paymentsAndChargesService.getPaymentsForJourney(psaId, srn, All)) {
        _ mustBe paymentsCache.copy(schemeFSDetail = Seq(chargeWithCredit(index = 1)))
      }
    }

    "call FS API and save to cache if logged in id does not match the retrieved payload from cache" in {
      when(mockFIConnector.fetch(any(), any())).thenReturn(Future.successful(Some(Json.toJson(paymentsCache.copy(loggedInId = "wrong-id")))))
      when(mockSchemeService.retrieveSchemeDetails(any(), any(), any())(any(), any())).thenReturn(Future.successful(schemeDetails))
      when(mockFSConnector.getSchemeFS(any())(any(), any())).thenReturn(Future.successful(SchemeFS(seqSchemeFSDetail = Seq(chargeWithCredit(index = 1)))))
      when(mockFIConnector.save(any())(any(), any())).thenReturn(Future.successful(Json.obj()))
      whenReady(paymentsAndChargesService.getPaymentsForJourney(psaId, srn, All)) {
        _ mustBe paymentsCache.copy(schemeFSDetail = Seq(chargeWithCredit(index = 1)))
      }
    }

    "call FS API and save to cache if retrieved payload from cache is not in Payments format" in {
      when(mockFIConnector.fetch(any(), any())).thenReturn(Future.successful(Some(Json.toJson(PenaltiesCache(psaId, "name", Nil)))))
      when(mockSchemeService.retrieveSchemeDetails(any(), any(), any())(any(), any())).thenReturn(Future.successful(schemeDetails))
      when(mockFSConnector.getSchemeFS(any())(any(), any())).thenReturn(Future.successful(schemeFSResponseAftAndOTC))
      when(mockFIConnector.save(any())(any(), any())).thenReturn(Future.successful(Json.obj()))
      whenReady(paymentsAndChargesService.getPaymentsForJourney(psaId, srn, All)) {
        _ mustBe paymentsCache
      }
    }

    "call FS API and save to cache if there is no existing payload stored in cache" in {
      when(mockFIConnector.fetch(any(), any())).thenReturn(Future.successful(None))
      when(mockSchemeService.retrieveSchemeDetails(any(), any(), any())(any(), any())).thenReturn(Future.successful(schemeDetails))
      when(mockFSConnector.getSchemeFS(any())(any(), any())).thenReturn(Future.successful(schemeFSResponseAftAndOTC))
      when(mockFIConnector.save(any())(any(), any())).thenReturn(Future.successful(Json.obj()))
      whenReady(paymentsAndChargesService.getPaymentsForJourney(psaId, srn, All)) {
        _ mustBe paymentsCache
      }
    }

    "return upcoming charges only for upcoming filter" in {
      DateHelper.setDate(Some(LocalDate.parse("2020-01-31")))
      when(mockFIConnector.fetch(any(), any()))
        .thenReturn(Future.successful(Some(Json.toJson(paymentsCache))))
      whenReady(paymentsAndChargesService.getPaymentsForJourney(psaId, srn, Upcoming)) {
        val upcomingPaymentsCache = PaymentsCache(psaId, srn, schemeDetails, unpaidCharges)
        _ mustBe upcomingPaymentsCache
      }
    }

    "return overdue charges only for overdue filter" in {
      DateHelper.setDate(Some(LocalDate.parse("2020-12-31")))
      when(mockFIConnector.fetch(any(), any()))
        .thenReturn(Future.successful(Some(Json.toJson(paymentsCache))))
      whenReady(paymentsAndChargesService.getPaymentsForJourney(psaId, srn, Overdue)) {
        val overduePaymentsCache = PaymentsCache(psaId, srn, schemeDetails, unpaidCharges)
        _ mustBe overduePaymentsCache
      }
    }
  }

  "setPeriodNew" must {
    "return correct string for AFT charge type" in {
      val result = paymentsAndChargesService.setPeriodNew(SchemeFSChargeType.PSS_AFT_RETURN, Some(QUARTER_START_DATE), Some(QUARTER_END_DATE))
      result mustBe "1 April to 30 June 2020"
    }
    "return correct string for Contract Settlement charge type" in {
      val result = paymentsAndChargesService.setPeriodNew(SchemeFSChargeType.CONTRACT_SETTLEMENT, Some(QUARTER_START_DATE), Some(QUARTER_END_DATE))
      result mustBe "1 April to 30 June 2020"
    }
    "return correct string for Excess Relief charge type" in {
      val result = paymentsAndChargesService.setPeriodNew(SchemeFSChargeType.EXCESS_RELIEF_PAID, Some(QUARTER_START_DATE), Some(QUARTER_END_DATE))
      result mustBe "1 April 2020 to 30 June 2020"
    }
  }

  "getChargeDetailsForSelectedChargeV2" must {
    "expected Summary List Rows" in {
      val schemeFSDetails = schemeFSResponseAftAndOTC.seqSchemeFSDetail.head
<<<<<<< HEAD
      val result = paymentsAndChargesService.getChargeDetailsForSelectedChargeV2(schemeFSDetails, schemeDetails, All, Some(submittedDate))
=======
      val result = paymentsAndChargesService.getChargeDetailsForSelectedChargeV2(schemeFSDetails, schemeDetails, true)
>>>>>>> ccf45669
      val pstrRow = Seq(
        SummaryListRow(
          key = Key(Text(Messages("pension.scheme.tax.reference.new")), classes = "govuk-!-padding-left-0 govuk-!-width-one-half"),
          value = Value(Text(s"${schemeDetails.pstr}"), classes = "govuk-!-width-one-half")
        ))

      val chargeReferenceRow = Seq(
        SummaryListRow(
          key = Key(Text(Messages("financialPaymentsAndCharges.chargeReference")), classes = "govuk-!-padding-left-0 govuk-!-width-one-half"),
          value = Value(Text(schemeFSDetails.chargeReference), classes = "govuk-!-width-one-quarter")
        ))

      val taxPeriod = Seq(
        SummaryListRow(
          key = Key(Text(Messages("pension.scheme.interest.tax.period.new")), classes = "govuk-!-padding-left-0 govuk-!-width-one-half"),
<<<<<<< HEAD
          value = Value(Text("1 April 2020 to 30 June 2020"), classes = "govuk-!-width-one-half")
=======
          value = Value(Text("1 April to 30 June 2020"), classes = "govuk-!-width-one-half")
>>>>>>> ccf45669
        ))

      result mustBe pstrRow ++ chargeReferenceRow ++ taxPeriod
    }
  }
<<<<<<< HEAD

//  "getReturnUrl" must {
//    "return scheme dashboard url is journeyType is All" in {
//      when(mockFIConnector.fetch(any(), any()))
//        .thenReturn(Future.successful(Some(Json.toJson(paymentsCache))))
//      val result = paymentsAndChargesService.getReturnUrl(srn, Some(PsaId(psaId)), None, config, All)
//      result mustBe config.schemeDashboardUrl(Some(PsaId(psaId)), None).format(srn)
//    }
//  }
=======
>>>>>>> ccf45669
}

object PaymentsAndChargesServiceSpec {
  val srn = "S1234567"
  val startDate: String = QUARTER_START_DATE.format(dateFormatterStartDate)
  val endDate: String = QUARTER_END_DATE.format(dateFormatterDMY)
  val unpaidCharges = schemeFSResponseAftAndOTC.seqSchemeFSDetail.dropRight(1)
  val paymentsCache: PaymentsCache = PaymentsCache(psaId, srn, schemeDetails, schemeFSResponseAftAndOTC.seqSchemeFSDetail)
  val item: DocumentLineItemDetail = DocumentLineItemDetail(150.00, Some(LocalDate.parse("2020-05-14")), Some(LocalDate.parse("2020-04-24")), Some(FSClearingReason.CLEARED_WITH_PAYMENT))
  val item2: DocumentLineItemDetail = DocumentLineItemDetail(150.00, Some(LocalDate.parse("2020-04-15")), None, Some(FSClearingReason.CLEARED_WITH_PAYMENT))

  private def createCharge(index: Int,
                           chargeType: SchemeFSChargeType,
                           totalAmount: BigDecimal,
                           amountDue: BigDecimal,
                           dueDate: Option[LocalDate] = Some(LocalDate.parse("2020-05-15")),
                           accruedInterestTotal: Option[BigDecimal] = Some(153.00),
                           item: DocumentLineItemDetail = item
                          ): SchemeFSDetail = {
    SchemeFSDetail(
      index = index,
      chargeReference = "AYU3494534632",
      chargeType = chargeType,
      dueDate = dueDate,
      totalAmount = totalAmount,
      outstandingAmount = 56049.08,
      stoodOverAmount = 25089.08,
      amountDue = amountDue,
      accruedInterestTotal = accruedInterestTotal.get,
      periodStartDate = Some(QUARTER_START_DATE),
      periodEndDate = Some(QUARTER_END_DATE),
      formBundleNumber = None,
      version = Some(1),
      receiptDate = Some(LocalDate.parse("2016-12-17")),
      sourceChargeRefForInterest = None,
      sourceChargeInfo = None,
      documentLineItemDetails = Seq(item)
    )
  }

  private def chargeWithCredit(index: Int) = SchemeFSDetail(
    index = index,
    chargeReference = "AYU3494534632",
    chargeType = PSS_AFT_RETURN,
    dueDate = Some(LocalDate.parse("2020-05-15")),
    totalAmount = -20000.00,
    outstandingAmount = 0.00,
    stoodOverAmount = 0.00,
    amountDue = 0.00,
    accruedInterestTotal = 0.00,
    periodStartDate = Some(QUARTER_START_DATE),
    periodEndDate = Some(QUARTER_END_DATE),
    formBundleNumber = None,
    version = None,
    receiptDate = None,
    sourceChargeRefForInterest = None,
    sourceChargeInfo = None,
    documentLineItemDetails = Nil
  )

  private def paymentsAndChargesForAGivenPeriod(chargeType: SchemeFSChargeType,
                                                totalAmount: BigDecimal = 56432.00,
                                                amountDue: BigDecimal = 1029.05): Seq[(LocalDate, Seq[SchemeFSDetail])] = Seq(
    (
      LocalDate.parse(QUARTER_START_DATE.toString),
      Seq(
        createCharge(index = 1, chargeType, totalAmount, amountDue)
      )
    )
  )

  private def dateSubmittedRow(implicit messages: Messages): Seq[SummaryListRow] = {
    Seq(
      SummaryListRow(
        key = Key(Text(messages("financialPaymentsAndCharges.dateSubmitted")), classes = "govuk-!-padding-left-0 govuk-!-width-one-half"),
        value = Value(
          Text(s"${DateHelper.formatDateDMYString(submittedDate)}"), classes = "govuk-!-width-one-quarter")
      ))
  }

  private def chargeReferenceRow(implicit messages: Messages): Seq[SummaryListRow]  = {
    Seq(
      SummaryListRow(
        key = Key(
          content = Text(messages("financialPaymentsAndCharges.chargeReference")),
          classes = "govuk-!-padding-left-0 govuk-!-width-one-half"
        ),
        value = Value(
          content = Text("AYU3494534632"),
          classes = "govuk-!-width-one-quarter"),
        actions = None
      ))
  }

  private def originalAmountChargeDetailsRow(implicit messages: Messages): Seq[SummaryListRow] = {
    Seq(
      SummaryListRow(
        key = Key(
          content = Text(messages("paymentsAndCharges.chargeDetails.originalChargeAmount")),
          classes = "govuk-!-padding-left-0 govuk-!-width-one-half"
        ),
        value = Value(
          content = Text(s"${formatCurrencyAmountAsString(56432.00)}"),
          classes = "govuk-!-width-one-quarter"
        ),
        actions = None
      ))
  }

  private def stoodOverAmountChargeDetailsRow(implicit messages: Messages): Seq[SummaryListRow] = {
    Seq(
      SummaryListRow(
        key = Key(
          content = Text(messages("paymentsAndCharges.chargeDetails.stoodOverAmount")),
          classes = "govuk-!-padding-left-0 govuk-!-width-one-half"
        ),
        value = Value(
          content = Text(s"-${formatCurrencyAmountAsString(25089.08)}"),
          classes = "govuk-!-width-one-quarter"
        ),
        actions = None
      ))
  }

  private def totalAmountDueChargeDetailsRow(implicit messages: Messages): Seq[SummaryListRow] = {
    Seq(
      SummaryListRow(
        key = Key(
          content = Text(messages("financialPaymentsAndCharges.paymentDue.upcoming.dueDate", LocalDate.parse("2020-05-15").format(dateFormatterDMY))),
          classes = "govuk-!-padding-left-0 govuk-!-width-one-half"
        ),
        value = Value(
          Text(s"${FormatHelper.formatCurrencyAmountAsString(1029.05)}"),
          classes = "govuk-!-padding-left-0 govuk-!-width--one-half govuk-!-font-weight-bold"
        ),
        actions = None
      ))
  }

  private def clearingChargeDetailsRow(implicit messages: Messages): Seq[SummaryListRow] = {
    Seq(
      SummaryListRow(
        key = Key(
          content = Text(messages("financialPaymentsAndCharges.clearingReason.c1", formatDateDMY(LocalDate.parse("2020-04-24")))),
          classes = "govuk-!-padding-left-0 govuk-!-width-one-half"
        ),
        value = Value(
          content = Text(s"-${formatCurrencyAmountAsString(150)}"),
          classes = "govuk-!-width-one-quarter"
        ),
        actions = None
      ))
  }

  private def clearingChargeDetailsWithClearingDateRow(implicit messages: Messages): Seq[SummaryListRow] = {
    Seq(
      SummaryListRow(
        key = Key(
          content = Text(messages("financialPaymentsAndCharges.clearingReason.c1", formatDateDMY(LocalDate.parse("2020-04-15")))),
          classes = "govuk-!-padding-left-0 govuk-!-width-one-half"
        ),
        value = Value(
          content = Text(s"-${formatCurrencyAmountAsString(150)}"),
          classes = "govuk-!-width-one-quarter"
        ),
        actions = None
      ))
  }
}<|MERGE_RESOLUTION|>--- conflicted
+++ resolved
@@ -415,11 +415,7 @@
   "getChargeDetailsForSelectedChargeV2" must {
     "expected Summary List Rows" in {
       val schemeFSDetails = schemeFSResponseAftAndOTC.seqSchemeFSDetail.head
-<<<<<<< HEAD
-      val result = paymentsAndChargesService.getChargeDetailsForSelectedChargeV2(schemeFSDetails, schemeDetails, All, Some(submittedDate))
-=======
       val result = paymentsAndChargesService.getChargeDetailsForSelectedChargeV2(schemeFSDetails, schemeDetails, true)
->>>>>>> ccf45669
       val pstrRow = Seq(
         SummaryListRow(
           key = Key(Text(Messages("pension.scheme.tax.reference.new")), classes = "govuk-!-padding-left-0 govuk-!-width-one-half"),
@@ -435,28 +431,12 @@
       val taxPeriod = Seq(
         SummaryListRow(
           key = Key(Text(Messages("pension.scheme.interest.tax.period.new")), classes = "govuk-!-padding-left-0 govuk-!-width-one-half"),
-<<<<<<< HEAD
-          value = Value(Text("1 April 2020 to 30 June 2020"), classes = "govuk-!-width-one-half")
-=======
           value = Value(Text("1 April to 30 June 2020"), classes = "govuk-!-width-one-half")
->>>>>>> ccf45669
         ))
 
       result mustBe pstrRow ++ chargeReferenceRow ++ taxPeriod
     }
   }
-<<<<<<< HEAD
-
-//  "getReturnUrl" must {
-//    "return scheme dashboard url is journeyType is All" in {
-//      when(mockFIConnector.fetch(any(), any()))
-//        .thenReturn(Future.successful(Some(Json.toJson(paymentsCache))))
-//      val result = paymentsAndChargesService.getReturnUrl(srn, Some(PsaId(psaId)), None, config, All)
-//      result mustBe config.schemeDashboardUrl(Some(PsaId(psaId)), None).format(srn)
-//    }
-//  }
-=======
->>>>>>> ccf45669
 }
 
 object PaymentsAndChargesServiceSpec {
