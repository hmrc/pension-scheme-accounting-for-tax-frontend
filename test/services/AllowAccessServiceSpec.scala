/*
 * Copyright 2020 HM Revenue & Customs
 *
 * Licensed under the Apache License, Version 2.0 (the "License");
 * you may not use this file except in compliance with the License.
 * You may obtain a copy of the License at
 *
 *     http://www.apache.org/licenses/LICENSE-2.0
 *
 * Unless required by applicable law or agreed to in writing, software
 * distributed under the License is distributed on an "AS IS" BASIS,
 * WITHOUT WARRANTIES OR CONDITIONS OF ANY KIND, either express or implied.
 * See the License for the specific language governing permissions and
 * limitations under the License.
 */

package services

import base.SpecBase
import connectors.{AFTConnector, SchemeDetailsConnector}
import data.SampleData
import handlers.ErrorHandler
import models.SchemeStatus.{Open, Rejected, WoundUp}
import models.requests.OptionalDataRequest
import models.{Quarter, UserAnswers}
import org.mockito.Matchers
import org.mockito.Matchers.any
import org.mockito.Mockito.{reset, when}
import org.scalatest.BeforeAndAfterEach
import org.scalatest.concurrent.ScalaFutures
import org.scalatestplus.mockito.MockitoSugar
import pages._
import play.api.mvc.Results
import play.api.test.Helpers.NOT_FOUND
import uk.gov.hmrc.domain.PsaId
import utils.AFTConstants

import scala.concurrent.ExecutionContext.Implicits.global
import scala.concurrent.Future
import AFTConstants._
import models.AccessMode
import models.LocalDateBinder._
import models.SessionAccessData
import models.SessionData
import models.requests.DataRequest

class AllowAccessServiceSpec extends SpecBase with ScalaFutures  with BeforeAndAfterEach with MockitoSugar with Results {

  private val version = 1
  private val pensionsSchemeConnector: SchemeDetailsConnector = mock[SchemeDetailsConnector]
  private val aftService: AFTService = mock[AFTService]
  private val aftConnector: AFTConnector = mock[AFTConnector]
  private val errorHandler: ErrorHandler = mock[ErrorHandler]
  private val sessionId = "1"
  private val optionLockedByName = Some("bob")
  private def sessionData(sad:SessionAccessData) = SessionData(sessionId, optionLockedByName, sad)
  private val sessionAccessDataViewOnly = SessionAccessData(version = version, accessMode = AccessMode.PageAccessModeViewOnly)
  private def dataRequest(ua:UserAnswers, viewOnly:Boolean = false, headers: Seq[(String,String)] = Seq.empty) = {
    val request = if (headers.isEmpty) fakeRequest else fakeRequest.withHeaders(headers :_*)
    DataRequest(request, "", PsaId(SampleData.psaId), ua, sessionData(sessionAccessDataViewOnly))
  }

  override def beforeEach(): Unit = {
    reset(pensionsSchemeConnector, errorHandler)
    when(aftConnector.aftOverviewStartDate).thenReturn(QUARTER_START_DATE)
  }

  "filterForIllegalPageAccess" must {
    "respond with None (i.e. allow access) when the PSA is not suspended, there is an association and " +
      "the scheme status is Open/Wound-up/Deregistered for a view-only Accessible page" in {
      val ua = SampleData.userAnswersWithSchemeNamePstrQuarter
        .setOrException(IsPsaSuspendedQuery, value = false)
        .setOrException(SchemeStatusQuery, Open)
      when(pensionsSchemeConnector.checkForAssociation(any(), any())(any(), any(), any()))
        .thenReturn(Future.successful(true))

      val allowAccessService = new AllowAccessService(pensionsSchemeConnector, aftService, aftConnector, errorHandler)

      whenReady(allowAccessService.filterForIllegalPageAccess(SampleData.srn, QUARTER_START_DATE, ua, Some(ViewOnlyAccessiblePage))(dataRequest(ua))) {
        _ mustBe None
      }
    }

    "respond with call to error page for redirecting form pages in view-only returns " +
      "the scheme status is Open/Wound-up/Deregistered for a option page is None" in {
      val ua = SampleData.userAnswersWithSchemeNamePstrQuarter
        .setOrException(IsPsaSuspendedQuery, value = false)
        .setOrException(SchemeStatusQuery, Open)

      val expectedResult = Redirect(controllers.routes.AFTSummaryController.onPageLoad(SampleData.srn, QUARTER_START_DATE, None))

      when(pensionsSchemeConnector.checkForAssociation(any(), any())(any(), any(), any()))
        .thenReturn(Future.successful(true))

<<<<<<< HEAD
      val allowAccessService = new AllowAccessService(pensionsSchemeConnector, aftService, aftConnector, errorHandler)
=======
      val allowAccessService = new AllowAccessService(pensionsSchemeConnector, aftService, errorHandler)
>>>>>>> d5710535

      whenReady(allowAccessService.filterForIllegalPageAccess(SampleData.srn, QUARTER_START_DATE, ua)(dataRequest(ua))) { result =>
        result mustBe Some(expectedResult)
      }
    }

    "respond with a call to the error handler for 404 (i.e. don't allow access) when the PSA is not suspended " +
      "but the scheme status is Rejected" in {
      val ua = SampleData.userAnswersWithSchemeNamePstrQuarter
        .setOrException(IsPsaSuspendedQuery, value = false)
        .setOrException(SchemeStatusQuery, Rejected)

      val errorResult = Ok("error")
      when(errorHandler.onClientError(any(), Matchers.eq(NOT_FOUND), any())).thenReturn(Future.successful(errorResult))

      val allowAccessService = new AllowAccessService(pensionsSchemeConnector, aftService, aftConnector, errorHandler)

      whenReady(allowAccessService.filterForIllegalPageAccess("", QUARTER_START_DATE, ua)(dataRequest(ua))) { result =>
        result mustBe Some(errorResult)
      }
    }

    "respond with a call to the error handler for 404 (i.e. don't allow access) when the PSA is not suspended, " +
      "the scheme status is Wound-up but there is no association" in {
      val ua = SampleData.userAnswersWithSchemeName
        .setOrException(IsPsaSuspendedQuery, value = false)
        .setOrException(SchemeStatusQuery, WoundUp)
      when(pensionsSchemeConnector.checkForAssociation(any(), any())(any(), any(), any()))
        .thenReturn(Future.successful(false))

      val errorResult = Ok("error")
      when(errorHandler.onClientError(any(), Matchers.eq(NOT_FOUND), any())).thenReturn(Future.successful(errorResult))

      val allowAccessService = new AllowAccessService(pensionsSchemeConnector, aftService, aftConnector, errorHandler)

      whenReady(allowAccessService.filterForIllegalPageAccess("", QUARTER_START_DATE, ua)(dataRequest(ua))) { result =>
        result mustBe Some(errorResult)
      }
    }

    "respond with a redirect to the AFT summary page when the PSA is not suspended and current page is charge type page and view only" in {
      val ua = SampleData.userAnswersWithSchemeNamePstrQuarter
        .setOrException(IsPsaSuspendedQuery, value = false)
        .setOrException(SchemeStatusQuery, WoundUp)
      when(pensionsSchemeConnector.checkForAssociation(any(), any())(any(), any(), any()))
        .thenReturn(Future.successful(true))

      val expectedResult = Redirect(controllers.routes.AFTSummaryController.onPageLoad(SampleData.srn, QUARTER_START_DATE, None))

      val allowAccessService = new AllowAccessService(pensionsSchemeConnector, aftService, aftConnector, errorHandler)

      whenReady(allowAccessService.filterForIllegalPageAccess(SampleData.srn, QUARTER_START_DATE, ua, Some(ChargeTypePage))(dataRequest(ua, viewOnly = true))) { result =>
        result mustBe Some(expectedResult)
      }
    }

    "respond with a redirect to the cannot start AFT return page when the PSA is suspended and current page is charge type page" in {
      val ua = SampleData.userAnswersWithSchemeName
        .setOrException(IsPsaSuspendedQuery, value = true)
        .setOrException(SchemeStatusQuery, WoundUp)
      when(pensionsSchemeConnector.checkForAssociation(any(), any())(any(), any(), any()))
        .thenReturn(Future.successful(true))

      val expectedResult = Redirect(controllers.routes.CannotStartAFTReturnController.onPageLoad(SampleData.srn, QUARTER_START_DATE))

      val allowAccessService = new AllowAccessService(pensionsSchemeConnector, aftService, aftConnector, errorHandler)

      whenReady(allowAccessService.filterForIllegalPageAccess(SampleData.srn, QUARTER_START_DATE, ua, Some(ChargeTypePage))(dataRequest(ua))) { result =>
        result mustBe Some(expectedResult)
      }
    }

    "respond with a redirect to the cannot change AFT return page when the PSA is suspended and current page is AFT summary page and referer is NOT present in request" in {
      val ua = SampleData.userAnswersWithSchemeName
        .setOrException(IsPsaSuspendedQuery, value = true)
        .setOrException(SchemeStatusQuery, WoundUp)
      when(pensionsSchemeConnector.checkForAssociation(any(), any())(any(), any(), any()))
        .thenReturn(Future.successful(true))

      val expectedResult = Redirect(controllers.routes.CannotChangeAFTReturnController.onPageLoad(SampleData.srn, QUARTER_START_DATE, Some(version.toString)))

      val allowAccessService = new AllowAccessService(pensionsSchemeConnector, aftService, aftConnector, errorHandler)

      whenReady(allowAccessService
        .filterForIllegalPageAccess(SampleData.srn, QUARTER_START_DATE, ua, Some(AFTSummaryPage), Some(version.toString))(dataRequest(ua))) { result =>
        result mustBe Some(expectedResult)
      }
    }

    "respond with a redirect to the cannot change AFT return page when the PSA is suspended and current page is AFT summary page and referer is NOT an AFT URL" in {
      val ua = SampleData.userAnswersWithSchemeName
        .setOrException(IsPsaSuspendedQuery, value = true)
        .setOrException(SchemeStatusQuery, WoundUp)
      when(pensionsSchemeConnector.checkForAssociation(any(), any())(any(), any(), any()))
        .thenReturn(Future.successful(true))

      val expectedResult = Redirect(controllers.routes.CannotChangeAFTReturnController.onPageLoad(SampleData.srn, QUARTER_START_DATE, Some(version.toString)))

      val allowAccessService = new AllowAccessService(pensionsSchemeConnector, aftService, aftConnector, errorHandler)

      whenReady(allowAccessService
        .filterForIllegalPageAccess(SampleData.srn, QUARTER_START_DATE, ua,
          Some(AFTSummaryPage),
          Some(version.toString))(dataRequest(ua, viewOnly = true, headers = Seq("Referer" -> "manage-pension-schemes")))) { result =>
        result mustBe Some(expectedResult)
      }
    }

    "respond with a None (i.e. allow access) when the PSA is suspended and current page is AFT summary page and referer is an AFT URL" in {
      val ua = SampleData.userAnswersWithSchemeNamePstrQuarter
        .setOrException(IsPsaSuspendedQuery, value = true)
        .setOrException(SchemeStatusQuery, WoundUp)
      when(pensionsSchemeConnector.checkForAssociation(any(), any())(any(), any(), any()))
        .thenReturn(Future.successful(true))

      val allowAccessService = new AllowAccessService(pensionsSchemeConnector, aftService, aftConnector, errorHandler)

      whenReady(allowAccessService
        .filterForIllegalPageAccess(SampleData.srn, QUARTER_START_DATE, ua,
          Some(AFTSummaryPage),
          Some(version.toString))(dataRequest(ua, viewOnly = true, headers = Seq("Referer" -> "manage-pension-scheme-accounting-for-tax")))) { result =>
        result mustBe None
      }
    }

    "respond with a redirect to the session expired page (i.e. don't allow access) when " +
      "no PSA suspended flag is found in user answers" in {
      val ua = SampleData.userAnswersWithSchemeName

      val expectedResult = Redirect(controllers.routes.SessionExpiredController.onPageLoad())

      val allowAccessService = new AllowAccessService(pensionsSchemeConnector, aftService, aftConnector, errorHandler)

      whenReady(allowAccessService.filterForIllegalPageAccess("", QUARTER_START_DATE, ua)(dataRequest(ua))) { result =>
        result mustBe Some(expectedResult)
      }
    }

    "respond with a redirect to the session expired page (i.e. don't allow access) when" +
      "there is PSA suspeneded flag but no scheme status is found in user answers" in {
      val ua = SampleData.userAnswersWithSchemeName.set(IsPsaSuspendedQuery, value = false).toOption.get

      val expectedResult = Redirect(controllers.routes.SessionExpiredController.onPageLoad())

      val allowAccessService = new AllowAccessService(pensionsSchemeConnector, aftService, aftConnector, errorHandler)

      whenReady(allowAccessService.filterForIllegalPageAccess("", QUARTER_START_DATE, ua)(dataRequest(ua))) { result =>
        result mustBe Some(expectedResult)
      }
    }

    "respond with a redirect to the session expired page (i.e. don't allow access) when" +
      "there is scheme status but no PSA suspeneded flag is found in user answers" in {
      val ua = SampleData.userAnswersWithSchemeName.set(SchemeStatusQuery, Open).toOption.get

      val expectedResult = Redirect(controllers.routes.SessionExpiredController.onPageLoad())

      val allowAccessService = new AllowAccessService(pensionsSchemeConnector, aftService, aftConnector, errorHandler)

      whenReady(allowAccessService.filterForIllegalPageAccess("", QUARTER_START_DATE, ua)(dataRequest(ua))) { result =>
        result mustBe Some(expectedResult)
      }
    }
  }

  "allowSubmission" must {
    "return None if the submission is allowed" in {
      val ua = SampleData.userAnswersWithSchemeName.set(QuarterPage, Quarter(AFTConstants.QUARTER_START_DATE, AFTConstants.QUARTER_END_DATE))
        .toOption.getOrElse(SampleData.userAnswersWithSchemeName)

      when(aftService.isSubmissionDisabled(any())).thenReturn(false)

      val allowAccessService = new AllowAccessService(pensionsSchemeConnector, aftService, aftConnector, errorHandler)

      whenReady(allowAccessService.allowSubmission(ua)(dataRequest(ua))) { result =>
        result mustBe None
      }
    }

    "return Not Found if the submission is not allowed" in {
      val ua = SampleData.userAnswersWithSchemeName.set(QuarterPage, Quarter(AFTConstants.QUARTER_START_DATE, AFTConstants.QUARTER_END_DATE))
        .toOption.getOrElse(SampleData.userAnswersWithSchemeName)

      when(aftService.isSubmissionDisabled(any())).thenReturn(true)
      when(errorHandler.onClientError(any(), any(), any())).thenReturn(Future(NotFound("Not Found")))

      val allowAccessService = new AllowAccessService(pensionsSchemeConnector, aftService, aftConnector, errorHandler)

      whenReady(allowAccessService.allowSubmission(ua)(dataRequest(ua))) { result =>
        result.value mustBe NotFound("Not Found")
      }
    }
  }
}<|MERGE_RESOLUTION|>--- conflicted
+++ resolved
@@ -92,14 +92,13 @@
       when(pensionsSchemeConnector.checkForAssociation(any(), any())(any(), any(), any()))
         .thenReturn(Future.successful(true))
 
-<<<<<<< HEAD
-      val allowAccessService = new AllowAccessService(pensionsSchemeConnector, aftService, aftConnector, errorHandler)
-=======
-      val allowAccessService = new AllowAccessService(pensionsSchemeConnector, aftService, errorHandler)
->>>>>>> d5710535
+      val allowAccessService = new AllowAccessService(pensionsSchemeConnector, aftService, aftConnector, errorHandler)
 
       whenReady(allowAccessService.filterForIllegalPageAccess(SampleData.srn, QUARTER_START_DATE, ua)(dataRequest(ua))) { result =>
         result mustBe Some(expectedResult)
+        whenReady(allowAccessService.filterForIllegalPageAccess(SampleData.srn, QUARTER_START_DATE, ua)(dataRequest(ua))) { result =>
+          result mustBe Some(expectedResult)
+        }
       }
     }
 
