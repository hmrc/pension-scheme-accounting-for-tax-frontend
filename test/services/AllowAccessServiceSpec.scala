/*
 * Copyright 2020 HM Revenue & Customs
 *
 * Licensed under the Apache License, Version 2.0 (the "License");
 * you may not use this file except in compliance with the License.
 * You may obtain a copy of the License at
 *
 *     http://www.apache.org/licenses/LICENSE-2.0
 *
 * Unless required by applicable law or agreed to in writing, software
 * distributed under the License is distributed on an "AS IS" BASIS,
 * WITHOUT WARRANTIES OR CONDITIONS OF ANY KIND, either express or implied.
 * See the License for the specific language governing permissions and
 * limitations under the License.
 */

package services

import base.SpecBase
import connectors.SchemeDetailsConnector
import data.SampleData
import handlers.ErrorHandler
import models.SchemeStatus.{Open, Rejected, WoundUp}
import models.requests.OptionalDataRequest
import models.{Quarter, UserAnswers}
import org.mockito.Matchers
import org.mockito.Matchers.any
import org.mockito.Mockito.{reset, when}
import org.scalatest.BeforeAndAfterEach
import org.scalatest.concurrent.ScalaFutures
import org.scalatestplus.mockito.MockitoSugar
import pages._
import play.api.mvc.Results
import play.api.test.Helpers.NOT_FOUND
import uk.gov.hmrc.domain.PsaId
import utils.AFTConstants

import scala.concurrent.ExecutionContext.Implicits.global
import scala.concurrent.Future

class AllowAccessServiceSpec extends SpecBase with ScalaFutures  with BeforeAndAfterEach with MockitoSugar with Results {

  private val version = "1"
  private val pensionsSchemeConnector: SchemeDetailsConnector = mock[SchemeDetailsConnector]
  private val aftService: AFTService = mock[AFTService]
  private val errorHandler: ErrorHandler = mock[ErrorHandler]
  private def optionalDataRequest(ua:UserAnswers, viewOnly:Boolean = false, headers: Seq[(String,String)] = Seq.empty) = {
    val request = if (headers.isEmpty) fakeRequest else fakeRequest.withHeaders(headers :_*)
    OptionalDataRequest(request, "", PsaId(SampleData.psaId), Option(ua), viewOnly)
  }

  override def beforeEach(): Unit = {
    reset(pensionsSchemeConnector, errorHandler)
  }

  "filterForIllegalPageAccess" must {
<<<<<<< HEAD
    "respond with None (i.e. allow access) when the PSA is not suspended and there is an association" in {
      val ua = SampleData.userAnswersWithSchemeNamePstrQuarter
        .set(IsPsaSuspendedQuery, value = false).toOption.get
=======
    "respond with None (i.e. allow access) when the PSA is not suspended, there is an association and " +
      "the scheme status is Open/Wound-up/Deregistered" in {
      val ua = SampleData.userAnswersWithSchemeName
        .setOrException(IsPsaSuspendedQuery, value = false)
        .setOrException(SchemeStatusQuery, Open)
>>>>>>> 9db5a746
      when(pensionsSchemeConnector.checkForAssociation(any(), any())(any(), any(), any()))
        .thenReturn(Future.successful(true))

      val allowAccessService = new AllowAccessService(pensionsSchemeConnector, aftService, errorHandler)

      whenReady(allowAccessService.filterForIllegalPageAccess("", ua)(optionalDataRequest(ua))) { result =>
        result mustBe None
      }
    }

<<<<<<< HEAD
    "respond with a call to the error handler for 404 (i.e. don't allow access) when the PSA is not suspended and there is no association" in {
      val ua = SampleData.userAnswersWithSchemeNamePstrQuarter
        .set(IsPsaSuspendedQuery, value = false).toOption.get
=======
    "respond with a call to the error handler for 404 (i.e. don't allow access) when the PSA is not suspended " +
      "but the scheme status is Rejected" in {
      val ua = SampleData.userAnswersWithSchemeName
        .setOrException(IsPsaSuspendedQuery, value = false)
        .setOrException(SchemeStatusQuery, Rejected)

      val errorResult = Ok("error")
      when(errorHandler.onClientError(any(), Matchers.eq(NOT_FOUND), any())).thenReturn(Future.successful(errorResult))

      val allowAccessService = new AllowAccessService(pensionsSchemeConnector, aftService, errorHandler)

      whenReady(allowAccessService.filterForIllegalPageAccess("", ua)(optionalDataRequest(ua))) { result =>
        result mustBe Some(errorResult)
      }
    }

    "respond with a call to the error handler for 404 (i.e. don't allow access) when the PSA is not suspended, " +
      "the scheme status is Wound-up but there is no association" in {
      val ua = SampleData.userAnswersWithSchemeName
        .setOrException(IsPsaSuspendedQuery, value = false)
        .setOrException(SchemeStatusQuery, WoundUp)
>>>>>>> 9db5a746
      when(pensionsSchemeConnector.checkForAssociation(any(), any())(any(), any(), any()))
        .thenReturn(Future.successful(false))

      val errorResult = Ok("error")
      when(errorHandler.onClientError(any(), Matchers.eq(NOT_FOUND), any())).thenReturn(Future.successful(errorResult))

      val allowAccessService = new AllowAccessService(pensionsSchemeConnector, aftService, errorHandler)

      whenReady(allowAccessService.filterForIllegalPageAccess("", ua)(optionalDataRequest(ua))) { result =>
        result mustBe Some(errorResult)
      }
    }

<<<<<<< HEAD
    "respond with a redirect to the cannot make changes page (i.e. don't allow access) when the PSA is suspended" in {
      val ua = SampleData.userAnswersWithSchemeNamePstrQuarter
        .set(IsPsaSuspendedQuery, value = true).toOption.get
=======
    "respond with a redirect to the AFT summary page when the PSA is not suspended and current page is charge type page and view only" in {
      val ua = SampleData.userAnswersWithSchemeName
        .setOrException(IsPsaSuspendedQuery, value = false)
        .setOrException(SchemeStatusQuery, WoundUp)
      when(pensionsSchemeConnector.checkForAssociation(any(), any())(any(), any(), any()))
        .thenReturn(Future.successful(true))
>>>>>>> 9db5a746

      val expectedResult = Redirect(controllers.routes.AFTSummaryController.onPageLoad(SampleData.srn, None))

      val allowAccessService = new AllowAccessService(pensionsSchemeConnector, aftService, errorHandler)

      whenReady(allowAccessService.filterForIllegalPageAccess(SampleData.srn, ua, Some(ChargeTypePage))(optionalDataRequest(ua, viewOnly = true))) { result =>
        result mustBe Some(expectedResult)
      }
    }

<<<<<<< HEAD
    "respond with a redirect to the session expired page (i.e. don't allow access) when no PSA suspended flag is found in user answers" in {
      val ua = SampleData.userAnswersWithSchemeNamePstrQuarter
=======
    "respond with a redirect to the cannot start AFT return page when the PSA is suspended and current page is charge type page" in {
      val ua = SampleData.userAnswersWithSchemeName
        .setOrException(IsPsaSuspendedQuery, value = true)
        .setOrException(SchemeStatusQuery, WoundUp)
      when(pensionsSchemeConnector.checkForAssociation(any(), any())(any(), any(), any()))
        .thenReturn(Future.successful(true))

      val expectedResult = Redirect(controllers.routes.CannotStartAFTReturnController.onPageLoad(SampleData.srn))

      val allowAccessService = new AllowAccessService(pensionsSchemeConnector, aftService, errorHandler)

      whenReady(allowAccessService.filterForIllegalPageAccess(SampleData.srn, ua, Some(ChargeTypePage))(optionalDataRequest(ua))) { result =>
        result mustBe Some(expectedResult)
      }
    }

    "respond with a redirect to the cannot change AFT return page when the PSA is suspended and current page is AFT summary page and referer is NOT present in request" in {
      val ua = SampleData.userAnswersWithSchemeName
        .setOrException(IsPsaSuspendedQuery, value = true)
        .setOrException(SchemeStatusQuery, WoundUp)
      when(pensionsSchemeConnector.checkForAssociation(any(), any())(any(), any(), any()))
        .thenReturn(Future.successful(true))

      val expectedResult = Redirect(controllers.routes.CannotChangeAFTReturnController.onPageLoad(SampleData.srn, Some(version)))

      val allowAccessService = new AllowAccessService(pensionsSchemeConnector, aftService, errorHandler)

      whenReady(allowAccessService.filterForIllegalPageAccess(SampleData.srn, ua, Some(AFTSummaryPage), Some(version))(optionalDataRequest(ua))) { result =>
        result mustBe Some(expectedResult)
      }
    }

    "respond with a redirect to the cannot change AFT return page when the PSA is suspended and current page is AFT summary page and referer is NOT an AFT URL" in {
      val ua = SampleData.userAnswersWithSchemeName
        .setOrException(IsPsaSuspendedQuery, value = true)
        .setOrException(SchemeStatusQuery, WoundUp)
      when(pensionsSchemeConnector.checkForAssociation(any(), any())(any(), any(), any()))
        .thenReturn(Future.successful(true))

      val expectedResult = Redirect(controllers.routes.CannotChangeAFTReturnController.onPageLoad(SampleData.srn, Some(version)))

      val allowAccessService = new AllowAccessService(pensionsSchemeConnector, aftService, errorHandler)

      whenReady(allowAccessService
        .filterForIllegalPageAccess(SampleData.srn, ua,
          Some(AFTSummaryPage),
          Some(version))(optionalDataRequest(ua, viewOnly = true, headers = Seq("Referer" -> "manage-pension-schemes")))) { result =>
        result mustBe Some(expectedResult)
      }
    }

    "respond with a None (i.e. allow access) when the PSA is suspended and current page is AFT summary page and referer is an AFT URL" in {
      val ua = SampleData.userAnswersWithSchemeName
        .setOrException(IsPsaSuspendedQuery, value = true)
        .setOrException(SchemeStatusQuery, WoundUp)
      when(pensionsSchemeConnector.checkForAssociation(any(), any())(any(), any(), any()))
        .thenReturn(Future.successful(true))

      val allowAccessService = new AllowAccessService(pensionsSchemeConnector, aftService, errorHandler)

      whenReady(allowAccessService
        .filterForIllegalPageAccess(SampleData.srn, ua,
          Some(AFTSummaryPage),
          Some(version))(optionalDataRequest(ua, viewOnly = true, headers = Seq("Referer" -> "manage-pension-scheme-accounting-for-tax")))) { result =>
        result mustBe None
      }
    }

    "respond with a redirect to the session expired page (i.e. don't allow access) when " +
      "no PSA suspended flag is found in user answers" in {
      val ua = SampleData.userAnswersWithSchemeName

      val expectedResult = Redirect(controllers.routes.SessionExpiredController.onPageLoad())

      val allowAccessService = new AllowAccessService(pensionsSchemeConnector, aftService, errorHandler)

      whenReady(allowAccessService.filterForIllegalPageAccess("", ua)(optionalDataRequest(ua))) { result =>
        result mustBe Some(expectedResult)
      }
    }

    "respond with a redirect to the session expired page (i.e. don't allow access) when" +
      "there is PSA suspeneded flag but no scheme status is found in user answers" in {
      val ua = SampleData.userAnswersWithSchemeName.set(IsPsaSuspendedQuery, value = false).toOption.get

      val expectedResult = Redirect(controllers.routes.SessionExpiredController.onPageLoad())

      val allowAccessService = new AllowAccessService(pensionsSchemeConnector, aftService, errorHandler)

      whenReady(allowAccessService.filterForIllegalPageAccess("", ua)(optionalDataRequest(ua))) { result =>
        result mustBe Some(expectedResult)
      }
    }

    "respond with a redirect to the session expired page (i.e. don't allow access) when" +
      "there is scheme status but no PSA suspeneded flag is found in user answers" in {
      val ua = SampleData.userAnswersWithSchemeName.set(SchemeStatusQuery, Open).toOption.get
>>>>>>> 9db5a746

      val expectedResult = Redirect(controllers.routes.SessionExpiredController.onPageLoad())

      val allowAccessService = new AllowAccessService(pensionsSchemeConnector, aftService, errorHandler)

      whenReady(allowAccessService.filterForIllegalPageAccess("", ua)(optionalDataRequest(ua))) { result =>
        result mustBe Some(expectedResult)
      }
    }
  }

  "allowSubmission" must {
    "return None if the submission is allowed" in {
      val ua = SampleData.userAnswersWithSchemeName.set(QuarterPage, Quarter(AFTConstants.QUARTER_START_DATE, AFTConstants.QUARTER_END_DATE))
        .toOption.getOrElse(SampleData.userAnswersWithSchemeName)

      when(aftService.isSubmissionDisabled(any())).thenReturn(false)

      val allowAccessService = new AllowAccessService(pensionsSchemeConnector, aftService, errorHandler)

      whenReady(allowAccessService.allowSubmission(ua)(optionalDataRequest(ua))) { result =>
        result mustBe None
      }
    }

    "return Not Found if the submission is not allowed" in {
      val ua = SampleData.userAnswersWithSchemeName.set(QuarterPage, Quarter(AFTConstants.QUARTER_START_DATE, AFTConstants.QUARTER_END_DATE))
        .toOption.getOrElse(SampleData.userAnswersWithSchemeName)

      when(aftService.isSubmissionDisabled(any())).thenReturn(true)
      when(errorHandler.onClientError(any(), any(), any())).thenReturn(Future(NotFound("Not Found")))

      val allowAccessService = new AllowAccessService(pensionsSchemeConnector, aftService, errorHandler)

      whenReady(allowAccessService.allowSubmission(ua)(optionalDataRequest(ua))) { result =>
        result.value mustBe NotFound("Not Found")
      }
    }
  }
}<|MERGE_RESOLUTION|>--- conflicted
+++ resolved
@@ -54,17 +54,11 @@
   }
 
   "filterForIllegalPageAccess" must {
-<<<<<<< HEAD
-    "respond with None (i.e. allow access) when the PSA is not suspended and there is an association" in {
-      val ua = SampleData.userAnswersWithSchemeNamePstrQuarter
-        .set(IsPsaSuspendedQuery, value = false).toOption.get
-=======
     "respond with None (i.e. allow access) when the PSA is not suspended, there is an association and " +
       "the scheme status is Open/Wound-up/Deregistered" in {
-      val ua = SampleData.userAnswersWithSchemeName
+      val ua = SampleData.userAnswersWithSchemeNamePstrQuarter
         .setOrException(IsPsaSuspendedQuery, value = false)
         .setOrException(SchemeStatusQuery, Open)
->>>>>>> 9db5a746
       when(pensionsSchemeConnector.checkForAssociation(any(), any())(any(), any(), any()))
         .thenReturn(Future.successful(true))
 
@@ -75,14 +69,9 @@
       }
     }
 
-<<<<<<< HEAD
-    "respond with a call to the error handler for 404 (i.e. don't allow access) when the PSA is not suspended and there is no association" in {
-      val ua = SampleData.userAnswersWithSchemeNamePstrQuarter
-        .set(IsPsaSuspendedQuery, value = false).toOption.get
-=======
     "respond with a call to the error handler for 404 (i.e. don't allow access) when the PSA is not suspended " +
       "but the scheme status is Rejected" in {
-      val ua = SampleData.userAnswersWithSchemeName
+      val ua = SampleData.userAnswersWithSchemeNamePstrQuarter
         .setOrException(IsPsaSuspendedQuery, value = false)
         .setOrException(SchemeStatusQuery, Rejected)
 
@@ -101,7 +90,6 @@
       val ua = SampleData.userAnswersWithSchemeName
         .setOrException(IsPsaSuspendedQuery, value = false)
         .setOrException(SchemeStatusQuery, WoundUp)
->>>>>>> 9db5a746
       when(pensionsSchemeConnector.checkForAssociation(any(), any())(any(), any(), any()))
         .thenReturn(Future.successful(false))
 
@@ -115,18 +103,12 @@
       }
     }
 
-<<<<<<< HEAD
-    "respond with a redirect to the cannot make changes page (i.e. don't allow access) when the PSA is suspended" in {
-      val ua = SampleData.userAnswersWithSchemeNamePstrQuarter
-        .set(IsPsaSuspendedQuery, value = true).toOption.get
-=======
     "respond with a redirect to the AFT summary page when the PSA is not suspended and current page is charge type page and view only" in {
-      val ua = SampleData.userAnswersWithSchemeName
-        .setOrException(IsPsaSuspendedQuery, value = false)
-        .setOrException(SchemeStatusQuery, WoundUp)
-      when(pensionsSchemeConnector.checkForAssociation(any(), any())(any(), any(), any()))
-        .thenReturn(Future.successful(true))
->>>>>>> 9db5a746
+      val ua = SampleData.userAnswersWithSchemeNamePstrQuarter
+        .setOrException(IsPsaSuspendedQuery, value = false)
+        .setOrException(SchemeStatusQuery, WoundUp)
+      when(pensionsSchemeConnector.checkForAssociation(any(), any())(any(), any(), any()))
+        .thenReturn(Future.successful(true))
 
       val expectedResult = Redirect(controllers.routes.AFTSummaryController.onPageLoad(SampleData.srn, None))
 
@@ -137,10 +119,6 @@
       }
     }
 
-<<<<<<< HEAD
-    "respond with a redirect to the session expired page (i.e. don't allow access) when no PSA suspended flag is found in user answers" in {
-      val ua = SampleData.userAnswersWithSchemeNamePstrQuarter
-=======
     "respond with a redirect to the cannot start AFT return page when the PSA is suspended and current page is charge type page" in {
       val ua = SampleData.userAnswersWithSchemeName
         .setOrException(IsPsaSuspendedQuery, value = true)
@@ -193,7 +171,7 @@
     }
 
     "respond with a None (i.e. allow access) when the PSA is suspended and current page is AFT summary page and referer is an AFT URL" in {
-      val ua = SampleData.userAnswersWithSchemeName
+      val ua = SampleData.userAnswersWithSchemeNamePstrQuarter
         .setOrException(IsPsaSuspendedQuery, value = true)
         .setOrException(SchemeStatusQuery, WoundUp)
       when(pensionsSchemeConnector.checkForAssociation(any(), any())(any(), any(), any()))
@@ -238,7 +216,6 @@
     "respond with a redirect to the session expired page (i.e. don't allow access) when" +
       "there is scheme status but no PSA suspeneded flag is found in user answers" in {
       val ua = SampleData.userAnswersWithSchemeName.set(SchemeStatusQuery, Open).toOption.get
->>>>>>> 9db5a746
 
       val expectedResult = Redirect(controllers.routes.SessionExpiredController.onPageLoad())
 
