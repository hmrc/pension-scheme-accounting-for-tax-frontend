--- conflicted
+++ resolved
@@ -20,11 +20,7 @@
 import connectors.SchemeDetailsConnector
 import data.SampleData
 import handlers.ErrorHandler
-<<<<<<< HEAD
 import models.SchemeStatus.{Deregistered, Open, Rejected, WoundUp}
-import models.UserAnswers
-=======
->>>>>>> 8ecdf195
 import models.requests.OptionalDataRequest
 import models.{Quarter, UserAnswers}
 import org.mockito.Matchers
@@ -33,11 +29,7 @@
 import org.scalatest.BeforeAndAfterEach
 import org.scalatest.concurrent.ScalaFutures
 import org.scalatestplus.mockito.MockitoSugar
-<<<<<<< HEAD
-import pages.{IsPsaSuspendedQuery, SchemeStatusQuery}
-=======
-import pages.{IsPsaSuspendedQuery, QuarterPage}
->>>>>>> 8ecdf195
+import pages.{IsPsaSuspendedQuery, QuarterPage, SchemeStatusQuery}
 import play.api.mvc.Results
 import play.api.test.Helpers.NOT_FOUND
 import uk.gov.hmrc.domain.PsaId
@@ -81,7 +73,7 @@
       val errorResult = Ok("error")
       when(errorHandler.onClientError(any(), Matchers.eq(NOT_FOUND), any())).thenReturn(Future.successful(errorResult))
 
-      val allowAccessService = new AllowAccessService(pensionsSchemeConnector, errorHandler)
+      val allowAccessService = new AllowAccessService(pensionsSchemeConnector, aftService, errorHandler)
 
       whenReady(allowAccessService.filterForIllegalPageAccess("", ua)(optionalDataRequest(ua))) { result =>
         result mustBe Some(errorResult)
@@ -137,7 +129,7 @@
 
       val expectedResult = Redirect(controllers.routes.SessionExpiredController.onPageLoad())
 
-      val allowAccessService = new AllowAccessService(pensionsSchemeConnector, errorHandler)
+      val allowAccessService = new AllowAccessService(pensionsSchemeConnector, aftService, errorHandler)
 
       whenReady(allowAccessService.filterForIllegalPageAccess("", ua)(optionalDataRequest(ua))) { result =>
         result mustBe Some(expectedResult)
@@ -150,7 +142,7 @@
 
       val expectedResult = Redirect(controllers.routes.SessionExpiredController.onPageLoad())
 
-      val allowAccessService = new AllowAccessService(pensionsSchemeConnector, errorHandler)
+      val allowAccessService = new AllowAccessService(pensionsSchemeConnector, aftService, errorHandler)
 
       whenReady(allowAccessService.filterForIllegalPageAccess("", ua)(optionalDataRequest(ua))) { result =>
         result mustBe Some(expectedResult)
