--- conflicted
+++ resolved
@@ -37,6 +37,8 @@
 
 import scala.concurrent.ExecutionContext.Implicits.global
 import scala.concurrent.Future
+import AFTConstants._
+import models.LocalDateBinder._
 
 class AllowAccessServiceSpec extends SpecBase with ScalaFutures  with BeforeAndAfterEach with MockitoSugar with Results {
 
@@ -54,35 +56,24 @@
   }
 
   "filterForIllegalPageAccess" must {
-<<<<<<< HEAD
-    "respond with None (i.e. allow access) when the PSA is not suspended and there is an association" in {
-      val ua = SampleData.userAnswersWithSchemeNamePstrQuarter
-        .set(IsPsaSuspendedQuery, value = false).toOption.get
-=======
     "respond with None (i.e. allow access) when the PSA is not suspended, there is an association and " +
       "the scheme status is Open/Wound-up/Deregistered" in {
-      val ua = SampleData.userAnswersWithSchemeName
+      val ua = SampleData.userAnswersWithSchemeNamePstrQuarter
         .setOrException(IsPsaSuspendedQuery, value = false)
         .setOrException(SchemeStatusQuery, Open)
->>>>>>> 67bc2cc9
-      when(pensionsSchemeConnector.checkForAssociation(any(), any())(any(), any(), any()))
-        .thenReturn(Future.successful(true))
-
-      val allowAccessService = new AllowAccessService(pensionsSchemeConnector, aftService, errorHandler)
-
-      whenReady(allowAccessService.filterForIllegalPageAccess("", ua)(optionalDataRequest(ua))) { result =>
+      when(pensionsSchemeConnector.checkForAssociation(any(), any())(any(), any(), any()))
+        .thenReturn(Future.successful(true))
+
+      val allowAccessService = new AllowAccessService(pensionsSchemeConnector, aftService, errorHandler)
+
+      whenReady(allowAccessService.filterForIllegalPageAccess("", QUARTER_START_DATE, ua)(optionalDataRequest(ua))) { result =>
         result mustBe None
       }
     }
 
-<<<<<<< HEAD
-    "respond with a call to the error handler for 404 (i.e. don't allow access) when the PSA is not suspended and there is no association" in {
-      val ua = SampleData.userAnswersWithSchemeNamePstrQuarter
-        .set(IsPsaSuspendedQuery, value = false).toOption.get
-=======
     "respond with a call to the error handler for 404 (i.e. don't allow access) when the PSA is not suspended " +
       "but the scheme status is Rejected" in {
-      val ua = SampleData.userAnswersWithSchemeName
+      val ua = SampleData.userAnswersWithSchemeNamePstrQuarter
         .setOrException(IsPsaSuspendedQuery, value = false)
         .setOrException(SchemeStatusQuery, Rejected)
 
@@ -91,7 +82,7 @@
 
       val allowAccessService = new AllowAccessService(pensionsSchemeConnector, aftService, errorHandler)
 
-      whenReady(allowAccessService.filterForIllegalPageAccess("", ua)(optionalDataRequest(ua))) { result =>
+      whenReady(allowAccessService.filterForIllegalPageAccess("", QUARTER_START_DATE, ua)(optionalDataRequest(ua))) { result =>
         result mustBe Some(errorResult)
       }
     }
@@ -101,7 +92,6 @@
       val ua = SampleData.userAnswersWithSchemeName
         .setOrException(IsPsaSuspendedQuery, value = false)
         .setOrException(SchemeStatusQuery, WoundUp)
->>>>>>> 67bc2cc9
       when(pensionsSchemeConnector.checkForAssociation(any(), any())(any(), any(), any()))
         .thenReturn(Future.successful(false))
 
@@ -110,37 +100,27 @@
 
       val allowAccessService = new AllowAccessService(pensionsSchemeConnector, aftService, errorHandler)
 
-      whenReady(allowAccessService.filterForIllegalPageAccess("", ua)(optionalDataRequest(ua))) { result =>
+      whenReady(allowAccessService.filterForIllegalPageAccess("", QUARTER_START_DATE, ua)(optionalDataRequest(ua))) { result =>
         result mustBe Some(errorResult)
       }
     }
 
-<<<<<<< HEAD
-    "respond with a redirect to the cannot make changes page (i.e. don't allow access) when the PSA is suspended" in {
-      val ua = SampleData.userAnswersWithSchemeNamePstrQuarter
-        .set(IsPsaSuspendedQuery, value = true).toOption.get
-=======
     "respond with a redirect to the AFT summary page when the PSA is not suspended and current page is charge type page and view only" in {
-      val ua = SampleData.userAnswersWithSchemeName
-        .setOrException(IsPsaSuspendedQuery, value = false)
-        .setOrException(SchemeStatusQuery, WoundUp)
-      when(pensionsSchemeConnector.checkForAssociation(any(), any())(any(), any(), any()))
-        .thenReturn(Future.successful(true))
->>>>>>> 67bc2cc9
-
-      val expectedResult = Redirect(controllers.routes.AFTSummaryController.onPageLoad(SampleData.srn, None))
-
-      val allowAccessService = new AllowAccessService(pensionsSchemeConnector, aftService, errorHandler)
-
-      whenReady(allowAccessService.filterForIllegalPageAccess(SampleData.srn, ua, Some(ChargeTypePage))(optionalDataRequest(ua, viewOnly = true))) { result =>
-        result mustBe Some(expectedResult)
-      }
-    }
-
-<<<<<<< HEAD
-    "respond with a redirect to the session expired page (i.e. don't allow access) when no PSA suspended flag is found in user answers" in {
-      val ua = SampleData.userAnswersWithSchemeNamePstrQuarter
-=======
+      val ua = SampleData.userAnswersWithSchemeNamePstrQuarter
+        .setOrException(IsPsaSuspendedQuery, value = false)
+        .setOrException(SchemeStatusQuery, WoundUp)
+      when(pensionsSchemeConnector.checkForAssociation(any(), any())(any(), any(), any()))
+        .thenReturn(Future.successful(true))
+
+      val expectedResult = Redirect(controllers.routes.AFTSummaryController.onPageLoad(SampleData.srn, QUARTER_START_DATE, None))
+
+      val allowAccessService = new AllowAccessService(pensionsSchemeConnector, aftService, errorHandler)
+
+      whenReady(allowAccessService.filterForIllegalPageAccess(SampleData.srn, QUARTER_START_DATE, ua, Some(ChargeTypePage))(optionalDataRequest(ua, viewOnly = true))) { result =>
+        result mustBe Some(expectedResult)
+      }
+    }
+
     "respond with a redirect to the cannot start AFT return page when the PSA is suspended and current page is charge type page" in {
       val ua = SampleData.userAnswersWithSchemeName
         .setOrException(IsPsaSuspendedQuery, value = true)
@@ -148,11 +128,11 @@
       when(pensionsSchemeConnector.checkForAssociation(any(), any())(any(), any(), any()))
         .thenReturn(Future.successful(true))
 
-      val expectedResult = Redirect(controllers.routes.CannotStartAFTReturnController.onPageLoad(SampleData.srn))
-
-      val allowAccessService = new AllowAccessService(pensionsSchemeConnector, aftService, errorHandler)
-
-      whenReady(allowAccessService.filterForIllegalPageAccess(SampleData.srn, ua, Some(ChargeTypePage))(optionalDataRequest(ua))) { result =>
+      val expectedResult = Redirect(controllers.routes.CannotStartAFTReturnController.onPageLoad(SampleData.srn, QUARTER_START_DATE))
+
+      val allowAccessService = new AllowAccessService(pensionsSchemeConnector, aftService, errorHandler)
+
+      whenReady(allowAccessService.filterForIllegalPageAccess(SampleData.srn, QUARTER_START_DATE, ua, Some(ChargeTypePage))(optionalDataRequest(ua))) { result =>
         result mustBe Some(expectedResult)
       }
     }
@@ -164,11 +144,11 @@
       when(pensionsSchemeConnector.checkForAssociation(any(), any())(any(), any(), any()))
         .thenReturn(Future.successful(true))
 
-      val expectedResult = Redirect(controllers.routes.CannotChangeAFTReturnController.onPageLoad(SampleData.srn, Some(version)))
-
-      val allowAccessService = new AllowAccessService(pensionsSchemeConnector, aftService, errorHandler)
-
-      whenReady(allowAccessService.filterForIllegalPageAccess(SampleData.srn, ua, Some(AFTSummaryPage), Some(version))(optionalDataRequest(ua))) { result =>
+      val expectedResult = Redirect(controllers.routes.CannotChangeAFTReturnController.onPageLoad(SampleData.srn, QUARTER_START_DATE, Some(version)))
+
+      val allowAccessService = new AllowAccessService(pensionsSchemeConnector, aftService, errorHandler)
+
+      whenReady(allowAccessService.filterForIllegalPageAccess(SampleData.srn, QUARTER_START_DATE, ua, Some(AFTSummaryPage), Some(version))(optionalDataRequest(ua))) { result =>
         result mustBe Some(expectedResult)
       }
     }
@@ -180,12 +160,12 @@
       when(pensionsSchemeConnector.checkForAssociation(any(), any())(any(), any(), any()))
         .thenReturn(Future.successful(true))
 
-      val expectedResult = Redirect(controllers.routes.CannotChangeAFTReturnController.onPageLoad(SampleData.srn, Some(version)))
+      val expectedResult = Redirect(controllers.routes.CannotChangeAFTReturnController.onPageLoad(SampleData.srn, QUARTER_START_DATE, Some(version)))
 
       val allowAccessService = new AllowAccessService(pensionsSchemeConnector, aftService, errorHandler)
 
       whenReady(allowAccessService
-        .filterForIllegalPageAccess(SampleData.srn, ua,
+        .filterForIllegalPageAccess(SampleData.srn, QUARTER_START_DATE, ua,
           Some(AFTSummaryPage),
           Some(version))(optionalDataRequest(ua, viewOnly = true, headers = Seq("Referer" -> "manage-pension-schemes")))) { result =>
         result mustBe Some(expectedResult)
@@ -193,7 +173,7 @@
     }
 
     "respond with a None (i.e. allow access) when the PSA is suspended and current page is AFT summary page and referer is an AFT URL" in {
-      val ua = SampleData.userAnswersWithSchemeName
+      val ua = SampleData.userAnswersWithSchemeNamePstrQuarter
         .setOrException(IsPsaSuspendedQuery, value = true)
         .setOrException(SchemeStatusQuery, WoundUp)
       when(pensionsSchemeConnector.checkForAssociation(any(), any())(any(), any(), any()))
@@ -202,7 +182,7 @@
       val allowAccessService = new AllowAccessService(pensionsSchemeConnector, aftService, errorHandler)
 
       whenReady(allowAccessService
-        .filterForIllegalPageAccess(SampleData.srn, ua,
+        .filterForIllegalPageAccess(SampleData.srn, QUARTER_START_DATE, ua,
           Some(AFTSummaryPage),
           Some(version))(optionalDataRequest(ua, viewOnly = true, headers = Seq("Referer" -> "manage-pension-scheme-accounting-for-tax")))) { result =>
         result mustBe None
@@ -217,7 +197,7 @@
 
       val allowAccessService = new AllowAccessService(pensionsSchemeConnector, aftService, errorHandler)
 
-      whenReady(allowAccessService.filterForIllegalPageAccess("", ua)(optionalDataRequest(ua))) { result =>
+      whenReady(allowAccessService.filterForIllegalPageAccess("", QUARTER_START_DATE, ua)(optionalDataRequest(ua))) { result =>
         result mustBe Some(expectedResult)
       }
     }
@@ -230,7 +210,7 @@
 
       val allowAccessService = new AllowAccessService(pensionsSchemeConnector, aftService, errorHandler)
 
-      whenReady(allowAccessService.filterForIllegalPageAccess("", ua)(optionalDataRequest(ua))) { result =>
+      whenReady(allowAccessService.filterForIllegalPageAccess("", QUARTER_START_DATE, ua)(optionalDataRequest(ua))) { result =>
         result mustBe Some(expectedResult)
       }
     }
@@ -238,13 +218,12 @@
     "respond with a redirect to the session expired page (i.e. don't allow access) when" +
       "there is scheme status but no PSA suspeneded flag is found in user answers" in {
       val ua = SampleData.userAnswersWithSchemeName.set(SchemeStatusQuery, Open).toOption.get
->>>>>>> 67bc2cc9
 
       val expectedResult = Redirect(controllers.routes.SessionExpiredController.onPageLoad())
 
       val allowAccessService = new AllowAccessService(pensionsSchemeConnector, aftService, errorHandler)
 
-      whenReady(allowAccessService.filterForIllegalPageAccess("", ua)(optionalDataRequest(ua))) { result =>
+      whenReady(allowAccessService.filterForIllegalPageAccess("", QUARTER_START_DATE, ua)(optionalDataRequest(ua))) { result =>
         result mustBe Some(expectedResult)
       }
     }
