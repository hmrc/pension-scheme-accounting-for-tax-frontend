--- conflicted
+++ resolved
@@ -16,50 +16,29 @@
 
 package services
 
-import config.FrontendAppConfig
-import models.AccessMode
-import models.SchemeDetails
-import models.SessionAccessData
-import models.SessionData
-import org.mockito.Mockito.reset
-import org.mockito.Mockito.when
-import org.scalatest.MustMatchers
-
-import scala.concurrent.ExecutionContext.Implicits.global
-import scala.concurrent.Future
 import java.time.LocalDate
 
 import base.SpecBase
+import config.FrontendAppConfig
+import connectors.{AFTConnector, MinimalPsaConnector}
+import connectors.MinimalPsaConnector.MinimalPSA
 import connectors.cache.UserAnswersCacheConnector
-import connectors.AFTConnector
-import connectors.MinimalPsaConnector
-import connectors.MinimalPsaConnector.MinimalPSA
+import data.SampleData._
+import models.{AFTOverview, AFTVersion, AccessMode, SchemeDetails, SessionAccessData, SessionData, UserAnswers}
 import models.requests.OptionalDataRequest
-import models.AFTVersion
-import models.UserAnswers
+import org.mockito.Matchers
 import org.mockito.Matchers.any
-import org.mockito.Mockito._
-import org.mockito.Matchers
-import org.scalatest.BeforeAndAfterEach
+import org.mockito.Mockito.{reset, when, _}
+import org.scalatest.{BeforeAndAfterEach, MustMatchers}
 import org.scalatest.concurrent.ScalaFutures
 import org.scalatestplus.mockito.MockitoSugar
-import play.api.libs.json.Json
 import play.api.mvc.AnyContentAsEmpty
 import uk.gov.hmrc.domain.PsaId
 import utils.AFTConstants._
-import data.SampleData._
-import models.AFTOverview
-import models.Quarter
-import models.SchemeStatus.Open
-import pages.AFTStatusQuery
-import pages.IsPsaSuspendedQuery
-import pages.PSAEmailQuery
-import pages.PSANameQuery
-import pages.QuarterPage
-import pages.SchemeStatusQuery
 import utils.DateHelper
 
-import scala.concurrent.Await
+import scala.concurrent.ExecutionContext.Implicits.global
+import scala.concurrent.{Await, Future}
 import scala.concurrent.duration.Duration
 
 class RequestCreationServiceSpec extends SpecBase with MustMatchers with MockitoSugar with ScalaFutures with BeforeAndAfterEach {
@@ -74,19 +53,11 @@
   private val sessionId = "session id"
   private val internalId = s"$srn$startDate"
 
-<<<<<<< HEAD
-  private val jsObject = Json.obj( "one" -> "two")
-  private val optionUA = Some(UserAnswers(jsObject))
-  private val name = None
-  private val sessionAccessData = SessionAccessData(version = 1, accessMode = AccessMode.PageAccessModeViewOnly)
-  private val sd = SessionData(sessionId, name, sessionAccessData)
-=======
   private val nameLockedBy = None
   private val sessionAccessDataCompile = SessionAccessData(version = 1, accessMode = AccessMode.PageAccessModeCompile)
   private val sd = SessionData(sessionId, nameLockedBy, sessionAccessDataCompile)
 
   private val emptyUserAnswers = UserAnswers()
->>>>>>> a293ee7b
 
   private val aftStatus = "Compiled"
 
@@ -107,13 +78,8 @@
 
   override def beforeEach(): Unit = {
     reset(mockAftConnector, mockUserAnswersCacheConnector, mockSchemeService, mockMinimalPsaConnector, mockAppConfig)
-<<<<<<< HEAD
-    when(mockUserAnswersCacheConnector.fetch(any())(any(),any())).thenReturn(Future.successful(Some(jsObject)))
-    when(mockUserAnswersCacheConnector.getSessionData(any())(any(),any())).thenReturn(Future.successful(Some(sd)))
-=======
 
     when(mockUserAnswersCacheConnector.fetch(any())(any(), any())).thenReturn(Future.successful(Some(userAnswersWithSchemeName.data)))
->>>>>>> a293ee7b
     when(mockSchemeService.retrieveSchemeDetails(any(), any())(any(), any())).thenReturn(Future.successful(schemeDetails))
     when(mockMinimalPsaConnector.getMinimalPsaDetails(any())(any(), any()))
       .thenReturn(Future.successful(MinimalPSA(email, isPsaSuspended = false, None, None)))
@@ -126,142 +92,6 @@
 
   "createRequest" must {
     "create a request with user answers and session data" in {
-<<<<<<< HEAD
-      whenReady(requestCreationService.createRequest[AnyContent](psaIdInstance, srn, startDate)) { result =>
-        val expectedResult = OptionalDataRequest(req, internalId, psaIdInstance, optionUA, sd)
-        result mustBe expectedResult
-      }
-    }
-  }
-
-  //"retrieveAndCreateRequest" when {
-  //  "no version is given and there are no versions in AFT" must {
-  //    "NOT call get AFT details and " +
-  //      "retrieve the suspended flag from DES and " +
-  //      "set the IsNewReturn flag, and " +
-  //      "retrieve and the quarter, status, scheme name and pstr and " +
-  //      "save all of these with a lock" in {
-  //      when(mockAftConnector.getListOfVersions(any(), any())(any(), any())).thenReturn(Future.successful(Seq[AFTVersion]()))
-  //
-  //      whenReady(requestCreationService.retrieveAndCreateRequest(srn, QUARTER_START_DATE, None)(implicitly, implicitly,
-  //        optionalDataRequest(viewOnly = false))) { case (resultScheme, _) =>
-  //        verify(mockAftConnector, times(1)).getListOfVersions(any(), any())(any(), any())
-  //
-  //        verify(mockAftConnector, never()).getAFTDetails(any(), any(), any())(any(), any())
-  //
-  //        verify(mockSchemeService, times(1)).retrieveSchemeDetails(Matchers.eq(psaId.id), Matchers.eq(srn))(any(), any())
-  //        resultScheme mustBe schemeDetails
-  //
-  //        verify(mockMinimalPsaConnector, times(1)).getMinimalPsaDetails(Matchers.eq(psaId.id))(any(), any())
-  //
-  //        verify(mockUserAnswersCacheConnector, never()).save(any(), any())(any(), any())
-  //        val expectedUAAfterSave = userAnswersWithSchemeName
-  //          .setOrException(IsPsaSuspendedQuery, value = false)
-  //          .setOrException(PSAEmailQuery, value = email)
-  //          .setOrException(IsNewReturn, value = true)
-  //          .setOrException(AFTStatusQuery, value = aftStatus)
-  //          .setOrException(SchemeStatusQuery, Open)
-  //            .setOrException(QuarterPage, Quarter(QUARTER_START_DATE, QUARTER_END_DATE))
-  //        verify(mockUserAnswersCacheConnector, times(1)).saveAndLock(any(), Matchers.eq(expectedUAAfterSave.data))(any(), any())
-  //      }
-  //    }
-  //  }
-  //
-  //  "no version is given and there ARE versions in AFT and suspended flag is not in user answers" must {
-  //    "NOT call get AFT details and " +
-  //      "retrieve the suspended flag from DES and " +
-  //      "NOT set the IsNewReturn flag and " +
-  //      "NOT retrieve the quarter, status, scheme name or pstr and" +
-  //      "save with a lock" in {
-  //      when(mockAftConnector.getListOfVersions(any(), any())(any(), any())).thenReturn(Future.successful(Seq[AFTVersion](AFTVersion(1, LocalDate.now()))))
-  //
-  //      whenReady(requestCreationService.retrieveAndCreateRequest(srn, QUARTER_START_DATE, None)) { case (resultScheme, _) =>
-  //        verify(mockAftConnector, times(1)).getListOfVersions(any(), any())(any(), any())
-  //
-  //        verify(mockAftConnector, never()).getAFTDetails(any(), any(), any())(any(), any())
-  //
-  //        resultScheme mustBe schemeDetails
-  //        verify(mockSchemeService, times(1)).retrieveSchemeDetails(Matchers.eq(psaId.id), Matchers.eq(srn))(any(), any())
-  //
-  //        verify(mockMinimalPsaConnector, times(1)).getMinimalPsaDetails(Matchers.eq(psaId.id))(any(), any())
-  //
-  //        verify(mockUserAnswersCacheConnector, never()).save(any(), any())(any(), any())
-  //        val expectedUAAfterSave = emptyUserAnswers.setOrException(IsPsaSuspendedQuery, value = false).
-  //          setOrException(PSAEmailQuery, email).setOrException(SchemeStatusQuery, Open)
-  //        verify(mockUserAnswersCacheConnector, times(1)).saveAndLock(any(), Matchers.eq(expectedUAAfterSave.data))(any(), any())
-  //      }
-  //    }
-  //  }
-  //
-  //  "a version is given" must {
-  //    "call get AFT details and " +
-  //      "retrieve and the suspended flag from DES and " +
-  //      "NOT set the IsNewReturn flag and " +
-  //      "NOT retrieve the quarter, status, scheme name or pstr (since these are retrieved by get aft details) and " +
-  //      "save with a lock" in {
-  //
-  //      when(mockAftConnector.getAFTDetails(any(), any(), any())(any(), any())).thenReturn(Future.successful(emptyUserAnswers.data))
-  //
-  //      whenReady(requestCreationService.retrieveAndCreateRequest(srn, QUARTER_START_DATE, Some(version))(implicitly, implicitly, optionalDataRequest(viewOnly = false))) { case (resultScheme, _) =>
-  //        verify(mockAftConnector, times(1)).getAFTDetails(any(), any(), any())(any(), any())
-  //
-  //        resultScheme mustBe schemeDetails
-  //        verify(mockSchemeService, times(1)).retrieveSchemeDetails(Matchers.eq(psaId.id), Matchers.eq(srn))(any(), any())
-  //
-  //        verify(mockMinimalPsaConnector, times(1)).getMinimalPsaDetails(Matchers.eq(psaId.id))(any(), any())
-  //
-  //        verify(mockUserAnswersCacheConnector, never()).save(any(), any())(any(), any())
-  //        val expectedUAAfterSave = emptyUserAnswers.setOrException(IsPsaSuspendedQuery, value = false).
-  //          setOrException(PSAEmailQuery, email).setOrException(SchemeStatusQuery, Open)
-  //        verify(mockUserAnswersCacheConnector, times(1)).saveAndLock(any(), Matchers.eq(expectedUAAfterSave.data))(any(), any())
-  //      }
-  //    }
-  //  }
-  //
-  //  "user is suspended" must {
-  //    "NOT save with a lock" in {
-  //      when(mockMinimalPsaConnector.getMinimalPsaDetails(any())(any(), any())).thenReturn(Future.successful(MinimalPSA(email, isPsaSuspended = true)))
-  //      when(mockAftConnector.getListOfVersions(any(), any())(any(), any())).thenReturn(Future.successful(Seq[AFTVersion](AFTVersion(1, LocalDate.now()))))
-  //
-  //      whenReady(requestCreationService.retrieveAndCreateRequest(srn, QUARTER_START_DATE, None)) { case (_, _) =>
-  //        verify(mockUserAnswersCacheConnector, times(1)).save(any(), any())(any(), any())
-  //      }
-  //    }
-  //  }
-  //
-  //  "viewOnly flag in the request is set to true" must {
-  //    "NOT call saveAndLock but should call save" in {
-  //      val uaToSave = userAnswersWithSchemeName
-  //        .setOrException(IsPsaSuspendedQuery, value = false).setOrException(PSAEmailQuery, email).setOrException(SchemeStatusQuery, Open)
-  //      when(mockAftConnector.getAFTDetails(any(), any(), any())(any(), any())).thenReturn(Future.successful(userAnswersWithSchemeName.data))
-  //
-  //      whenReady(requestCreationService.retrieveAndCreateRequest(srn, QUARTER_START_DATE, Some(version))
-  //      (implicitly, implicitly, optionalDataRequest(viewOnly = true))) { case (resultScheme, _) =>
-  //        resultScheme mustBe schemeDetails
-  //        verify(mockUserAnswersCacheConnector, never()).saveAndLock(any(), any())(any(), any())
-  //        verify(mockUserAnswersCacheConnector, times(1)).save(any(), Matchers.eq(uaToSave.data))(any(), any())
-  //
-  //      }
-  //    }
-  //  }
-  //
-  //  "viewOnly flag in the request is set to false" must {
-  //    "call saveAndLock but should NOT call save instead of save with lock" in {
-  //      when(mockAftConnector.getAFTDetails(any(), any(), any())(any(), any()))
-  //        .thenReturn(Future.successful(userAnswersWithSchemeNamePstrQuarter.data))
-  //
-  //      whenReady(requestCreationService.retrieveAndCreateRequest(srn, QUARTER_START_DATE, Some(version))
-  //      (implicitly, implicitly, optionalDataRequest(viewOnly = false))) { case (resultScheme, _) =>
-  //        resultScheme mustBe schemeDetails
-  //        verify(mockUserAnswersCacheConnector, times(1)).saveAndLock(any(), any())(any(), any())
-  //        verify(mockUserAnswersCacheConnector, never()).save(any(), any())(any(), any())
-  //      }
-  //    }
-  //  }
-  //}
-  //
-  //
-=======
       val result = Await.result(
         requestCreationService.createRequest(psaIdInstance, srn, startDate)(request, implicitly, implicitly),
         Duration.Inf
@@ -310,6 +140,5 @@
     }
   }
 
->>>>>>> a293ee7b
 
 }