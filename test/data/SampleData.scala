/*
 * Copyright 2022 HM Revenue & Customs
 *
 * Licensed under the Apache License, Version 2.0 (the "License");
 * you may not use this file except in compliance with the License.
 * You may obtain a copy of the License at
 *
 *     http://www.apache.org/licenses/LICENSE-2.0
 *
 * Unless required by applicable law or agreed to in writing, software
 * distributed under the License is distributed on an "AS IS" BASIS,
 * WITHOUT WARRANTIES OR CONDITIONS OF ANY KIND, either express or implied.
 * See the License for the specific language governing permissions and
 * limitations under the License.
 */

package data

import models.SponsoringEmployerType.{SponsoringEmployerTypeIndividual, SponsoringEmployerTypeOrganisation}
import models.chargeB.ChargeBDetails
import models.chargeC.{ChargeCDetails, SponsoringEmployerAddress, SponsoringOrganisationDetails}
import models.chargeD.ChargeDDetails
import models.chargeE.ChargeEDetails
import models.chargeG.{ChargeAmounts, MemberDetails => MemberDetailsG}
import models.financialStatement.PsaFSChargeType.{CONTRACT_SETTLEMENT_INTEREST, OTC_6_MONTH_LPP}
import models.financialStatement.SchemeFSChargeType.{PSS_AFT_RETURN, PSS_OTC_AFT_RETURN}
<<<<<<< HEAD
import models.financialStatement.{PsaFS, SchemeFS}
=======
import models.financialStatement.{PsaFS, PsaFSDetail, SchemeFS, SchemeFSDetail}
>>>>>>> 3262bb6f
import models.{AFTOverview, AFTOverviewVersion, AFTQuarter, AccessMode, DisplayQuarter, Draft, InProgressHint, LockDetail, LockedHint, MemberDetails, SchemeDetails, SchemeStatus, SessionAccessData, SessionData, SubmittedHint, UserAnswers}
import pages.chargeC._
import pages.chargeD.{ChargeDetailsPage => ChargeDDetailsPage, MemberDetailsPage => ChargeDMemberDetailsPAge}
import pages.chargeE.{ChargeDetailsPage, MemberDetailsPage}
import play.api.libs.json.Json
import play.api.mvc.Call
import services.paymentsAndCharges.PaymentsCache
import utils.AFTConstants._
import viewmodels.Table

import java.time.LocalDate
import java.time.format.DateTimeFormatter

object SampleData {
  //scalastyle.off: magic.number
  val userAnswersId = "id"
  val psaId = "A0000000"
  val pspId = "20000000"
  val srn = "aa"
  val submittedDate = "2016-12-17"
  val startDate = QUARTER_START_DATE
  val accessType = Draft
  val pstr = "pstr"
  val schemeName = "Big Scheme"
  val companyName = "Big Company"
  val crn = "AB121212"
  val dummyCall: Call = Call("GET", "/foo")
  val chargeAmount1 = BigDecimal(33.44)
  val chargeAmount2 = BigDecimal(50.00)
  val chargeAmount3 = BigDecimal(83.44)
  val chargeAmounts = ChargeAmounts(chargeAmount1, chargeAmount2)
  val chargeAmounts2 = ChargeAmounts(chargeAmount1, chargeAmount2)
  val chargeFChargeDetails = models.chargeF.ChargeDetails(LocalDate.of(2020, 4, 3), BigDecimal(33.44))
  val chargeAChargeDetails = models.chargeA.ChargeDetails(44, Some(chargeAmount1), Some(BigDecimal(34.34)), BigDecimal(67.78))
  val chargeEDetails = ChargeEDetails(chargeAmount1, LocalDate.of(2019, 4, 3), isPaymentMandatory = true)
  val chargeEDetails2 = ChargeEDetails(chargeAmount2, LocalDate.of(2019, 5, 1), isPaymentMandatory = false)
  val chargeCDetails = ChargeCDetails(paymentDate = QUARTER_START_DATE, amountTaxDue = chargeAmount1)
  val chargeDDetails = ChargeDDetails(QUARTER_START_DATE, Option(chargeAmount1), Option(chargeAmount2))
  val chargeGDetails = models.chargeG.ChargeDetails(qropsReferenceNumber = "123456", qropsTransferDate = QUARTER_START_DATE)
  val schemeDetails: SchemeDetails = SchemeDetails(schemeName, pstr, SchemeStatus.Open.toString, None)
  val version = "1"
  val versionInt = 1
  val version2Int = 2

  val sponsoringOrganisationDetails: SponsoringOrganisationDetails =
    SponsoringOrganisationDetails(name = companyName, crn = crn)
  val sponsoringIndividualDetails: MemberDetails =
    MemberDetails(firstName = "First", lastName = "Last", nino = "CS121212C")

  val sponsoringEmployerAddress: SponsoringEmployerAddress =
    SponsoringEmployerAddress(
      line1 = "line1",
      line2 = "line2",
      line3 = Some("line3"),
      line4 = Some("line4"),
      country = "GB",
      postcode = Some("ZZ1 1ZZ")
    )

  val sessionId = "1234567890"
  val lockedByName = Some(LockDetail("Name", psaId))
  val accessModeViewOnly = AccessMode.PageAccessModeViewOnly

  def sessionAccessData(version: Int = version.toInt,
                        accessMode: AccessMode = AccessMode.PageAccessModeCompile,
                        areSubmittedVersionsAvailable: Boolean = false) =
    SessionAccessData(version, accessMode, areSubmittedVersionsAvailable = areSubmittedVersionsAvailable)

  val sessionAccessDataCompile = SessionAccessData(version.toInt, AccessMode.PageAccessModeCompile, areSubmittedVersionsAvailable = false)
  val sessionAccessDataPreCompile = SessionAccessData(version.toInt, AccessMode.PageAccessModePreCompile, areSubmittedVersionsAvailable = false)

  def sessionData(
                   sessionId: String = sessionId,
                   name: Option[LockDetail] = lockedByName,
                   sessionAccessData: SessionAccessData = sessionAccessDataCompile
                 ) =
    SessionData(sessionId, lockedByName, sessionAccessData)

  def userAnswersWithSchemeName: UserAnswers =
    UserAnswers(Json.obj(
      "schemeName" -> schemeName,
      "pstr" -> pstr)
    )

  def userAnswersWithSchemeNamePstrQuarter: UserAnswers =
    UserAnswers(Json.obj(
      "schemeName" -> schemeName,
      "pstr" -> pstr,
      "quarter" -> AFTQuarter(QUARTER_START_DATE, QUARTER_END_DATE))
    )

  def userAnswersWithSchemeNameAndOrganisation: UserAnswers = userAnswersWithSchemeNamePstrQuarter
    .set(SponsoringOrganisationDetailsPage(0), sponsoringOrganisationDetails).toOption.get
    .set(WhichTypeOfSponsoringEmployerPage(0), SponsoringEmployerTypeOrganisation).toOption.get

  def userAnswersWithSchemeNameAndIndividual: UserAnswers = userAnswersWithSchemeNamePstrQuarter
    .set(SponsoringIndividualDetailsPage(0), sponsoringIndividualDetails).toOption.get
    .set(WhichTypeOfSponsoringEmployerPage(0), SponsoringEmployerTypeIndividual).toOption.get


  val chargeBDetails: ChargeBDetails = ChargeBDetails(4, chargeAmount1)
  val memberDetails: MemberDetails = MemberDetails("first", "last", "AB123456C")
  val memberDetails2: MemberDetails = MemberDetails("Joe", "Bloggs", "AB123456C")
  val memberDetails3: MemberDetails = MemberDetails("Joe", "Bliggs", "AB123457C")
  val memberDetails4: MemberDetails = MemberDetails("Joe", "Blaggs", "AB123458C")
  val memberDetails5: MemberDetails = MemberDetails("Joe", "Bleggs", "AB123458C")
  val memberDetails6: MemberDetails = MemberDetails("Joe", "Blyggs", "AB123458C")
  val memberDetails7: MemberDetails = MemberDetails("Joe", "Blyggs", "AB123458C")
  val memberGDetails: MemberDetailsG = MemberDetailsG("first", "last", LocalDate.of(2000, 4, 1), "AB123456C")
  val memberGDetails2: MemberDetailsG = MemberDetailsG("Joe", "Bloggs", LocalDate.of(2000, 4, 1), "AB123456C")

  val chargeCEmployer: UserAnswers = userAnswersWithSchemeNameAndIndividual
    .setOrException(ChargeCDetailsPage(0), chargeCDetails)
    .setOrException(TotalChargeAmountPage, chargeAmount1)

  val chargeEMember: UserAnswers = userAnswersWithSchemeNamePstrQuarter
    .set(MemberDetailsPage(0), memberDetails).toOption.get
    .set(ChargeDetailsPage(0), chargeEDetails).toOption.get
    .set(pages.chargeE.TotalChargeAmountPage, chargeAmount1).toOption.get

  val chargeGMember: UserAnswers = userAnswersWithSchemeNamePstrQuarter
    .set(pages.chargeG.MemberDetailsPage(0), memberGDetails).toOption.get
    .set(pages.chargeG.ChargeDetailsPage(0), chargeGDetails).toOption.get
    .set(pages.chargeG.ChargeAmountsPage(0), chargeAmounts).toOption.get
    .set(pages.chargeG.TotalChargeAmountPage, BigDecimal(83.44)).toOption.get

  val chargeDMember: UserAnswers = userAnswersWithSchemeNamePstrQuarter
    .set(ChargeDMemberDetailsPAge(0), memberDetails).toOption.get
    .set(ChargeDDetailsPage(0), chargeDDetails).toOption.get
    .set(pages.chargeD.TotalChargeAmountPage, BigDecimal(83.44)).toOption.get

  val dateFormatter = DateTimeFormatter.ofPattern("d MMMM yyyy")

  val overview1: AFTOverview =
    AFTOverview(
      periodStartDate = LocalDate.of(2020, 4, 1),
      periodEndDate = LocalDate.of(2028, 6, 30),
      tpssReportPresent = false,
      Some(AFTOverviewVersion(
        numberOfVersions = 2,
        submittedVersionAvailable = false,
        compiledVersionAvailable = true
      )))

  val overview2: AFTOverview =
    AFTOverview(
      periodStartDate = LocalDate.of(2020, 10, 1),
      periodEndDate = LocalDate.of(2020, 12, 31),
      tpssReportPresent = false,
      Some(AFTOverviewVersion(
        numberOfVersions = 3,
        submittedVersionAvailable = false,
        compiledVersionAvailable = true
      )))

  val overview3: AFTOverview =
    AFTOverview(
      periodStartDate = LocalDate.of(2022, 1, 1),
      periodEndDate = LocalDate.of(2022, 3, 31),
      tpssReportPresent = false,
      Some(AFTOverviewVersion(
        numberOfVersions = 1,
        submittedVersionAvailable = true,
        compiledVersionAvailable = false
      )))

  val q22020: AFTQuarter = AFTQuarter(LocalDate.of(2020, 4, 1), LocalDate.of(2020, 6, 30))
  val q32020: AFTQuarter = AFTQuarter(LocalDate.of(2020, 7, 1), LocalDate.of(2020, 9, 30))
  val q42020: AFTQuarter = AFTQuarter(LocalDate.of(2020, 10, 1), LocalDate.of(2020, 12, 31))
  val q12021: AFTQuarter = AFTQuarter(LocalDate.of(2021, 1, 1), LocalDate.of(2021, 3, 31))

  val displayQuarterLocked: DisplayQuarter = DisplayQuarter(q32020, displayYear = false, Some(psaId), Some(LockedHint))
  val displayQuarterContinueAmend: DisplayQuarter = DisplayQuarter(q42020, displayYear = true, None, Some(InProgressHint))
  val displayQuarterViewPast: DisplayQuarter = DisplayQuarter(q22020, displayYear = false, None, Some(SubmittedHint))
  val displayQuarterStart: DisplayQuarter = DisplayQuarter(q12021, displayYear = false, None, None)

  val aftOverviewQ22020: AFTOverview =
    AFTOverview(q22020.startDate, q22020.endDate,
      tpssReportPresent = false,
      Some(AFTOverviewVersion(numberOfVersions = 1, submittedVersionAvailable = true, compiledVersionAvailable = false)))
  val aftOverviewQ32020: AFTOverview =
    AFTOverview(q32020.startDate, q32020.endDate,
      tpssReportPresent = false,
      Some(AFTOverviewVersion(numberOfVersions = 1, submittedVersionAvailable = true, compiledVersionAvailable = true)))
  val aftOverviewQ42020: AFTOverview =
    AFTOverview(q42020.startDate, q42020.endDate,
      tpssReportPresent = false,
      Some(AFTOverviewVersion(numberOfVersions = 1, submittedVersionAvailable = true, compiledVersionAvailable = false)))
  val aftOverviewQ12021: AFTOverview =
    AFTOverview(q12021.startDate, q12021.endDate,
      tpssReportPresent = false,
      Some(AFTOverviewVersion(numberOfVersions = 1, submittedVersionAvailable = true, compiledVersionAvailable = false)))

  val paymentsCache: Seq[SchemeFSDetail] => PaymentsCache = schemeFSDetail => PaymentsCache(psaId, srn, schemeDetails, schemeFSDetail)
  val emptyChargesTable: Table = Table(None, Nil, firstCellIsHeader = false, Nil, Nil, Nil)

  val schemeFSResponseAftAndOTC: SchemeFS =
    SchemeFS(
      seqSchemeFSDetail = Seq(
        SchemeFSDetail(
          chargeReference = "XY002610150184",
          chargeType = PSS_AFT_RETURN,
          dueDate = Some(LocalDate.parse("2020-02-15")),
          totalAmount = 12345.00,
          outstandingAmount = 56049.08,
          stoodOverAmount = 25089.08,
          amountDue = 1029.05,
          accruedInterestTotal = 23000.55,
          periodStartDate = LocalDate.parse("2020-04-01"),
          periodEndDate = LocalDate.parse("2020-06-30"),
          formBundleNumber = None,
          sourceChargeRefForInterest = None,
          documentLineItemDetails = Nil
        ),
        SchemeFSDetail(
          chargeReference = "XY002610150184",
          chargeType = PSS_OTC_AFT_RETURN,
          dueDate = Some(LocalDate.parse("2020-02-15")),
          totalAmount = 56432.00,
          outstandingAmount = 56049.08,
          stoodOverAmount = 25089.08,
          amountDue = 1029.05,
          accruedInterestTotal = 24000.41,
          periodStartDate = LocalDate.parse("2020-04-01"),
          periodEndDate = LocalDate.parse("2020-06-30"),
          formBundleNumber = None,
          sourceChargeRefForInterest = None,
          documentLineItemDetails = Nil
        )
      )
    )

  val psaFsSeq: Seq[PsaFSDetail] = Seq(
    PsaFSDetail(
      chargeReference = "XY002610150184",
      chargeType = OTC_6_MONTH_LPP,
      dueDate = Some(LocalDate.parse("2020-11-15")),
      totalAmount = 80000.00,
      outstandingAmount = 56049.08,
      accruedInterestTotal = 0.00,
      stoodOverAmount = 25089.08,
      amountDue = 100.00,
      periodStartDate = LocalDate.parse("2020-07-01"),
      periodEndDate = LocalDate.parse("2020-09-30"),
      pstr = "24000041IN",
      documentLineItemDetails = Nil
    ),
    PsaFSDetail(
      chargeReference = "XY002610150184",
      chargeType = OTC_6_MONTH_LPP,
      dueDate = Some(LocalDate.parse("2020-02-15")),
      totalAmount = 80000.00,
      outstandingAmount = 56049.08,
      accruedInterestTotal = 0.00,
      stoodOverAmount = 25089.08,
      amountDue = 100.00,
      periodStartDate = LocalDate.parse("2020-10-01"),
      periodEndDate = LocalDate.parse("2020-12-31"),
      pstr = "24000041IN",
      documentLineItemDetails = Nil
    )
  )
  val psaFs: PsaFS = PsaFS (false, psaFsSeq)
  val multiplePenalties: Seq[PsaFSDetail] = Seq(
    PsaFSDetail(
      chargeReference = "XY002610150184",
      chargeType = OTC_6_MONTH_LPP,
      dueDate = Some(LocalDate.parse("2020-11-15")),
      totalAmount = 80000.00,
      outstandingAmount = 56049.08,
      stoodOverAmount = 25089.08,
      accruedInterestTotal = 0.00,
      amountDue = 100.00,
      periodStartDate = LocalDate.parse("2020-07-01"),
      periodEndDate = LocalDate.parse("2020-09-30"),
      pstr = "24000041IN",
      documentLineItemDetails = Nil
    ),
    PsaFSDetail(
      chargeReference = "XY002610150185",
      chargeType = CONTRACT_SETTLEMENT_INTEREST,
      dueDate = Some(LocalDate.parse("2020-02-15")),
      totalAmount = 80000.00,
      outstandingAmount = 56049.08,
      stoodOverAmount = 25089.08,
      accruedInterestTotal = 0.00,
      amountDue = 100.00,
      periodStartDate = LocalDate.parse("2020-10-01"),
      periodEndDate = LocalDate.parse("2020-12-31"),
      pstr = "24000041IN",
      documentLineItemDetails = Nil
    )
  )


}<|MERGE_RESOLUTION|>--- conflicted
+++ resolved
@@ -24,11 +24,7 @@
 import models.chargeG.{ChargeAmounts, MemberDetails => MemberDetailsG}
 import models.financialStatement.PsaFSChargeType.{CONTRACT_SETTLEMENT_INTEREST, OTC_6_MONTH_LPP}
 import models.financialStatement.SchemeFSChargeType.{PSS_AFT_RETURN, PSS_OTC_AFT_RETURN}
-<<<<<<< HEAD
-import models.financialStatement.{PsaFS, SchemeFS}
-=======
 import models.financialStatement.{PsaFS, PsaFSDetail, SchemeFS, SchemeFSDetail}
->>>>>>> 3262bb6f
 import models.{AFTOverview, AFTOverviewVersion, AFTQuarter, AccessMode, DisplayQuarter, Draft, InProgressHint, LockDetail, LockedHint, MemberDetails, SchemeDetails, SchemeStatus, SessionAccessData, SessionData, SubmittedHint, UserAnswers}
 import pages.chargeC._
 import pages.chargeD.{ChargeDetailsPage => ChargeDDetailsPage, MemberDetailsPage => ChargeDMemberDetailsPAge}
@@ -274,6 +270,7 @@
       periodStartDate = LocalDate.parse("2020-07-01"),
       periodEndDate = LocalDate.parse("2020-09-30"),
       pstr = "24000041IN",
+      sourceChargeRefForInterest = None,
       documentLineItemDetails = Nil
     ),
     PsaFSDetail(
@@ -288,6 +285,7 @@
       periodStartDate = LocalDate.parse("2020-10-01"),
       periodEndDate = LocalDate.parse("2020-12-31"),
       pstr = "24000041IN",
+      sourceChargeRefForInterest = None,
       documentLineItemDetails = Nil
     )
   )
@@ -305,6 +303,7 @@
       periodStartDate = LocalDate.parse("2020-07-01"),
       periodEndDate = LocalDate.parse("2020-09-30"),
       pstr = "24000041IN",
+      sourceChargeRefForInterest = None,
       documentLineItemDetails = Nil
     ),
     PsaFSDetail(
@@ -319,6 +318,7 @@
       periodStartDate = LocalDate.parse("2020-10-01"),
       periodEndDate = LocalDate.parse("2020-12-31"),
       pstr = "24000041IN",
+      sourceChargeRefForInterest = None,
       documentLineItemDetails = Nil
     )
   )
