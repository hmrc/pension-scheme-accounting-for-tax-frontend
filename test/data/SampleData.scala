/*
 * Copyright 2020 HM Revenue & Customs
 *
 * Licensed under the Apache License, Version 2.0 (the "License");
 * you may not use this file except in compliance with the License.
 * You may obtain a copy of the License at
 *
 *     http://www.apache.org/licenses/LICENSE-2.0
 *
 * Unless required by applicable law or agreed to in writing, software
 * distributed under the License is distributed on an "AS IS" BASIS,
 * WITHOUT WARRANTIES OR CONDITIONS OF ANY KIND, either express or implied.
 * See the License for the specific language governing permissions and
 * limitations under the License.
 */

package data

import java.time.LocalDate

import models.chargeE.ChargeEDetails
import models.chargeB.ChargeBDetails
<<<<<<< HEAD
import models.chargeC.{SponsoringEmployerAddress, SponsoringIndividualDetails, SponsoringOrganisationDetails}
=======
import models.chargeC.{SponsoringEmployerAddress, SponsoringOrganisationDetails}
import models.chargeC.SponsoringOrganisationDetails
>>>>>>> 86044862
import models.chargeD.ChargeDDetails
import models.{MemberDetails, Quarter, SchemeDetails, UserAnswers}
import pages.QuarterPage
import pages.chargeC.SponsoringOrganisationDetailsPage
import pages.chargeE.{ChargeDetailsPage, MemberDetailsPage}
import pages.chargeD.{ChargeDetailsPage => ChargeDDetailsPage, MemberDetailsPage => ChargeDMemberDetailsPAge}
import play.api.libs.json.Json
import play.api.mvc.Call

object SampleData {
  val userAnswersId = "id"
  val psaId = "A0000000"
  val srn = "aa"
  val pstr = "pstr"
  val schemeName = "Big Scheme"
  val companyName = "Big Company"
  val crn = "AB121212"
  val dummyCall = Call("GET","/foo")
  val chargeAmount1 = BigDecimal(33.44)
  val chargeAmount2 = BigDecimal(50.00)
  val chargeFChargeDetails = models.chargeF.ChargeDetails(LocalDate.of(2020, 4, 3), BigDecimal(33.44))
  val chargeAChargeDetails = models.chargeA.ChargeDetails(44, chargeAmount1, BigDecimal(34.34), BigDecimal(67.78))
  val chargeEDetails = ChargeEDetails(chargeAmount1, LocalDate.of(2019, 4, 3), isPaymentMandatory = true)
  val chargeDDetails = ChargeDDetails(LocalDate.of(2019, 4, 3), chargeAmount1, chargeAmount2)
  val schemeDetails: SchemeDetails = SchemeDetails(schemeName, pstr)

  val sponsoringOrganisationDetails = SponsoringOrganisationDetails(name = "Big Organisation", crn = "AB121212")
  val sponsoringIndividualDetails = SponsoringIndividualDetails(firstName = "Cyril", lastName = "Wibble", nino = "CS121212C")

  val sponsoringEmployerAddress = SponsoringEmployerAddress(
    line1 = "line1",
    line2 = "line2",
    line3 = Some("line3"),
    line4 = Some("line4"),
    country = "UK",
    postcode = "ZZ1 1ZZ"
  )

  val sponsoringEmployerAddress = SponsoringEmployerAddress(
    line1 = "line1",
    line2 = "line2",
    line3 = Some("line3"),
    line4 = Some("line4"),
    country = "UK",
    postcode = "ZZ1 1ZZ"
  )

  def userAnswersWithSchemeName = UserAnswers(Json.obj("schemeName" -> schemeName, "pstr" -> pstr,
    QuarterPage.toString -> Quarter("2020-04-01", "2020-06-30")))

  def userAnswersWithSchemeNameAndOrganisation: UserAnswers = userAnswersWithSchemeName
    .set(SponsoringOrganisationDetailsPage,SponsoringOrganisationDetails(name=companyName, crn=crn)).toOption.get

  val chargeBDetails = ChargeBDetails(4, chargeAmount1)
  val memberDetails: MemberDetails = MemberDetails("first", "last", "AB123456C")
  val memberDetails2: MemberDetails = MemberDetails("Joe", "Bloggs", "AB123456C")
  val memberDetailsDeleted: MemberDetails = MemberDetails("Joe", "Bloggs", "AB123456C", isDeleted = true)

  val chargeEMember: UserAnswers = userAnswersWithSchemeName.set(MemberDetailsPage(0), memberDetails).toOption.get
    .set(ChargeDetailsPage(0), chargeEDetails).toOption.get

  val chargeDMember: UserAnswers = userAnswersWithSchemeName.set(ChargeDMemberDetailsPAge(0), memberDetails).toOption.get
    .set(ChargeDDetailsPage(0), chargeDDetails).toOption.get
}<|MERGE_RESOLUTION|>--- conflicted
+++ resolved
@@ -20,12 +20,9 @@
 
 import models.chargeE.ChargeEDetails
 import models.chargeB.ChargeBDetails
-<<<<<<< HEAD
 import models.chargeC.{SponsoringEmployerAddress, SponsoringIndividualDetails, SponsoringOrganisationDetails}
-=======
 import models.chargeC.{SponsoringEmployerAddress, SponsoringOrganisationDetails}
 import models.chargeC.SponsoringOrganisationDetails
->>>>>>> 86044862
 import models.chargeD.ChargeDDetails
 import models.{MemberDetails, Quarter, SchemeDetails, UserAnswers}
 import pages.QuarterPage
@@ -64,15 +61,6 @@
     postcode = "ZZ1 1ZZ"
   )
 
-  val sponsoringEmployerAddress = SponsoringEmployerAddress(
-    line1 = "line1",
-    line2 = "line2",
-    line3 = Some("line3"),
-    line4 = Some("line4"),
-    country = "UK",
-    postcode = "ZZ1 1ZZ"
-  )
-
   def userAnswersWithSchemeName = UserAnswers(Json.obj("schemeName" -> schemeName, "pstr" -> pstr,
     QuarterPage.toString -> Quarter("2020-04-01", "2020-06-30")))
 
