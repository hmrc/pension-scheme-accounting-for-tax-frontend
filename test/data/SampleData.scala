--- conflicted
+++ resolved
@@ -18,12 +18,9 @@
 
 import java.time.LocalDate
 
-<<<<<<< HEAD
 import models.{SchemeDetails, UserAnswers}
-=======
 import models.chargeF.ChargeDetails
 import models.{MemberDetails, SchemeDetails, UserAnswers}
->>>>>>> d58cd09c
 import play.api.libs.json.Json
 import play.api.mvc.Call
 
@@ -34,14 +31,9 @@
   val pstr = "pstr"
   val schemeName = "Big Scheme"
   val dummyCall = Call("GET","/foo")
-<<<<<<< HEAD
   val chargeFChargeDetails = models.chargeF.ChargeDetails(LocalDate.of(2020, 4, 3), BigDecimal(33.44))
   val chargeAChargeDetails = models.chargeA.ChargeDetails(44, BigDecimal(33.44), BigDecimal(34.34))
-  val schemeDetails = SchemeDetails(schemeName, pstr)
-=======
-  val chargeDetails: ChargeDetails = ChargeDetails(LocalDate.of(2020, 4, 3), BigDecimal(33.44))
   val schemeDetails: SchemeDetails = SchemeDetails(schemeName, pstr)
->>>>>>> d58cd09c
   def userAnswersWithSchemeName = UserAnswers(Json.obj("schemeName" -> schemeName, "pstr" -> pstr))
   val memberDetails: MemberDetails = MemberDetails("first", "last", "AB123456C")
 }