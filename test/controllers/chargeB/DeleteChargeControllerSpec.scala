/*
 * Copyright 2020 HM Revenue & Customs
 *
 * Licensed under the Apache License, Version 2.0 (the "License");
 * you may not use this file except in compliance with the License.
 * You may obtain a copy of the License at
 *
 *     http://www.apache.org/licenses/LICENSE-2.0
 *
 * Unless required by applicable law or agreed to in writing, software
 * distributed under the License is distributed on an "AS IS" BASIS,
 * WITHOUT WARRANTIES OR CONDITIONS OF ANY KIND, either express or implied.
 * See the License for the specific language governing permissions and
 * limitations under the License.
 */

package controllers.chargeB

import controllers.actions.MutableFakeDataRetrievalAction
import controllers.base.ControllerSpecBase
import data.SampleData._
import forms.DeleteFormProvider
import matchers.JsonMatchers
import models.LocalDateBinder._
import models.{GenericViewModel, UserAnswers}
import org.mockito.Matchers.any
import org.mockito.Mockito.{times, verify, when}
import org.mockito.{ArgumentCaptor, Matchers}
import org.scalatest.concurrent.ScalaFutures
import org.scalatest.{OptionValues, TryValues}
import org.scalatestplus.mockito.MockitoSugar
<<<<<<< HEAD
import pages.PSTRQuery
import pages.chargeB.{ChargeBDetailsPage, SpecialDeathBenefitsQuery}
=======
import pages.chargeB.{DeleteChargePage, SpecialDeathBenefitsQuery}
>>>>>>> 4d08e9fe
import pages.chargeD.MemberDetailsPage
import play.api.Application
import play.api.data.Form
import play.api.inject.bind
import play.api.libs.json.{JsObject, Json}
import play.api.test.FakeRequest
import play.api.test.Helpers._
import play.twirl.api.Html
import services.DeleteAFTChargeService
import uk.gov.hmrc.viewmodels.{NunjucksSupport, Radios}

import scala.concurrent.Future

class DeleteChargeControllerSpec extends ControllerSpecBase with ScalaFutures with MockitoSugar with NunjucksSupport with JsonMatchers with OptionValues with TryValues {
  private val mutableFakeDataRetrievalAction: MutableFakeDataRetrievalAction = new MutableFakeDataRetrievalAction()
  private val mockDeleteAFTChargeService: DeleteAFTChargeService = mock[DeleteAFTChargeService]
  private val application: Application =
    applicationBuilderMutableRetrievalAction(mutableFakeDataRetrievalAction, Seq(bind[DeleteAFTChargeService].toInstance(mockDeleteAFTChargeService))).build()

  private def onwardRoute = controllers.routes.AFTSummaryController.onPageLoad(srn, startDate, None)

  private val formProvider = new DeleteFormProvider()
  private val form: Form[Boolean] = formProvider(messages("deleteCharge.error.required",  messages("chargeB").toLowerCase()))

  private def httpPathGET: String = routes.DeleteChargeController.onPageLoad(srn, startDate).url

  private def httpPathPOST: String = routes.DeleteChargeController.onSubmit(srn, startDate).url

  private val viewModel = GenericViewModel(
    submitUrl = httpPathPOST,
    returnUrl = controllers.routes.ReturnToSchemeDetailsController.returnToSchemeDetails(srn, startDate).url,
    schemeName = schemeName)

  private val userAnswers: UserAnswers = userAnswersWithSchemeNamePstrQuarter
    .set(MemberDetailsPage(0), memberDetails).success.value

  "DeleteCharge Controller" must {

    "return OK and the correct view for a GET" in {
      when(mockAppConfig.managePensionsSchemeSummaryUrl).thenReturn(onwardRoute.url)
      when(mockRenderer.render(any(), any())(any())).thenReturn(Future.successful(Html("")))

      mutableFakeDataRetrievalAction.setDataToReturn(Some(userAnswersWithSchemeNamePstrQuarter))
      val request = FakeRequest(GET, httpPathGET)
      val templateCaptor = ArgumentCaptor.forClass(classOf[String])
      val jsonCaptor = ArgumentCaptor.forClass(classOf[JsObject])

      val result = route(application, request).value

      status(result) mustEqual OK

      verify(mockRenderer, times(1)).render(templateCaptor.capture(), jsonCaptor.capture())(any())

      val expectedJson = Json.obj(
        "form" -> form,
        "viewModel" -> viewModel,
        "radios" -> Radios.yesNo(form("value")),
        "chargeName" -> "chargeB"
      )

      templateCaptor.getValue mustEqual "deleteCharge.njk"
      jsonCaptor.getValue must containJson(expectedJson)
    }

    "redirect to the next page when valid data is submitted and re-submit the data to DES with the charge deleted" in {
      when(mockAppConfig.managePensionsSchemeSummaryUrl).thenReturn(onwardRoute.url)
      when(mockUserAnswersCacheConnector.save(any(), any(), any(), any())(any(), any())) thenReturn Future.successful(Json.obj())
      when(mockDeleteAFTChargeService.deleteAndFileAFTReturn(any(), any(), any())(any(), any(), any())).thenReturn(Future.successful(()))
      when(mockCompoundNavigator.nextPage(Matchers.eq(DeleteChargePage), any(), any(), any(), any())).thenReturn(onwardRoute)
      mutableFakeDataRetrievalAction.setDataToReturn(Some(userAnswers))

      val request =
        FakeRequest(POST, httpPathGET)
          .withFormUrlEncodedBody(("value", "true"))

      val result = route(application, request).value

      status(result) mustEqual SEE_OTHER

      redirectLocation(result).value mustEqual onwardRoute.url

<<<<<<< HEAD
      val expectedUAFuture = Future.fromTry(answers.remove(SpecialDeathBenefitsQuery))

      whenReady(expectedUAFuture) { answers =>
        verify(mockAftConnector, times(1)).fileAFTReturn(Matchers.eq(pstr), Matchers.eq(answers))(any(), any())
      }
=======
      verify(mockDeleteAFTChargeService, times(1)).deleteAndFileAFTReturn(Matchers.eq(pstr),
        any(), Matchers.eq(Some(SpecialDeathBenefitsQuery.path)))(any(), any(), any())
>>>>>>> 4d08e9fe
    }

    "return a Bad Request and errors when invalid data is submitted" in {

      when(mockAppConfig.managePensionsSchemeSummaryUrl).thenReturn(onwardRoute.url)
      when(mockRenderer.render(any(), any())(any())).thenReturn(Future.successful(Html("")))
      when(mockDeleteAFTChargeService.deleteAndFileAFTReturn(any(), any(), any())(any(), any(), any())).thenReturn(Future.successful(()))

      mutableFakeDataRetrievalAction.setDataToReturn(Some(userAnswersWithSchemeNamePstrQuarter))
      val request = FakeRequest(POST, httpPathGET).withFormUrlEncodedBody(("value", ""))
      val boundForm = form.bind(Map("value" -> ""))
      val templateCaptor = ArgumentCaptor.forClass(classOf[String])
      val jsonCaptor = ArgumentCaptor.forClass(classOf[JsObject])

      val result = route(application, request).value

      status(result) mustEqual BAD_REQUEST

      verify(mockRenderer, times(1)).render(templateCaptor.capture(), jsonCaptor.capture())(any())

      val expectedJson = Json.obj(
        "form" -> boundForm,
        "viewModel" -> viewModel,
        "radios" -> Radios.yesNo(boundForm("value")),
        "chargeName" -> "chargeB"
      )

      templateCaptor.getValue mustEqual "deleteCharge.njk"
      jsonCaptor.getValue must containJson(expectedJson)
    }

    "redirect to Session Expired for a GET if no existing data is found" in {

      mutableFakeDataRetrievalAction.setDataToReturn(None)

      val request = FakeRequest(GET, httpPathGET)

      val result = route(application, request).value

      status(result) mustEqual SEE_OTHER

      redirectLocation(result).value mustEqual controllers.routes.SessionExpiredController.onPageLoad().url
    }

    "redirect to Session Expired for a POST if no existing data is found" in {

      mutableFakeDataRetrievalAction.setDataToReturn(None)

      val request =
        FakeRequest(POST, httpPathGET)
          .withFormUrlEncodedBody(("value", "true"))

      val result = route(application, request).value

      status(result) mustEqual SEE_OTHER

      redirectLocation(result).value mustEqual controllers.routes.SessionExpiredController.onPageLoad().url
    }
  }
}<|MERGE_RESOLUTION|>--- conflicted
+++ resolved
@@ -29,12 +29,9 @@
 import org.scalatest.concurrent.ScalaFutures
 import org.scalatest.{OptionValues, TryValues}
 import org.scalatestplus.mockito.MockitoSugar
-<<<<<<< HEAD
+import pages.chargeB.{DeleteChargePage, SpecialDeathBenefitsQuery}
 import pages.PSTRQuery
 import pages.chargeB.{ChargeBDetailsPage, SpecialDeathBenefitsQuery}
-=======
-import pages.chargeB.{DeleteChargePage, SpecialDeathBenefitsQuery}
->>>>>>> 4d08e9fe
 import pages.chargeD.MemberDetailsPage
 import play.api.Application
 import play.api.data.Form
@@ -48,7 +45,8 @@
 
 import scala.concurrent.Future
 
-class DeleteChargeControllerSpec extends ControllerSpecBase with ScalaFutures with MockitoSugar with NunjucksSupport with JsonMatchers with OptionValues with TryValues {
+class DeleteChargeControllerSpec extends ControllerSpecBase with ScalaFutures with MockitoSugar
+  with NunjucksSupport with JsonMatchers with OptionValues with TryValues {
   private val mutableFakeDataRetrievalAction: MutableFakeDataRetrievalAction = new MutableFakeDataRetrievalAction()
   private val mockDeleteAFTChargeService: DeleteAFTChargeService = mock[DeleteAFTChargeService]
   private val application: Application =
@@ -116,16 +114,8 @@
 
       redirectLocation(result).value mustEqual onwardRoute.url
 
-<<<<<<< HEAD
-      val expectedUAFuture = Future.fromTry(answers.remove(SpecialDeathBenefitsQuery))
-
-      whenReady(expectedUAFuture) { answers =>
-        verify(mockAftConnector, times(1)).fileAFTReturn(Matchers.eq(pstr), Matchers.eq(answers))(any(), any())
-      }
-=======
       verify(mockDeleteAFTChargeService, times(1)).deleteAndFileAFTReturn(Matchers.eq(pstr),
         any(), Matchers.eq(Some(SpecialDeathBenefitsQuery.path)))(any(), any(), any())
->>>>>>> 4d08e9fe
     }
 
     "return a Bad Request and errors when invalid data is submitted" in {
