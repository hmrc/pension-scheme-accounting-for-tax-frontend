--- conflicted
+++ resolved
@@ -43,12 +43,8 @@
 
 import scala.concurrent.Future
 
-<<<<<<< HEAD
-class DeleteChargeControllerSpec extends ControllerSpecBase with ScalaFutures with MockitoSugar with NunjucksSupport with JsonMatchers with OptionValues with TryValues {
-=======
 class DeleteChargeControllerSpec extends ControllerSpecBase with ScalaFutures
   with MockitoSugar with NunjucksSupport with JsonMatchers with OptionValues with TryValues {
->>>>>>> 3861bd4f
   private val mutableFakeDataRetrievalAction: MutableFakeDataRetrievalAction = new MutableFakeDataRetrievalAction()
   private val mockDeleteAFTChargeService: DeleteAFTChargeService = mock[DeleteAFTChargeService]
   private val application: Application =
