/*
 * Copyright 2020 HM Revenue & Customs
 *
 * Licensed under the Apache License, Version 2.0 (the "License");
 * you may not use this file except in compliance with the License.
 * You may obtain a copy of the License at
 *
 *     http://www.apache.org/licenses/LICENSE-2.0
 *
 * Unless required by applicable law or agreed to in writing, software
 * distributed under the License is distributed on an "AS IS" BASIS,
 * WITHOUT WARRANTIES OR CONDITIONS OF ANY KIND, either express or implied.
 * See the License for the specific language governing permissions and
 * limitations under the License.
 */

package controllers.chargeB

import behaviours.CheckYourAnswersBehaviour
import controllers.base.ControllerSpecBase
import data.SampleData
import matchers.JsonMatchers
import models.UserAnswers
import org.mockito.{ArgumentCaptor, Matchers}
import org.mockito.Matchers.any
import org.mockito.Mockito.{times, verify, when}
import pages.chargeB.{ChargeBDetailsPage, CheckYourAnswersPage}
import play.api.libs.json.{JsObject, Json}
import uk.gov.hmrc.viewmodels.NunjucksSupport
import utils.CheckYourAnswersHelper
import play.api.test.Helpers._

class CheckYourAnswersControllerSpec extends ControllerSpecBase with NunjucksSupport with JsonMatchers with CheckYourAnswersBehaviour {

  private val templateToBeRendered = "check-your-answers.njk"

  private def httpPathGET: String = controllers.chargeB.routes.CheckYourAnswersController.onPageLoad(SampleData.srn).url
  private def httpOnClickRoute: String = controllers.chargeB.routes.CheckYourAnswersController.onClick(SampleData.srn).url

  private def ua = SampleData.userAnswersWithSchemeName
    .set(ChargeBDetailsPage, SampleData.chargeBDetails).toOption.get

  private val helper = new CheckYourAnswersHelper(ua, SampleData.srn)

  private val jsonToPassToTemplate: JsObject = Json.obj(
    "list" -> helper.chargeBDetails.get
  )

  private val userAnswers: Option[UserAnswers] = Some(ua)

  "CheckYourAnswers Controller" must {
<<<<<<< HEAD

    "return OK and the correct view for a GET" in {
      val application = applicationBuilder(userAnswers = userAnswers).build()
      val templateCaptor = ArgumentCaptor.forClass(classOf[String])
      val jsonCaptor = ArgumentCaptor.forClass(classOf[JsObject])

      when(mockCompoundNavigator.nextPage(Matchers.eq(CheckYourAnswersPage), any(), any(), any())).thenReturn(SampleData.dummyCall)

      val result = route(application, httpGETRequest(httpPathGET)).value

      status(result) mustEqual OK

      verify(mockRenderer, times(1)).render(templateCaptor.capture(), jsonCaptor.capture())(any())

      templateCaptor.getValue mustEqual templateToBeRendered

      jsonCaptor.getValue must containJson(jsonToPassToTemplate)

      application.stop()
    }
=======
    behave like cyaController(
      httpPath = httpGETRoute,
      templateToBeRendered = templateToBeRendered,
      jsonToPassToTemplate = jsonToPassToTemplate,
      userAnswers = ua
    )
>>>>>>> 52491982

    behave like controllerWithOnClick(
      httpPath = httpOnClickRoute,
      page = CheckYourAnswersPage
    )
  }
}<|MERGE_RESOLUTION|>--- conflicted
+++ resolved
@@ -20,21 +20,16 @@
 import controllers.base.ControllerSpecBase
 import data.SampleData
 import matchers.JsonMatchers
-import models.UserAnswers
-import org.mockito.{ArgumentCaptor, Matchers}
-import org.mockito.Matchers.any
-import org.mockito.Mockito.{times, verify, when}
 import pages.chargeB.{ChargeBDetailsPage, CheckYourAnswersPage}
 import play.api.libs.json.{JsObject, Json}
 import uk.gov.hmrc.viewmodels.NunjucksSupport
 import utils.CheckYourAnswersHelper
-import play.api.test.Helpers._
 
 class CheckYourAnswersControllerSpec extends ControllerSpecBase with NunjucksSupport with JsonMatchers with CheckYourAnswersBehaviour {
 
   private val templateToBeRendered = "check-your-answers.njk"
 
-  private def httpPathGET: String = controllers.chargeB.routes.CheckYourAnswersController.onPageLoad(SampleData.srn).url
+  private def httpGETRoute: String = controllers.chargeB.routes.CheckYourAnswersController.onPageLoad(SampleData.srn).url
   private def httpOnClickRoute: String = controllers.chargeB.routes.CheckYourAnswersController.onClick(SampleData.srn).url
 
   private def ua = SampleData.userAnswersWithSchemeName
@@ -46,38 +41,13 @@
     "list" -> helper.chargeBDetails.get
   )
 
-  private val userAnswers: Option[UserAnswers] = Some(ua)
-
   "CheckYourAnswers Controller" must {
-<<<<<<< HEAD
-
-    "return OK and the correct view for a GET" in {
-      val application = applicationBuilder(userAnswers = userAnswers).build()
-      val templateCaptor = ArgumentCaptor.forClass(classOf[String])
-      val jsonCaptor = ArgumentCaptor.forClass(classOf[JsObject])
-
-      when(mockCompoundNavigator.nextPage(Matchers.eq(CheckYourAnswersPage), any(), any(), any())).thenReturn(SampleData.dummyCall)
-
-      val result = route(application, httpGETRequest(httpPathGET)).value
-
-      status(result) mustEqual OK
-
-      verify(mockRenderer, times(1)).render(templateCaptor.capture(), jsonCaptor.capture())(any())
-
-      templateCaptor.getValue mustEqual templateToBeRendered
-
-      jsonCaptor.getValue must containJson(jsonToPassToTemplate)
-
-      application.stop()
-    }
-=======
     behave like cyaController(
       httpPath = httpGETRoute,
       templateToBeRendered = templateToBeRendered,
       jsonToPassToTemplate = jsonToPassToTemplate,
       userAnswers = ua
     )
->>>>>>> 52491982
 
     behave like controllerWithOnClick(
       httpPath = httpOnClickRoute,
