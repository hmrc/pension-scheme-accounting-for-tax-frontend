/*
 * Copyright 2020 HM Revenue & Customs
 *
 * Licensed under the Apache License, Version 2.0 (the "License");
 * you may not use this file except in compliance with the License.
 * You may obtain a copy of the License at
 *
 *     http://www.apache.org/licenses/LICENSE-2.0
 *
 * Unless required by applicable law or agreed to in writing, software
 * distributed under the License is distributed on an "AS IS" BASIS,
 * WITHOUT WARRANTIES OR CONDITIONS OF ANY KIND, either express or implied.
 * See the License for the specific language governing permissions and
 * limitations under the License.
 */

package controllers

import java.time.LocalDateTime

import connectors.{EmailConnector, EmailSent}
import controllers.actions.{AllowSubmissionAction, FakeAllowSubmissionAction, MutableFakeDataRetrievalAction}
import controllers.base.ControllerSpecBase
import data.SampleData._
import matchers.JsonMatchers
import models.LocalDateBinder._
import models.{GenericViewModel, Quarter, UserAnswers}
import org.mockito.Matchers.any
import org.mockito.Mockito.{times, verify, when}
import org.mockito.{ArgumentCaptor, Matchers, Mockito}
import org.scalatestplus.mockito.MockitoSugar
import pages._
import play.api.Application
import play.api.inject.bind
import play.api.inject.guice.GuiceableModule
import play.api.libs.json.{JsObject, Json}
import play.api.test.Helpers.{route, status, _}
import play.twirl.api.Html
import services.AFTService
import utils.AFTConstants.{QUARTER_END_DATE, QUARTER_START_DATE}
import utils.DateHelper.{dateFormatterDMY, dateFormatterStartDate, dateFormatterSubmittedDate}

import scala.concurrent.Future

class DeclarationControllerSpec extends ControllerSpecBase with MockitoSugar with JsonMatchers {
  import DeclarationControllerSpec._

  private val mockAFTService = mock[AFTService]
  private val mockEmailConnector = mock[EmailConnector]
  private val extraModules: Seq[GuiceableModule] = Seq[GuiceableModule](
    bind[AFTService].toInstance(mockAFTService),
    bind[AllowSubmissionAction].toInstance(new FakeAllowSubmissionAction),
    bind[EmailConnector].toInstance(mockEmailConnector)
  )
  private val mutableFakeDataRetrievalAction: MutableFakeDataRetrievalAction = new MutableFakeDataRetrievalAction()
  private val application: Application = applicationBuilderMutableRetrievalAction(mutableFakeDataRetrievalAction, extraModules).build()

<<<<<<< HEAD
  private val templateToBeRendered = "declaration.njk"
  private def httpPathGET: String = controllers.routes.DeclarationController.onPageLoad(srn, QUARTER_START_DATE).url
  private def httpPathOnSubmit: String = controllers.routes.DeclarationController.onSubmit(srn, QUARTER_START_DATE).url

  private val jsonToPassToTemplate = Json.obj(
    fields = "viewModel" -> GenericViewModel(
      submitUrl = routes.DeclarationController.onSubmit(srn, QUARTER_START_DATE).url,
      returnUrl = controllers.routes.ReturnToSchemeDetailsController.returnToSchemeDetails(srn, QUARTER_START_DATE).url,
      schemeName = schemeName)
  )

=======
>>>>>>> 97f3cc63
  override def beforeEach: Unit = {
    super.beforeEach
    Mockito.reset(mockRenderer, mockEmailConnector, mockAFTService, mockUserAnswersCacheConnector, mockCompoundNavigator)
    when(mockRenderer.render(any(), any())(any())).thenReturn(Future.successful(Html("")))
    when(mockAppConfig.managePensionsSchemeSummaryUrl).thenReturn(dummyCall.url)
    when(mockAppConfig.amendAftReturnTemplateIdId).thenReturn(amendAftReturnTemplateIdId)
    when(mockAppConfig.fileAFTReturnTemplateId).thenReturn(fileAFTReturnTemplateId)
  }
  private def emailParams(isAmendment: Boolean = false): Map[String, String] =
    Map(
      "schemeName" -> schemeName,
      "accountingPeriod" -> messages("confirmation.table.accounting.period.value",
                                     quarter.startDate.format(dateFormatterStartDate),
                                     quarter.endDate.format(dateFormatterDMY)),
      "dateSubmitted" -> dateFormatterSubmittedDate.format(LocalDateTime.now()),
      "psaName" -> psaName,
      "hmrcEmail" -> messages("confirmation.whatNext.send.to.email.id")
    ) ++ (if (isAmendment) Map("submissionNumber" -> s"$versionNumber") else Map.empty)

  "Declaration Controller" must {
    "return OK and the correct view for a GET" in {
      mutableFakeDataRetrievalAction.setDataToReturn(userAnswers)
      val templateCaptor = ArgumentCaptor.forClass(classOf[String])
      val jsonCaptor = ArgumentCaptor.forClass(classOf[JsObject])

      val result = route(application, httpGETRequest(httpPathGET)).value

      status(result) mustEqual OK
      verify(mockRenderer, times(1)).render(templateCaptor.capture(), jsonCaptor.capture())(any())

      templateCaptor.getValue mustEqual templateToBeRendered
      jsonCaptor.getValue must containJson(jsonToPassToTemplate)
    }

    "Save data to user answers, file AFT Return, send an email and redirect to next page when on submit declaration" in {
      mutableFakeDataRetrievalAction.setDataToReturn(userAnswersWithPSTREmailQuarter)

      when(mockEmailConnector.sendEmail(any(), any(), any(), any())(any(), any())).thenReturn(Future.successful(EmailSent))
      when(mockUserAnswersCacheConnector.save(any(), any())(any(), any())).thenReturn(Future.successful(Json.obj()))
      when(mockCompoundNavigator.nextPage(Matchers.eq(DeclarationPage), any(), any(), any(), any())).thenReturn(dummyCall)
      when(mockAFTService.fileAFTReturn(any(), any())(any(), any(), any())).thenReturn(Future.successful(()))

      val result = route(application, httpGETRequest(httpPathOnSubmit)).value

      status(result) mustEqual SEE_OTHER

      verify(mockAFTService, times(1)).fileAFTReturn(any(), any())(any(), any(), any())
      verify(mockUserAnswersCacheConnector, times(1)).save(any(), any())(any(), any())
      verify(mockEmailConnector, times(1)).sendEmail(journeyTypeCaptor.capture(), any(), templateCaptor.capture(), emailParamsCaptor.capture())(any(), any())

      redirectLocation(result) mustBe Some(dummyCall.url)
      journeyTypeCaptor.getValue mustEqual "AFTReturn"
      templateCaptor.getValue mustEqual fileAFTReturnTemplateId
      emailParamsCaptor.getValue mustEqual emailParams()
    }

    "Save data to user answers, file amended AFT Return, send an email and redirect to next page when on submit declaration" in {
      mutableFakeDataRetrievalAction.setDataToReturn(userAnswersWithPSTREmailQuarter.map(_.setOrException(VersionNumberQuery, versionNumber)))

      when(mockEmailConnector.sendEmail(any(), any(), any(), any())(any(), any())).thenReturn(Future.successful(EmailSent))
      when(mockUserAnswersCacheConnector.save(any(), any())(any(), any())).thenReturn(Future.successful(Json.obj()))
      when(mockCompoundNavigator.nextPage(Matchers.eq(DeclarationPage), any(), any(), any(), any())).thenReturn(dummyCall)
      when(mockAFTService.fileAFTReturn(any(), any())(any(), any(), any())).thenReturn(Future.successful(()))

      val result = route(application, httpGETRequest(httpPathOnSubmit)).value

      status(result) mustEqual SEE_OTHER
      verify(mockEmailConnector, times(1)).sendEmail(journeyTypeCaptor.capture(), any(), templateCaptor.capture(), emailParamsCaptor.capture())(any(), any())

      redirectLocation(result) mustBe Some(dummyCall.url)
      journeyTypeCaptor.getValue mustEqual "AFTAmend"
      templateCaptor.getValue mustEqual amendAftReturnTemplateIdId
      emailParamsCaptor.getValue mustEqual emailParams(isAmendment = true)
    }

    "redirect to session expired when there is no pstr on submit declaration" in {
      mutableFakeDataRetrievalAction.setDataToReturn(Some(UserAnswers(Json.obj("schemeName" -> schemeName))))

      val result = route(application, httpGETRequest(httpPathOnSubmit)).value

      status(result) mustEqual SEE_OTHER
      redirectLocation(result).value mustBe controllers.routes.SessionExpiredController.onPageLoad().url
    }
  }
}

object DeclarationControllerSpec {

  private val templateToBeRendered = "declaration.njk"
  private def httpPathGET: String = controllers.routes.DeclarationController.onPageLoad(srn, QUARTER_START_DATE).url
  private def httpPathOnSubmit: String = controllers.routes.DeclarationController.onSubmit(srn, QUARTER_START_DATE).url
  private val emailParamsCaptor = ArgumentCaptor.forClass(classOf[Map[String, String]])
  private val templateCaptor = ArgumentCaptor.forClass(classOf[String])
  private val journeyTypeCaptor = ArgumentCaptor.forClass(classOf[String])
  private val quarter = Quarter(QUARTER_START_DATE, QUARTER_END_DATE)
  private val versionNumber = 3
  private val psaName = "test ltd"
  private val userAnswers: Option[UserAnswers] = Some(userAnswersWithSchemeName)
  private val userAnswersWithPSTREmailQuarter: Option[UserAnswers] = userAnswers.map(
    _.set(PSTRQuery, pstr).flatMap(_.set(PSAEmailQuery, value = "psa@test.com")).flatMap(_.set(PSANameQuery, psaName))
      .flatMap(_.set(QuarterPage, quarter)).getOrElse(UserAnswers()))
  private val jsonToPassToTemplate = Json.obj(
    fields = "viewModel" -> GenericViewModel(submitUrl = routes.DeclarationController.onSubmit(srn, QUARTER_START_DATE).url,
                                             returnUrl = dummyCall.url,
                                             schemeName = schemeName)
  )
  private val amendAftReturnTemplateIdId = "pods_aft_amended_return"
  private val fileAFTReturnTemplateId = "pods_file_aft_return"
}<|MERGE_RESOLUTION|>--- conflicted
+++ resolved
@@ -55,20 +55,6 @@
   private val mutableFakeDataRetrievalAction: MutableFakeDataRetrievalAction = new MutableFakeDataRetrievalAction()
   private val application: Application = applicationBuilderMutableRetrievalAction(mutableFakeDataRetrievalAction, extraModules).build()
 
-<<<<<<< HEAD
-  private val templateToBeRendered = "declaration.njk"
-  private def httpPathGET: String = controllers.routes.DeclarationController.onPageLoad(srn, QUARTER_START_DATE).url
-  private def httpPathOnSubmit: String = controllers.routes.DeclarationController.onSubmit(srn, QUARTER_START_DATE).url
-
-  private val jsonToPassToTemplate = Json.obj(
-    fields = "viewModel" -> GenericViewModel(
-      submitUrl = routes.DeclarationController.onSubmit(srn, QUARTER_START_DATE).url,
-      returnUrl = controllers.routes.ReturnToSchemeDetailsController.returnToSchemeDetails(srn, QUARTER_START_DATE).url,
-      schemeName = schemeName)
-  )
-
-=======
->>>>>>> 97f3cc63
   override def beforeEach: Unit = {
     super.beforeEach
     Mockito.reset(mockRenderer, mockEmailConnector, mockAFTService, mockUserAnswersCacheConnector, mockCompoundNavigator)
@@ -172,8 +158,8 @@
       .flatMap(_.set(QuarterPage, quarter)).getOrElse(UserAnswers()))
   private val jsonToPassToTemplate = Json.obj(
     fields = "viewModel" -> GenericViewModel(submitUrl = routes.DeclarationController.onSubmit(srn, QUARTER_START_DATE).url,
-                                             returnUrl = dummyCall.url,
-                                             schemeName = schemeName)
+      returnUrl = controllers.routes.ReturnToSchemeDetailsController.returnToSchemeDetails(srn, QUARTER_START_DATE).url,
+      schemeName = schemeName)
   )
   private val amendAftReturnTemplateIdId = "pods_aft_amended_return"
   private val fileAFTReturnTemplateId = "pods_file_aft_return"
