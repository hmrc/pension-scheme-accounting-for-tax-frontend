--- conflicted
+++ resolved
@@ -89,16 +89,9 @@
     }
 
     "Save data to user answers, file AFT Return, send an email and redirect to next page when on submit declaration" in {
-<<<<<<< HEAD
       mutableFakeDataRetrievalAction.setDataToReturn(userAnswersWithPSTREmailQuarter)
 
-      when(mockEmailConnector.sendEmail(any(), any(), any(), any(), any())(any(), any())).thenReturn(Future.successful(EmailSent))
-=======
-      mutableFakeDataRetrievalAction.setDataToReturn(userAnswers.map(_.set(PSTRQuery, pstr).flatMap(
-        _.set(PSAEmailQuery, value = "psa@test.com")).flatMap(_.set(QuarterPage, quarter)).getOrElse(UserAnswers())))
-      val eventCaptor = ArgumentCaptor.forClass(classOf[Map[String, String]])
-      when(mockEmailConnector.sendEmail(any(), any(), any())(any(), any())).thenReturn(Future.successful(EmailSent))
->>>>>>> 9d915d39
+      when(mockEmailConnector.sendEmail(any(), any(), any(), any())(any(), any())).thenReturn(Future.successful(EmailSent))
       when(mockUserAnswersCacheConnector.save(any(), any())(any(), any())).thenReturn(Future.successful(Json.obj()))
       when(mockCompoundNavigator.nextPage(Matchers.eq(DeclarationPage), any(), any(), any(), any())).thenReturn(dummyCall)
       when(mockAFTService.fileAFTReturn(any(), any())(any(), any(), any())).thenReturn(Future.successful(()))
@@ -109,11 +102,7 @@
 
       verify(mockAFTService, times(1)).fileAFTReturn(any(), any())(any(), any(), any())
       verify(mockUserAnswersCacheConnector, times(1)).save(any(), any())(any(), any())
-<<<<<<< HEAD
-      verify(mockEmailConnector, times(1)).sendEmail(journeyTypeCaptor.capture(), any(), templateCaptor.capture(), any(), emailParamsCaptor.capture())(any(), any())
-=======
-      verify(mockEmailConnector, times(1)).sendEmail(any(), any(), eventCaptor.capture())(any(), any())
->>>>>>> 9d915d39
+      verify(mockEmailConnector, times(1)).sendEmail(journeyTypeCaptor.capture(), any(), templateCaptor.capture(), emailParamsCaptor.capture())(any(), any())
 
       redirectLocation(result) mustBe Some(dummyCall.url)
       journeyTypeCaptor.getValue mustEqual "AFTReturn"
@@ -124,7 +113,7 @@
     "Save data to user answers, file amended AFT Return, send an email and redirect to next page when on submit declaration" in {
       mutableFakeDataRetrievalAction.setDataToReturn(userAnswersWithPSTREmailQuarter.map(_.setOrException(VersionNumberQuery, versionNumber)))
 
-      when(mockEmailConnector.sendEmail(any(), any(), any(), any(), any())(any(), any())).thenReturn(Future.successful(EmailSent))
+      when(mockEmailConnector.sendEmail(any(), any(), any(), any())(any(), any())).thenReturn(Future.successful(EmailSent))
       when(mockUserAnswersCacheConnector.save(any(), any())(any(), any())).thenReturn(Future.successful(Json.obj()))
       when(mockCompoundNavigator.nextPage(Matchers.eq(DeclarationPage), any(), any(), any(), any())).thenReturn(dummyCall)
       when(mockAFTService.fileAFTReturn(any(), any())(any(), any(), any())).thenReturn(Future.successful(()))
@@ -132,7 +121,7 @@
       val result = route(application, httpGETRequest(httpPathOnSubmit)).value
 
       status(result) mustEqual SEE_OTHER
-      verify(mockEmailConnector, times(1)).sendEmail(journeyTypeCaptor.capture(), any(), templateCaptor.capture(), any(), emailParamsCaptor.capture())(any(), any())
+      verify(mockEmailConnector, times(1)).sendEmail(journeyTypeCaptor.capture(), any(), templateCaptor.capture(), emailParamsCaptor.capture())(any(), any())
 
       redirectLocation(result) mustBe Some(dummyCall.url)
       journeyTypeCaptor.getValue mustEqual "AFTAmend"
