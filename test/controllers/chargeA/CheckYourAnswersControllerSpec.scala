/*
 * Copyright 2019 HM Revenue & Customs
 *
 * Licensed under the Apache License, Version 2.0 (the "License");
 * you may not use this file except in compliance with the License.
 * You may obtain a copy of the License at
 *
 *     http://www.apache.org/licenses/LICENSE-2.0
 *
 * Unless required by applicable law or agreed to in writing, software
 * distributed under the License is distributed on an "AS IS" BASIS,
 * WITHOUT WARRANTIES OR CONDITIONS OF ANY KIND, either express or implied.
 * See the License for the specific language governing permissions and
 * limitations under the License.
 */

package controllers.chargeA

import behaviours.ControllerBehaviours
import controllers.base.ControllerSpecBase
import data.SampleData
import matchers.JsonMatchers
import models.GenericViewModel
import pages.chargeA.{ChargeDetailsPage, WhatYouWillNeedPage}
import play.api.libs.json.{JsObject, Json}
import uk.gov.hmrc.viewmodels.NunjucksSupport
import uk.gov.hmrc.viewmodels.SummaryList.{Key, Row, Value}
import uk.gov.hmrc.viewmodels.Text.Literal
import utils.CheckYourAnswersHelper

class CheckYourAnswersControllerSpec extends ControllerSpecBase with NunjucksSupport with JsonMatchers with ControllerBehaviours {

  private val templateToBeRendered = "chargeA/check-your-answers.njk"

  private def httpGETRoute: String = controllers.chargeA.routes.CheckYourAnswersController.onPageLoad(SampleData.srn).url

  private def ua = SampleData.userAnswersWithSchemeName
    .set(ChargeDetailsPage, SampleData.chargeAChargeDetails).toOption.get

  private val helper = new CheckYourAnswersHelper(ua, SampleData.srn)

  private val jsonToPassToTemplate: JsObject = Json.obj(
    "list" -> Seq(
      helper.chargeAMembers.get,
      helper.chargeAAmountLowerRate.get,
      helper.chargeAAmountHigherRate.get,
<<<<<<< HEAD
      Row(Key(msg"total", classes = Seq("govuk-!-width-one-half", "govuk-table__cell--numeric govuk-!-font-weight-bold")),
        value = Value(
          Literal(
            CheckYourAnswersHelper.formatBigDecimalAsString(ua.get(ChargeDetailsPage).map(_.totalAmount).getOrElse(BigDecimal(0)))
          )
        )
      )
=======
      helper.total(ua.get(ChargeDetailsPage).map(_.totalAmount).getOrElse(BigDecimal(0)))
>>>>>>> 75482615
    ),
    "viewModel" -> GenericViewModel(
      submitUrl = routes.CheckYourAnswersController.onClick(SampleData.srn).url,
      returnUrl = frontendAppConfig.managePensionsSchemeSummaryUrl.format(SampleData.srn),
      schemeName = SampleData.schemeName))

  "CheckYourAnswers Controller" must {
    behave like controllerWithGET(
      httpPath = httpGETRoute,
      page = WhatYouWillNeedPage,
      templateToBeRendered = templateToBeRendered,
      jsonToPassToTemplate = jsonToPassToTemplate,
      userAnswers = Some(ua)
    )
  }
}<|MERGE_RESOLUTION|>--- conflicted
+++ resolved
@@ -44,17 +44,7 @@
       helper.chargeAMembers.get,
       helper.chargeAAmountLowerRate.get,
       helper.chargeAAmountHigherRate.get,
-<<<<<<< HEAD
-      Row(Key(msg"total", classes = Seq("govuk-!-width-one-half", "govuk-table__cell--numeric govuk-!-font-weight-bold")),
-        value = Value(
-          Literal(
-            CheckYourAnswersHelper.formatBigDecimalAsString(ua.get(ChargeDetailsPage).map(_.totalAmount).getOrElse(BigDecimal(0)))
-          )
-        )
-      )
-=======
       helper.total(ua.get(ChargeDetailsPage).map(_.totalAmount).getOrElse(BigDecimal(0)))
->>>>>>> 75482615
     ),
     "viewModel" -> GenericViewModel(
       submitUrl = routes.CheckYourAnswersController.onClick(SampleData.srn).url,
