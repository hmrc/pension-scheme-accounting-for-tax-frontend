--- conflicted
+++ resolved
@@ -29,12 +29,7 @@
 import org.scalatest.concurrent.ScalaFutures
 import org.scalatest.{OptionValues, TryValues}
 import org.scalatestplus.mockito.MockitoSugar
-<<<<<<< HEAD
-import pages.PSTRQuery
-import pages.chargeA.ShortServiceRefundQuery
-=======
 import pages.chargeA.{DeleteChargePage, ShortServiceRefundQuery}
->>>>>>> 4d08e9fe
 import pages.chargeD.MemberDetailsPage
 import play.api.Application
 import play.api.data.Form
@@ -104,13 +99,9 @@
     "redirect to the next page when valid data is submitted and re-submit the data to DES with the charge deleted" in {
       when(mockAppConfig.managePensionsSchemeSummaryUrl).thenReturn(onwardRoute.url)
       when(mockUserAnswersCacheConnector.save(any(), any(), any(), any())(any(), any())) thenReturn Future.successful(Json.obj())
-<<<<<<< HEAD
-
-      when(mockAftConnector.fileAFTReturn(any(), any())(any(), any())).thenReturn(Future.successful(()))
-=======
       when(mockDeleteAFTChargeService.deleteAndFileAFTReturn(any(), any(), any())(any(), any(), any())).thenReturn(Future.successful(()))
       when(mockCompoundNavigator.nextPage(Matchers.eq(DeleteChargePage), any(), any(), any(), any())).thenReturn(onwardRoute)
->>>>>>> 4d08e9fe
+
       mutableFakeDataRetrievalAction.setDataToReturn(Some(userAnswers))
 
       val request =
@@ -123,18 +114,9 @@
 
       redirectLocation(result).value mustEqual onwardRoute.url
 
-<<<<<<< HEAD
-      val expectedUAFuture = Future.fromTry(answers.remove(ShortServiceRefundQuery))
-
-      whenReady(expectedUAFuture) { answers =>
-
-        verify(mockAftConnector, times(1))
-          .fileAFTReturn(Matchers.eq(pstr), Matchers.eq(answers))(any(), any())
-      }
-=======
       verify(mockDeleteAFTChargeService, times(1)).deleteAndFileAFTReturn(Matchers.eq(pstr),
         any(), Matchers.eq(Some(ShortServiceRefundQuery.path)))(any(), any(), any())
->>>>>>> 4d08e9fe
+
     }
 
     "return a Bad Request and errors when invalid data is submitted" in {
