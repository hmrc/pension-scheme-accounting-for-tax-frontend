--- conflicted
+++ resolved
@@ -28,12 +28,7 @@
 import org.mockito.{ArgumentCaptor, Matchers}
 import org.scalatest.{OptionValues, TryValues}
 import org.scalatestplus.mockito.MockitoSugar
-<<<<<<< HEAD
 import pages.chargeA.{DeleteChargePage, ShortServiceRefundQuery}
-=======
-import pages.PSTRQuery
-import pages.chargeA.ChargeDetailsPage
->>>>>>> bc6e0bd5
 import pages.chargeD.MemberDetailsPage
 import play.api.Application
 import play.api.data.Form
@@ -99,15 +94,10 @@
     }
 
     "redirect to the next page when valid data is submitted and re-submit the data to DES with the charge deleted" in {
-<<<<<<< HEAD
       when(mockAppConfig.managePensionsSchemeSummaryUrl).thenReturn(onwardRoute.url)
-      when(mockUserAnswersCacheConnector.save(any(), any())(any(), any())) thenReturn Future.successful(Json.obj())
+      when(mockUserAnswersCacheConnector.save(any(), any(), any(), any())(any(), any())) thenReturn Future.successful(Json.obj())
       when(mockDeleteAFTChargeService.deleteAndFileAFTReturn(any(), any(), any())(any(), any(), any())).thenReturn(Future.successful(()))
       when(mockCompoundNavigator.nextPage(Matchers.eq(DeleteChargePage), any(), any(), any(), any())).thenReturn(onwardRoute)
-=======
-      when(mockUserAnswersCacheConnector.save(any(), any(), any(), any())(any(), any())) thenReturn Future.successful(Json.obj())
-      when(mockAftConnector.fileAFTReturn(any(), any())(any(), any())).thenReturn(Future.successful(()))
->>>>>>> bc6e0bd5
       mutableFakeDataRetrievalAction.setDataToReturn(Some(userAnswers))
 
       val request =
