/*
 * Copyright 2024 HM Revenue & Customs
 *
 * Licensed under the Apache License, Version 2.0 (the "License");
 * you may not use this file except in compliance with the License.
 * You may obtain a copy of the License at
 *
 *     http://www.apache.org/licenses/LICENSE-2.0
 *
 * Unless required by applicable law or agreed to in writing, software
 * distributed under the License is distributed on an "AS IS" BASIS,
 * WITHOUT WARRANTIES OR CONDITIONS OF ANY KIND, either express or implied.
 * See the License for the specific language governing permissions and
 * limitations under the License.
 */

package controllers

import config.FrontendAppConfig
import controllers.AFTOverviewControllerSpec.{paymentsCache, schemeFSResponse}
import controllers.actions.{AllowAccessActionProviderForIdentifierRequest, FakeIdentifierAction, IdentifierAction}
import controllers.base.ControllerSpecBase
import data.SampleData.{dummyCall, emptyChargesTable, psaId, schemeDetails, schemeName}
import matchers.JsonMatchers
import models.SchemeDetails
import models.financialStatement.SchemeFSChargeType.PSS_AFT_RETURN
import models.financialStatement.SchemeFSDetail
import models.requests.IdentifierRequest
import org.mockito.ArgumentMatchers.any
import org.mockito.Mockito.{reset, when}
import org.scalatest.BeforeAndAfterEach
import play.api.Application
import play.api.inject.bind
import play.api.inject.guice.{GuiceApplicationBuilder, GuiceableModule}
import play.api.test.Helpers._
import play.twirl.api.Html
import services.{QuartersService, SchemeService}
import services.financialOverview.scheme.{PaymentsAndChargesService, PaymentsCache}
import uk.gov.hmrc.nunjucks.NunjucksRenderer
import views.html.AFTOverviewView

import java.time.LocalDate
import scala.concurrent.Future

class AFTOverviewControllerSpec extends ControllerSpecBase with JsonMatchers with BeforeAndAfterEach {

  private def httpPathGET(srn: String): String = {
    routes.AFTOverviewController.onPageLoad(srn).url
  }

  private val mockPaymentsAndChargesService: PaymentsAndChargesService = mock[PaymentsAndChargesService]
  private val mockSchemeService: SchemeService = mock[SchemeService]
  private val mockQuartersService: QuartersService = mock[QuartersService]

  private val application: Application = new GuiceApplicationBuilder()
    .overrides(
      Seq[GuiceableModule](
        bind[IdentifierAction].to[FakeIdentifierAction],
        bind[NunjucksRenderer].toInstance(mockRenderer),
        bind[FrontendAppConfig].toInstance(mockAppConfig),
        bind[PaymentsAndChargesService].toInstance(mockPaymentsAndChargesService),
        bind[SchemeService].toInstance(mockSchemeService),
        bind[QuartersService].toInstance(mockQuartersService),
        bind[AllowAccessActionProviderForIdentifierRequest].toInstance(mockAllowAccessActionProviderForIdentifierRequest)
      ): _*
    )
    .build()

  override def beforeEach(): Unit = {
    super.beforeEach()
    reset(mockRenderer)
    reset(mockPaymentsAndChargesService)
    reset(mockQuartersService)
    when(mockAppConfig.schemeDashboardUrl(any(): IdentifierRequest[_])).thenReturn(dummyCall.url)

    when(mockPaymentsAndChargesService.getDueCharges(any()))
      .thenReturn(schemeFSResponse)
    when(mockQuartersService.getInProgressQuarters(any(), any())(any(), any()))
      .thenReturn(Future.successful(Seq.empty))
    when(mockQuartersService.getPastYears(any())(any(), any()))
      .thenReturn(Future.successful(Seq.empty))
    when(mockPaymentsAndChargesService.getInterestCharges(any()))
      .thenReturn(schemeFSResponse)
//    when(mockPaymentsAndChargesService.getPaymentsAndCharges(any(), any(), any(), any())(any())).thenReturn(emptyChargesTable)
    when(mockRenderer.render(any(), any())(any())).thenReturn(Future.successful(Html("")))
  }


  "AFT Overview Controller" must {

    "must return OK and the correct view for a GET" in {
      val srn = "test-srn"

      when(mockSchemeService.retrieveSchemeDetails(any(), any(), any())(any(), any()))
        .thenReturn(Future.successful(SchemeDetails(schemeName, "", "", None)))
      when(mockPaymentsAndChargesService.getPaymentsForJourney(any(), any(), any())(any(), any()))
        .thenReturn(Future.successful(paymentsCache(schemeFSResponse)))

      val result = route(application, httpGETRequest(httpPathGET(srn))).value
      status(result) mustEqual OK

<<<<<<< HEAD
//      templateCaptor.getValue mustEqual aftOverviewTemplate
=======
      val view = application.injector.instanceOf[AFTOverviewView].apply(
        schemeName = schemeDetails.schemeName,
        newAftUrl = routes.YearsController.onPageLoad(srn).url,
        outstandingAmount = "£3,087.15",
        paymentsAndChargesUrl = "/manage-pension-scheme-accounting-for-tax/test-srn/financial-overview/accounting-for-tax/select-charges-year",
        quartersInProgress = Seq(),
        pastYearsAndQuarters = Seq(),
        viewAllPastAftsUrl = "",
        returnUrl = dummyCall.url
      )(httpGETRequest(httpPathGET(srn)), messages)

      compareResultAndView(result, view)
>>>>>>> 59102b21
    }


    "return Success page when paymentsAndChargesService fails" in {
      when(mockPaymentsAndChargesService.getPaymentsForJourney(any(), any(), any())(any(), any()))
        .thenReturn(Future.failed(new RuntimeException("Test exception")))

      when(mockSchemeService.retrieveSchemeDetails(any(), any(), any())(any(), any()))
        .thenReturn(Future.successful(SchemeDetails(schemeName, "", "", None)))

      val srn: String = "S2012345678"

      val result = route(application, httpGETRequest(httpPathGET(srn))).value

      status(result) mustEqual OK

    }

  }
}

object AFTOverviewControllerSpec {
  private val srn = "test-srn"

  private def createCharge(startDate: String, endDate: String, chargeReference: String): SchemeFSDetail = {
    SchemeFSDetail(
      index = 0,
      chargeReference = chargeReference,
      chargeType = PSS_AFT_RETURN,
      dueDate = Some(LocalDate.parse("2020-02-15")),
      totalAmount = 56432.00,
      outstandingAmount = 56049.08,
      stoodOverAmount = 25089.08,
      amountDue = 1029.05,
      accruedInterestTotal = 0.00,
      periodStartDate = Some(LocalDate.parse(startDate)),
      periodEndDate = Some(LocalDate.parse(endDate)),
      formBundleNumber = None,
      version = None,
      receiptDate = None,
      sourceChargeRefForInterest = None,
      sourceChargeInfo = None,
      documentLineItemDetails = Nil
    )
  }

  private val schemeFSResponse: Seq[SchemeFSDetail] = Seq(
    createCharge(startDate = "2020-04-01", endDate = "2020-06-30", chargeReference = "XY002610150184"),
    createCharge(startDate = "2020-01-01", endDate = "2020-03-31", chargeReference = "AYU3494534632"),
    createCharge(startDate = "2021-04-01", endDate = "2021-06-30", chargeReference = "XY002610150185")
  )

  private val paymentsCache: Seq[SchemeFSDetail] => PaymentsCache = schemeFSDetail => PaymentsCache(psaId, srn, schemeDetails, schemeFSDetail)
}<|MERGE_RESOLUTION|>--- conflicted
+++ resolved
@@ -81,7 +81,7 @@
       .thenReturn(Future.successful(Seq.empty))
     when(mockPaymentsAndChargesService.getInterestCharges(any()))
       .thenReturn(schemeFSResponse)
-//    when(mockPaymentsAndChargesService.getPaymentsAndCharges(any(), any(), any(), any())(any())).thenReturn(emptyChargesTable)
+    when(mockPaymentsAndChargesService.getPaymentsAndCharges(any(), any(), any(), any())(any())).thenReturn(emptyChargesTable)
     when(mockRenderer.render(any(), any())(any())).thenReturn(Future.successful(Html("")))
   }
 
@@ -99,9 +99,6 @@
       val result = route(application, httpGETRequest(httpPathGET(srn))).value
       status(result) mustEqual OK
 
-<<<<<<< HEAD
-//      templateCaptor.getValue mustEqual aftOverviewTemplate
-=======
       val view = application.injector.instanceOf[AFTOverviewView].apply(
         schemeName = schemeDetails.schemeName,
         newAftUrl = routes.YearsController.onPageLoad(srn).url,
@@ -114,7 +111,6 @@
       )(httpGETRequest(httpPathGET(srn)), messages)
 
       compareResultAndView(result, view)
->>>>>>> 59102b21
     }
 
 
