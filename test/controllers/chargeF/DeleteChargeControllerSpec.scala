--- conflicted
+++ resolved
@@ -96,14 +96,9 @@
 
     "redirect to the next page when valid data is submitted and re-submit the data to DES with the charge deleted" in {
       when(mockAppConfig.managePensionsSchemeSummaryUrl).thenReturn(onwardRoute.url)
-<<<<<<< HEAD
-      when(mockUserAnswersCacheConnector.save(any(), any())(any(), any())) thenReturn Future.successful(Json.obj())
+      when(mockUserAnswersCacheConnector.save(any(), any(), any(), any())(any(), any())) thenReturn Future.successful(Json.obj())
       when(mockDeleteAFTChargeService.deleteAndFileAFTReturn(any(), any(), any())(any(), any(), any())).thenReturn(Future.successful(()))
       when(mockCompoundNavigator.nextPage(Matchers.eq(DeleteChargePage), any(), any(), any(), any())).thenReturn(onwardRoute)
-=======
-      when(mockUserAnswersCacheConnector.save(any(), any(), any(), any())(any(), any())) thenReturn Future.successful(Json.obj())
-      when(mockAftConnector.fileAFTReturn(any(), any())(any(), any())).thenReturn(Future.successful(()))
->>>>>>> bc6e0bd5
       mutableFakeDataRetrievalAction.setDataToReturn(Some(userAnswers))
 
       val request =
