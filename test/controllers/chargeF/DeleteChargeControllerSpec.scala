/*
 * Copyright 2020 HM Revenue & Customs
 *
 * Licensed under the Apache License, Version 2.0 (the "License");
 * you may not use this file except in compliance with the License.
 * You may obtain a copy of the License at
 *
 *     http://www.apache.org/licenses/LICENSE-2.0
 *
 * Unless required by applicable law or agreed to in writing, software
 * distributed under the License is distributed on an "AS IS" BASIS,
 * WITHOUT WARRANTIES OR CONDITIONS OF ANY KIND, either express or implied.
 * See the License for the specific language governing permissions and
 * limitations under the License.
 */

package controllers.chargeF

import controllers.actions.MutableFakeDataRetrievalAction
import controllers.base.ControllerSpecBase
import data.SampleData._
import forms.DeleteFormProvider
import matchers.JsonMatchers
import models.LocalDateBinder._
import models.{GenericViewModel, UserAnswers}
import org.mockito.Matchers.any
import org.mockito.Mockito.{times, verify, when}
import org.mockito.{ArgumentCaptor, Matchers}
import org.scalatest.concurrent.ScalaFutures
import org.scalatest.{OptionValues, TryValues}
import org.scalatestplus.mockito.MockitoSugar
<<<<<<< HEAD
import pages.PSTRQuery
import pages.chargeD.MemberDetailsPage
import pages.chargeF.DeregistrationQuery
=======
import pages.chargeD.MemberDetailsPage
import pages.chargeF.{DeleteChargePage, DeregistrationQuery}
>>>>>>> 4d08e9fe
import play.api.Application
import play.api.data.Form
import play.api.inject.bind
import play.api.libs.json.{JsObject, Json}
import play.api.mvc.Call
import play.api.test.FakeRequest
import play.api.test.Helpers._
import play.twirl.api.Html
import services.DeleteAFTChargeService
import uk.gov.hmrc.viewmodels.{NunjucksSupport, Radios}

import scala.concurrent.Future

class DeleteChargeControllerSpec extends ControllerSpecBase with MockitoSugar with NunjucksSupport with JsonMatchers
  with OptionValues with TryValues with ScalaFutures {

  private val mutableFakeDataRetrievalAction: MutableFakeDataRetrievalAction = new MutableFakeDataRetrievalAction()
  private val mockDeleteAFTChargeService: DeleteAFTChargeService = mock[DeleteAFTChargeService]
  private val application: Application =
    applicationBuilderMutableRetrievalAction(mutableFakeDataRetrievalAction, Seq(bind[DeleteAFTChargeService].toInstance(mockDeleteAFTChargeService))).build()

  private def onwardRoute: Call = controllers.routes.AFTSummaryController.onPageLoad(srn, startDate, None)

  private val formProvider = new DeleteFormProvider()
  private val form: Form[Boolean] = formProvider(messages("deleteCharge.error.required",  messages("chargeF").toLowerCase()))

  private def httpPathGET: String = routes.DeleteChargeController.onPageLoad(srn, startDate).url

  private def httpPathPOST: String = routes.DeleteChargeController.onSubmit(srn, startDate).url

  private val viewModel = GenericViewModel(
    submitUrl = httpPathPOST,
    returnUrl = controllers.routes.ReturnToSchemeDetailsController.returnToSchemeDetails(srn, startDate).url,
    schemeName = schemeName)

  private val userAnswers: UserAnswers = userAnswersWithSchemeNamePstrQuarter
    .set(MemberDetailsPage(0), memberDetails).success.value

  "DeleteCharge Controller" must {

    "return OK and the correct view for a GET" in {
      when(mockAppConfig.managePensionsSchemeSummaryUrl).thenReturn(onwardRoute.url)
      when(mockRenderer.render(any(), any())(any())).thenReturn(Future.successful(Html("")))

      mutableFakeDataRetrievalAction.setDataToReturn(Some(userAnswersWithSchemeNamePstrQuarter))
      val request = FakeRequest(GET, httpPathGET)
      val templateCaptor = ArgumentCaptor.forClass(classOf[String])
      val jsonCaptor = ArgumentCaptor.forClass(classOf[JsObject])

      val result = route(application, request).value

      status(result) mustEqual OK

      verify(mockRenderer, times(1)).render(templateCaptor.capture(), jsonCaptor.capture())(any())

      val expectedJson = Json.obj(
        "form" -> form,
        "viewModel" -> viewModel,
        "radios" -> Radios.yesNo(form("value")),
        "chargeName" -> "chargeF"
      )

      templateCaptor.getValue mustEqual "deleteCharge.njk"
      jsonCaptor.getValue must containJson(expectedJson)
    }

    "redirect to the next page when valid data is submitted and re-submit the data to DES with the charge deleted" in {
      when(mockAppConfig.managePensionsSchemeSummaryUrl).thenReturn(onwardRoute.url)
      when(mockUserAnswersCacheConnector.save(any(), any(), any(), any())(any(), any())) thenReturn Future.successful(Json.obj())
      when(mockDeleteAFTChargeService.deleteAndFileAFTReturn(any(), any(), any())(any(), any(), any())).thenReturn(Future.successful(()))
      when(mockCompoundNavigator.nextPage(Matchers.eq(DeleteChargePage), any(), any(), any(), any())).thenReturn(onwardRoute)
      mutableFakeDataRetrievalAction.setDataToReturn(Some(userAnswers))

      val request =
        FakeRequest(POST, httpPathGET)
          .withFormUrlEncodedBody(("value", "true"))

      val result = route(application, request).value

      status(result) mustEqual SEE_OTHER

      redirectLocation(result).value mustEqual onwardRoute.url

<<<<<<< HEAD
      val expectedUAFuture = Future.fromTry(answers.remove(DeregistrationQuery))

      whenReady(expectedUAFuture) { answers =>
        verify(mockAftConnector, times(1)).fileAFTReturn(Matchers.eq(pstr), Matchers.eq(answers))(any(), any())
      }
=======
      verify(mockDeleteAFTChargeService, times(1)).deleteAndFileAFTReturn(Matchers.eq(pstr),
        any(), Matchers.eq(Some(DeregistrationQuery.path)))(any(), any(), any())
>>>>>>> 4d08e9fe
    }

    "return a Bad Request and errors when invalid data is submitted" in {

      when(mockAppConfig.managePensionsSchemeSummaryUrl).thenReturn(onwardRoute.url)
      when(mockRenderer.render(any(), any())(any())).thenReturn(Future.successful(Html("")))
      when(mockDeleteAFTChargeService.deleteAndFileAFTReturn(any(), any(), any())(any(), any(), any())).thenReturn(Future.successful(()))

      mutableFakeDataRetrievalAction.setDataToReturn(Some(userAnswersWithSchemeNamePstrQuarter))
      val request = FakeRequest(POST, httpPathGET).withFormUrlEncodedBody(("value", ""))
      val boundForm = form.bind(Map("value" -> ""))
      val templateCaptor = ArgumentCaptor.forClass(classOf[String])
      val jsonCaptor = ArgumentCaptor.forClass(classOf[JsObject])

      val result = route(application, request).value

      status(result) mustEqual BAD_REQUEST

      verify(mockRenderer, times(1)).render(templateCaptor.capture(), jsonCaptor.capture())(any())

      val expectedJson = Json.obj(
        "form" -> boundForm,
        "viewModel" -> viewModel,
        "radios" -> Radios.yesNo(boundForm("value")),
        "chargeName" -> "chargeF"
      )

      templateCaptor.getValue mustEqual "deleteCharge.njk"
      jsonCaptor.getValue must containJson(expectedJson)
    }

    "redirect to Session Expired for a GET if no existing data is found" in {

      mutableFakeDataRetrievalAction.setDataToReturn(None)

      val request = FakeRequest(GET, httpPathGET)

      val result = route(application, request).value

      status(result) mustEqual SEE_OTHER

      redirectLocation(result).value mustEqual controllers.routes.SessionExpiredController.onPageLoad().url
    }

    "redirect to Session Expired for a POST if no existing data is found" in {

      mutableFakeDataRetrievalAction.setDataToReturn(None)

      val request =
        FakeRequest(POST, httpPathGET)
          .withFormUrlEncodedBody(("value", "true"))

      val result = route(application, request).value

      status(result) mustEqual SEE_OTHER

      redirectLocation(result).value mustEqual controllers.routes.SessionExpiredController.onPageLoad().url
    }
  }
}<|MERGE_RESOLUTION|>--- conflicted
+++ resolved
@@ -29,14 +29,8 @@
 import org.scalatest.concurrent.ScalaFutures
 import org.scalatest.{OptionValues, TryValues}
 import org.scalatestplus.mockito.MockitoSugar
-<<<<<<< HEAD
-import pages.PSTRQuery
-import pages.chargeD.MemberDetailsPage
-import pages.chargeF.DeregistrationQuery
-=======
 import pages.chargeD.MemberDetailsPage
 import pages.chargeF.{DeleteChargePage, DeregistrationQuery}
->>>>>>> 4d08e9fe
 import play.api.Application
 import play.api.data.Form
 import play.api.inject.bind
@@ -120,16 +114,8 @@
 
       redirectLocation(result).value mustEqual onwardRoute.url
 
-<<<<<<< HEAD
-      val expectedUAFuture = Future.fromTry(answers.remove(DeregistrationQuery))
-
-      whenReady(expectedUAFuture) { answers =>
-        verify(mockAftConnector, times(1)).fileAFTReturn(Matchers.eq(pstr), Matchers.eq(answers))(any(), any())
-      }
-=======
-      verify(mockDeleteAFTChargeService, times(1)).deleteAndFileAFTReturn(Matchers.eq(pstr),
-        any(), Matchers.eq(Some(DeregistrationQuery.path)))(any(), any(), any())
->>>>>>> 4d08e9fe
+        verify(mockDeleteAFTChargeService, times(1)).deleteAndFileAFTReturn(Matchers.eq(pstr),
+          any(), Matchers.eq(Some(DeregistrationQuery.path)))(any(), any(), any())
     }
 
     "return a Bad Request and errors when invalid data is submitted" in {
