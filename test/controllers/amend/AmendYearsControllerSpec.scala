/*
 * Copyright 2024 HM Revenue & Customs
 *
 * Licensed under the Apache License, Version 2.0 (the "License");
 * you may not use this file except in compliance with the License.
 * You may obtain a copy of the License at
 *
 *     http://www.apache.org/licenses/LICENSE-2.0
 *
 * Unless required by applicable law or agreed to in writing, software
 * distributed under the License is distributed on an "AS IS" BASIS,
 * WITHOUT WARRANTIES OR CONDITIONS OF ANY KIND, either express or implied.
 * See the License for the specific language governing permissions and
 * limitations under the License.
 */

package controllers.amend

import config.FrontendAppConfig
import controllers.base.ControllerSpecBase
import data.SampleData._
import forms.amend.AmendYearsFormProvider
import matchers.JsonMatchers
import models.requests.IdentifierRequest
import models.{AmendYears, Enumerable, SchemeDetails, SchemeStatus, Year}
import org.mockito.ArgumentMatchers.any
import org.mockito.Mockito.{times, verify, when}
import org.scalatest.BeforeAndAfterEach
import org.scalatest.concurrent.ScalaFutures
import play.api.Application
import play.api.data.Form
import play.api.inject.bind
import play.api.inject.guice.GuiceableModule
import play.api.mvc.Results
import play.api.test.Helpers.{route, status, _}
import play.twirl.api.Html
import services.{QuartersService, SchemeService}
import utils.TwirlMigration
import views.html.amend.AmendYearsView

import scala.concurrent.Future

class AmendYearsControllerSpec extends ControllerSpecBase with JsonMatchers
  with BeforeAndAfterEach with Enumerable.Implicits with Results with ScalaFutures {

  implicit val config: FrontendAppConfig = mockAppConfig
  private val mockSchemeService: SchemeService = mock[SchemeService]
  private val mockQuartersService: QuartersService = mock[QuartersService]

  val extraModules: Seq[GuiceableModule] = Seq[GuiceableModule](
    bind[QuartersService].toInstance(mockQuartersService),
    bind[SchemeService].toInstance(mockSchemeService),
  )
  private val application: Application = applicationBuilder(extraModules = extraModules).build()
  val templateToBeRendered = "amend/amendYears.njk"
  val formProvider = new AmendYearsFormProvider()

  def form(years: Seq[Int]): Form[Year] = formProvider(years)

  lazy val httpPathGET: String = controllers.amend.routes.AmendYearsController.onPageLoad(srn).url
  lazy val httpPathPOST: String = controllers.amend.routes.AmendYearsController.onSubmit(srn).url
  private val submitCall = controllers.amend.routes.AmendYearsController.onSubmit(srn)

  private val year = "2020"
  private val valuesValid: Map[String, Seq[String]] = Map("value" -> Seq(year))
  private val valuesInvalid: Map[String, Seq[String]] = Map("year" -> Seq("20"))
  //scalastyle.off: magic.number
  private val displayYears = Seq(2020, 2022)

  override def beforeEach(): Unit = {
    super.beforeEach()
    when(mockQuartersService.getPastYears(any())(any(), any())).thenReturn(Future.successful(displayYears))
    when(mockRenderer.render(any(), any())(any())).thenReturn(Future.successful(Html("")))
    when(mockAppConfig.schemeDashboardUrl(any(): IdentifierRequest[_])).thenReturn(dummyCall.url)
    when(mockSchemeService.retrieveSchemeDetails(any(), any(), any())(any(), any()))
      .thenReturn(Future.successful(SchemeDetails("Big Scheme", "pstr", SchemeStatus.Open.toString, None)))
  }

  "AmendYears Controller" must {
<<<<<<< HEAD
//    "return OK and the correct view for a GET when more than one year" in {
//      val templateCaptor = ArgumentCaptor.forClass(classOf[String])
//      val jsonCaptor = ArgumentCaptor.forClass(classOf[JsObject])
//
//      val result = route(application, httpGETRequest(httpPathGET)).value
//
//      status(result) mustEqual OK
//
//      verify(mockRenderer, times(1)).render(templateCaptor.capture(), jsonCaptor.capture())(any())
//
//      templateCaptor.getValue mustEqual templateToBeRendered
//
//      jsonCaptor.getValue must containJson(jsonToPassToTemplate(displayYears).apply(form(displayYears)))
//    }
=======
    "return OK and the correct view for a GET when more than one year" in {
      val result = route(application, httpGETRequest(httpPathGET)).value

      status(result) mustEqual OK

      val yearsForm = form(displayYears)

      val view = application.injector.instanceOf[AmendYearsView].apply(
        yearsForm,
        TwirlMigration.toTwirlRadios(AmendYears.radios(yearsForm, displayYears)),
        submitCall,
        dummyCall.url,
        schemeName
      )(httpGETRequest(httpPathGET), messages)

      compareResultAndView(result, view)
    }
>>>>>>> 3e501b7f

    "redirect to amend quarters page when only one year" in {
      val years = displayYears.filter(_ == 2020)
      when(mockQuartersService.getPastYears(any())(any(), any())).thenReturn(Future.successful(years))

      val result = route(application, httpGETRequest(httpPathGET)).value
      status(result) mustEqual SEE_OTHER
      redirectLocation(result) mustBe Some(controllers.amend.routes.AmendQuartersController.onPageLoad(srn, "2020").url)
    }

    "redirect to session expired page when there is no data returned from overview api for a GET" in {
      when(mockQuartersService.getPastYears(any())(any(), any())).thenReturn(Future.successful(Nil))
      val result = route(application, httpGETRequest(httpPathGET)).value

      redirectLocation(result).value mustBe controllers.routes.SessionExpiredController.onPageLoad.url
    }

    "redirect to next page when valid data is submitted" in {

      val result = route(application, httpPOSTRequest(httpPathPOST, valuesValid)).value

      status(result) mustEqual SEE_OTHER

      redirectLocation(result) mustBe Some(controllers.amend.routes.AmendQuartersController.onPageLoad(srn, year).url)
    }

    "return a BAD REQUEST when invalid data is submitted" in {

      val result = route(application, httpPOSTRequest(httpPathPOST, valuesInvalid)).value

      status(result) mustEqual BAD_REQUEST

      verify(mockUserAnswersCacheConnector, times(0)).save(any(), any())(any(), any())
    }

    "redirect to session expired page when there is no data returned from overview api for a POST" in {
      when(mockQuartersService.getPastYears(any())(any(), any())).thenReturn(Future.successful(Nil))
      val result = route(application, httpPOSTRequest(httpPathPOST, valuesValid)).value

      redirectLocation(result).value mustBe controllers.routes.SessionExpiredController.onPageLoad.url
    }
  }
}
<|MERGE_RESOLUTION|>--- conflicted
+++ resolved
@@ -77,22 +77,7 @@
   }
 
   "AmendYears Controller" must {
-<<<<<<< HEAD
-//    "return OK and the correct view for a GET when more than one year" in {
-//      val templateCaptor = ArgumentCaptor.forClass(classOf[String])
-//      val jsonCaptor = ArgumentCaptor.forClass(classOf[JsObject])
-//
-//      val result = route(application, httpGETRequest(httpPathGET)).value
-//
-//      status(result) mustEqual OK
-//
-//      verify(mockRenderer, times(1)).render(templateCaptor.capture(), jsonCaptor.capture())(any())
-//
-//      templateCaptor.getValue mustEqual templateToBeRendered
-//
-//      jsonCaptor.getValue must containJson(jsonToPassToTemplate(displayYears).apply(form(displayYears)))
-//    }
-=======
+
     "return OK and the correct view for a GET when more than one year" in {
       val result = route(application, httpGETRequest(httpPathGET)).value
 
@@ -110,7 +95,6 @@
 
       compareResultAndView(result, view)
     }
->>>>>>> 3e501b7f
 
     "redirect to amend quarters page when only one year" in {
       val years = displayYears.filter(_ == 2020)
