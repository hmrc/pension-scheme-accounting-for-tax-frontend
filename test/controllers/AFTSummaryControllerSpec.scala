--- conflicted
+++ resolved
@@ -89,13 +89,8 @@
     reset(mockAllowAccessService, mockUserAnswersCacheConnector, mockRenderer, mockAFTService, mockAppConfig)
     when(mockUserAnswersCacheConnector.save(any(), any())(any(), any())).thenReturn(Future.successful(uaGetAFTDetails.data))
     when(mockRenderer.render(any(), any())(any())).thenReturn(Future.successful(Html("")))
-<<<<<<< HEAD
-    when(mockAllowAccessService.filterForIllegalPageAccess(any(), any())(any())).thenReturn(Future.successful(None))
+    when(mockAllowAccessService.filterForIllegalPageAccess(any(), any(), any(), any(), any())(any())).thenReturn(Future.successful(None))
     when(mockAFTService.retrieveAFTRequiredDetails(any(), any(), any())(any(), any(), any())).thenReturn(Future.successful((schemeDetails, retrievedUA)))
-=======
-    when(mockAllowAccessService.filterForIllegalPageAccess(any(), any(), any(), any())(any())).thenReturn(Future.successful(None))
-    when(mockAFTService.retrieveAFTRequiredDetails(any(), any())(any(), any(), any())).thenReturn(Future.successful((schemeDetails, retrievedUA)))
->>>>>>> 67bc2cc9
     when(mockAppConfig.managePensionsSchemeSummaryUrl).thenReturn(testManagePensionsUrl.url)
   }
 
@@ -123,14 +118,9 @@
       status(result) mustEqual OK
 
       verify(mockRenderer, times(1)).render(templateCaptor.capture(), jsonCaptor.capture())(any())
-<<<<<<< HEAD
       verify(mockAFTService, times(1)).retrieveAFTRequiredDetails(Matchers.eq(srn), Matchers.eq(startDate), Matchers.eq(None))(any(), any(), any())
-      verify(mockAllowAccessService, times(1)).filterForIllegalPageAccess(Matchers.eq(srn), Matchers.eq(retrievedUA))(any())
-=======
-      verify(mockAFTService, times(1)).retrieveAFTRequiredDetails(Matchers.eq(srn), Matchers.eq(None))(any(), any(), any())
       verify(mockAllowAccessService, times(1))
-        .filterForIllegalPageAccess(Matchers.eq(srn), Matchers.eq(retrievedUA), Matchers.eq(Some(AFTSummaryPage)), any())(any())
->>>>>>> 67bc2cc9
+        .filterForIllegalPageAccess(Matchers.eq(srn), Matchers.eq(startDate), Matchers.eq(retrievedUA), Matchers.eq(Some(AFTSummaryPage)), any())(any())
 
       templateCaptor.getValue mustEqual templateToBeRendered
       jsonCaptor.getValue must containJson(jsonToPassToTemplate(version = None).apply(form))
@@ -139,14 +129,9 @@
     "return alternative location when allow access service returns alternative location" in {
       val location = "redirect"
       val alternativeLocation = Redirect(location)
-<<<<<<< HEAD
       mutableFakeDataRetrievalAction.setDataToReturn(Some(userAnswersWithSchemeNamePstrQuarter))
-      when(mockAllowAccessService.filterForIllegalPageAccess(any(), any())(any())).thenReturn(Future.successful(Some(alternativeLocation)))
-=======
-      mutableFakeDataRetrievalAction.setDataToReturn(Some(userAnswersWithSchemeName))
       when(mockAllowAccessService
-        .filterForIllegalPageAccess(any(), any(), Matchers.eq(Some(AFTSummaryPage)), any())(any())).thenReturn(Future.successful(Some(alternativeLocation)))
->>>>>>> 67bc2cc9
+        .filterForIllegalPageAccess(any(), any(), any(), Matchers.eq(Some(AFTSummaryPage)), any())(any())).thenReturn(Future.successful(Some(alternativeLocation)))
 
       whenReady(route(application, httpGETRequest(httpPathGETNoVersion)).value) { result =>
         result.header.status mustEqual SEE_OTHER
@@ -164,30 +149,21 @@
       status(result) mustEqual OK
 
       verify(mockRenderer, times(1)).render(templateCaptor.capture(), jsonCaptor.capture())(any())
-<<<<<<< HEAD
       verify(mockAFTService, times(1)).retrieveAFTRequiredDetails(Matchers.eq(srn), Matchers.eq(startDate), Matchers.eq(Some(version)))(any(), any(), any())
-      verify(mockAllowAccessService, times(1)).filterForIllegalPageAccess(Matchers.eq(srn), Matchers.eq(retrievedUA))(any())
-=======
-      verify(mockAFTService, times(1)).retrieveAFTRequiredDetails(Matchers.eq(srn), Matchers.eq(Some(version)))(any(), any(), any())
       verify(mockAllowAccessService, times(1))
         .filterForIllegalPageAccess(
           Matchers.eq(srn),
+          Matchers.eq(startDate),
           Matchers.eq(retrievedUA),
           Matchers.eq(Some(AFTSummaryPage)),
           Matchers.eq(Some(SampleData.version)))(any())
->>>>>>> 67bc2cc9
 
       templateCaptor.getValue mustEqual templateToBeRendered
       jsonCaptor.getValue must containJson(jsonToPassToTemplate(version = Some(version)).apply(form))
     }
 
     "redirect to next page when user selects yes" in {
-<<<<<<< HEAD
-
       when(mockCompoundNavigator.nextPage(Matchers.eq(AFTSummaryPage), any(), any(), any(), any())).thenReturn(SampleData.dummyCall)
-=======
-      when(mockCompoundNavigator.nextPage(Matchers.eq(AFTSummaryPage), any(), any(), any())).thenReturn(SampleData.dummyCall)
->>>>>>> 67bc2cc9
 
       mutableFakeDataRetrievalAction.setDataToReturn(userAnswers)
 
@@ -203,7 +179,7 @@
 
     "redirect to next page when user selects no with submission enabled" in {
       when(mockAFTService.isSubmissionDisabled(any())).thenReturn(false)
-      when(mockCompoundNavigator.nextPage(Matchers.eq(AFTSummaryPage), any(), any(), any())).thenReturn(SampleData.dummyCall)
+      when(mockCompoundNavigator.nextPage(Matchers.eq(AFTSummaryPage), any(), any(), any(), any())).thenReturn(SampleData.dummyCall)
 
       mutableFakeDataRetrievalAction.setDataToReturn(userAnswers)
 
