/*
 * Copyright 2023 HM Revenue & Customs
 *
 * Licensed under the Apache License, Version 2.0 (the "License");
 * you may not use this file except in compliance with the License.
 * You may obtain a copy of the License at
 *
 *     http://www.apache.org/licenses/LICENSE-2.0
 *
 * Unless required by applicable law or agreed to in writing, software
 * distributed under the License is distributed on an "AS IS" BASIS,
 * WITHOUT WARRANTIES OR CONDITIONS OF ANY KIND, either express or implied.
 * See the License for the specific language governing permissions and
 * limitations under the License.
 */

package controllers.chargeD

import behaviours.CheckYourAnswersBehaviour
import controllers.base.ControllerSpecBase
import data.SampleData._
import helpers.CYAChargeDHelper
import matchers.JsonMatchers
import models.ChargeType.ChargeTypeLifetimeAllowance
import models.LocalDateBinder._
import models.mccloud.{PensionsRemedySchemeSummary, PensionsRemedySummary}
import models.{UserAnswers, YearRange}
import pages.chargeD.{ChargeDetailsPage, CheckYourAnswersPage, MemberDetailsPage}
import pages.mccloud._
import play.api.libs.json.{JsObject, Json}
import uk.gov.hmrc.viewmodels.NunjucksSupport

class CheckYourAnswersControllerSpec extends ControllerSpecBase with NunjucksSupport with JsonMatchers with CheckYourAnswersBehaviour {
  //scalastyle:off magic.number

  private val dynamicYearRange = YearRange("2019")

  private val templateToBeRendered = "check-your-answers.njk"
  private val lifetimeAllowanceCharge = ChargeTypeLifetimeAllowance

  private def httpGETRoute: String = controllers.chargeD.routes.CheckYourAnswersController.onPageLoad(srn, startDate, accessType, versionInt, 0).url

  private def httpOnClickRoute: String = controllers.chargeD.routes.CheckYourAnswersController.onClick(srn, startDate, accessType, versionInt, 0).url

  val pensionsRemedySchemeSummaryEmpty: List[Nothing] = List()

  val pensionsRemedySchemeSummaryWithPstr: List[PensionsRemedySchemeSummary] =
    List(PensionsRemedySchemeSummary(schemeIndex, Some(pstrNumber), Some(dynamicYearRange), Some(taxQuarter), Some(chargeAmountReported)))

  val pensionsRemedySchemeSummary: List[PensionsRemedySchemeSummary] =
    List(PensionsRemedySchemeSummary(schemeIndex, None, Some(dynamicYearRange), Some(taxQuarter), Some(chargeAmountReported)))

<<<<<<< HEAD
  private def ua: UserAnswers = userAnswersWithSchemeNamePstrQuarter
    .set(MemberDetailsPage(0), memberDetails).toOption.get
    .set(ChargeDetailsPage(0), chargeDDetails).toOption.get
=======
  private def ua: UserAnswers =
    userAnswersWithSchemeNamePstrQuarter
      .set(MemberDetailsPage(0), memberDetails)
      .toOption
      .get
      .set(ChargeDetailsPage(0), chargeDDetails)
      .toOption
      .get
>>>>>>> bf6a58fc

  private val helper = new CYAChargeDHelper(srn, startDate, accessType, versionInt)

  def psprSummary(isPSR: Boolean, isChargeInAddition: Boolean, wasAnotherPensionScheme: Boolean): PensionsRemedySummary = {

    (isPSR, isChargeInAddition, wasAnotherPensionScheme) match {
      case (false, _, _) =>
<<<<<<< HEAD
        PensionsRemedySummary(Some(isPSR),
          Some(isChargeInAddition), Some(wasAnotherPensionScheme), pensionsRemedySchemeSummaryEmpty)
      case (true, false, _) =>
        PensionsRemedySummary(Some(isPSR),
          Some(isChargeInAddition), Some(wasAnotherPensionScheme), pensionsRemedySchemeSummaryEmpty)
      case (true, true, false) =>
        PensionsRemedySummary(Some(isPSR),
          Some(isChargeInAddition), Some(wasAnotherPensionScheme), pensionsRemedySchemeSummary)
      case (true, true, true) =>
        PensionsRemedySummary(Some(isPSR),
          Some(isChargeInAddition), Some(wasAnotherPensionScheme), pensionsRemedySchemeSummaryWithPstr)
=======
        PensionsRemedySummary(Some(isPSR), Some(isChargeInAddition), Some(wasAnotherPensionScheme), pensionsRemedySchemeSummaryEmpty)
      case (true, false, _) =>
        PensionsRemedySummary(Some(isPSR), Some(isChargeInAddition), Some(wasAnotherPensionScheme), pensionsRemedySchemeSummaryEmpty)
      case (true, true, false) =>
        PensionsRemedySummary(Some(isPSR), Some(isChargeInAddition), Some(wasAnotherPensionScheme), pensionsRemedySchemeSummary)
      case (true, true, true) =>
        PensionsRemedySummary(Some(isPSR), Some(isChargeInAddition), Some(wasAnotherPensionScheme), pensionsRemedySchemeSummaryWithPstr)
>>>>>>> bf6a58fc
    }
  }

  private def updateUserAnswers(ua: UserAnswers, isPSR: Boolean, isChargeInAddition: Boolean, wasAnotherPensionScheme: Boolean): UserAnswers = {

    (isPSR, isChargeInAddition, wasAnotherPensionScheme) match {
      case (false, _, _) => ua.setOrException(IsPublicServicePensionsRemedyPage(lifetimeAllowanceCharge, 0), isPSR)
      case (true, false, _) =>
        ua.setOrException(IsPublicServicePensionsRemedyPage(lifetimeAllowanceCharge, 0), isPSR)
          .setOrException(IsChargeInAdditionReportedPage(lifetimeAllowanceCharge, 0), isChargeInAddition)
      case (true, true, false) =>
        ua.setOrException(IsPublicServicePensionsRemedyPage(lifetimeAllowanceCharge, 0), isPSR)
          .setOrException(IsChargeInAdditionReportedPage(lifetimeAllowanceCharge, 0), isChargeInAddition)
          .setOrException(WasAnotherPensionSchemePage(lifetimeAllowanceCharge, 0), wasAnotherPensionScheme)
          .setOrException(TaxYearReportedAndPaidPage(lifetimeAllowanceCharge, 0, None), dynamicYearRange)
          .setOrException(TaxQuarterReportedAndPaidPage(lifetimeAllowanceCharge, 0, None), taxQuarter)
          .setOrException(ChargeAmountReportedPage(lifetimeAllowanceCharge, 0, None), chargeAmountReported)
      case (true, true, true) =>
        ua.setOrException(IsPublicServicePensionsRemedyPage(lifetimeAllowanceCharge, 0), isPSR)
          .setOrException(IsChargeInAdditionReportedPage(lifetimeAllowanceCharge, 0), isChargeInAddition)
          .setOrException(WasAnotherPensionSchemePage(lifetimeAllowanceCharge, 0), wasAnotherPensionScheme)
          .setOrException(EnterPstrPage(lifetimeAllowanceCharge, 0, 0), pstrNumber)
          .setOrException(TaxYearReportedAndPaidPage(lifetimeAllowanceCharge, 0, Some(0)), dynamicYearRange)
          .setOrException(TaxQuarterReportedAndPaidPage(lifetimeAllowanceCharge, 0, Some(0)), taxQuarter)
          .setOrException(ChargeAmountReportedPage(lifetimeAllowanceCharge, 0, Some(0)), chargeAmountReported)
    }
  }

<<<<<<< HEAD
  private def rows(isPSR: Boolean, isChargeInAddition: Boolean, wasAnotherPensionScheme: Boolean) = Seq(
    helper.isPsprForChargeD(0, Some(isPSR)),
    helper.chargeDMemberDetails(0, memberDetails),
    helper.chargeDDetails(0, chargeDDetails),
    Seq(helper.total(chargeAmount1 + chargeAmount2)),
    helper.psprChargeDDetails(0, psprSummary(isPSR, isChargeInAddition, wasAnotherPensionScheme)).getOrElse(None),
    helper.psprSchemesChargeDDetails(0, psprSummary(isPSR, isChargeInAddition, wasAnotherPensionScheme), wasAnotherPensionScheme)
  ).flatten
=======
  private def rows(isPSR: Boolean, isChargeInAddition: Boolean, wasAnotherPensionScheme: Boolean) =
    Seq(
      helper.isPsprForCharge(0, Some(isPSR)),
      helper.chargeDMemberDetails(0, memberDetails),
      helper.chargeDDetails(0, chargeDDetails),
      Seq(helper.total(chargeAmount1 + chargeAmount2)),
      helper.psprChargeDetails(0, psprSummary(isPSR, isChargeInAddition, wasAnotherPensionScheme)).getOrElse(None),
      helper.psprSchemesChargeDetails(0, psprSummary(isPSR, isChargeInAddition, wasAnotherPensionScheme), wasAnotherPensionScheme)
    ).flatten
>>>>>>> bf6a58fc

  private def jsonToPassToTemplate(isPSR: Boolean, isChargeInAddition: Boolean, wasAnotherPensionScheme: Boolean): JsObject = Json.obj(
    "list" -> rows(isPSR, isChargeInAddition, wasAnotherPensionScheme)
  )

<<<<<<< HEAD
  "CheckYourAnswers Controller for (false, false, false)" must {
=======
  "CheckYourAnswers Controller for PSR if isPSR is false, isChargeInAddition is false and wasAnotherPensionScheme is false" must {
>>>>>>> bf6a58fc
    behave like cyaController(
      httpPath = httpGETRoute,
      templateToBeRendered = templateToBeRendered,
      jsonToPassToTemplate = jsonToPassToTemplate(isPSR = false, isChargeInAddition = false, wasAnotherPensionScheme = false),
      userAnswers = updateUserAnswers(ua, isPSR = false, isChargeInAddition = false, wasAnotherPensionScheme = false)
    )

    behave like redirectToErrorOn5XX(
      httpPath = httpOnClickRoute,
      page = CheckYourAnswersPage,
      userAnswers = ua
    )

    "CheckYourAnswers Controller with both rates of tax set" must {
      behave like controllerWithOnClick(
        httpPath = httpOnClickRoute,
        page = CheckYourAnswersPage,
        userAnswers = ua
      )
    }

    "CheckYourAnswers Controller with no 25% rate of tax set" must {
      behave like controllerWithOnClick(
        httpPath = httpOnClickRoute,
        page = CheckYourAnswersPage,
        userAnswers = ua.set(ChargeDetailsPage(0), chargeDDetails.copy(taxAt25Percent = None)).get
      )
    }

    "CheckYourAnswers Controller with no 55% rate of tax set" must {
      behave like controllerWithOnClick(
        httpPath = httpOnClickRoute,
        page = CheckYourAnswersPage,
        userAnswers = ua.set(ChargeDetailsPage(0), chargeDDetails.copy(taxAt55Percent = None)).get
      )
    }
  }

<<<<<<< HEAD
  "CheckYourAnswers Controller for (true, false, false)" must {
=======
  "CheckYourAnswers Controller for PSR if isPSR is true, isChargeInAddition is false and wasAnotherPensionScheme is false" must {
>>>>>>> bf6a58fc

    behave like cyaController(
      httpPath = httpGETRoute,
      templateToBeRendered = templateToBeRendered,
      jsonToPassToTemplate = jsonToPassToTemplate(isPSR = true, isChargeInAddition = false, wasAnotherPensionScheme = false),
      userAnswers = updateUserAnswers(ua, isPSR = true, isChargeInAddition = false, wasAnotherPensionScheme = false)
    )
  }

<<<<<<< HEAD
  "CheckYourAnswers Controller for PSR (true, true, false)" must {
=======
  "CheckYourAnswers Controller for PSR if isPSR is true, isChargeInAddition is true and wasAnotherPensionScheme is false" must {
>>>>>>> bf6a58fc

    behave like cyaController(
      httpPath = httpGETRoute,
      templateToBeRendered = templateToBeRendered,
      jsonToPassToTemplate = jsonToPassToTemplate(isPSR = true, isChargeInAddition = true, wasAnotherPensionScheme = false),
      userAnswers = updateUserAnswers(ua, isPSR = true, isChargeInAddition = true, wasAnotherPensionScheme = false)
    )
  }

<<<<<<< HEAD
  "CheckYourAnswers Controller for PSR (true, true, true)" must {
=======
  "CheckYourAnswers Controller for PSR if isPSR is true, isChargeInAddition is true and wasAnotherPensionScheme is true" must {
>>>>>>> bf6a58fc

    behave like cyaController(
      httpPath = httpGETRoute,
      templateToBeRendered = templateToBeRendered,
      jsonToPassToTemplate = jsonToPassToTemplate(isPSR = true, isChargeInAddition = true, wasAnotherPensionScheme = true),
      userAnswers = updateUserAnswers(ua, isPSR = true, isChargeInAddition = true, wasAnotherPensionScheme = true)
    )
  }
}<|MERGE_RESOLUTION|>--- conflicted
+++ resolved
@@ -50,11 +50,6 @@
   val pensionsRemedySchemeSummary: List[PensionsRemedySchemeSummary] =
     List(PensionsRemedySchemeSummary(schemeIndex, None, Some(dynamicYearRange), Some(taxQuarter), Some(chargeAmountReported)))
 
-<<<<<<< HEAD
-  private def ua: UserAnswers = userAnswersWithSchemeNamePstrQuarter
-    .set(MemberDetailsPage(0), memberDetails).toOption.get
-    .set(ChargeDetailsPage(0), chargeDDetails).toOption.get
-=======
   private def ua: UserAnswers =
     userAnswersWithSchemeNamePstrQuarter
       .set(MemberDetailsPage(0), memberDetails)
@@ -63,7 +58,6 @@
       .set(ChargeDetailsPage(0), chargeDDetails)
       .toOption
       .get
->>>>>>> bf6a58fc
 
   private val helper = new CYAChargeDHelper(srn, startDate, accessType, versionInt)
 
@@ -71,19 +65,6 @@
 
     (isPSR, isChargeInAddition, wasAnotherPensionScheme) match {
       case (false, _, _) =>
-<<<<<<< HEAD
-        PensionsRemedySummary(Some(isPSR),
-          Some(isChargeInAddition), Some(wasAnotherPensionScheme), pensionsRemedySchemeSummaryEmpty)
-      case (true, false, _) =>
-        PensionsRemedySummary(Some(isPSR),
-          Some(isChargeInAddition), Some(wasAnotherPensionScheme), pensionsRemedySchemeSummaryEmpty)
-      case (true, true, false) =>
-        PensionsRemedySummary(Some(isPSR),
-          Some(isChargeInAddition), Some(wasAnotherPensionScheme), pensionsRemedySchemeSummary)
-      case (true, true, true) =>
-        PensionsRemedySummary(Some(isPSR),
-          Some(isChargeInAddition), Some(wasAnotherPensionScheme), pensionsRemedySchemeSummaryWithPstr)
-=======
         PensionsRemedySummary(Some(isPSR), Some(isChargeInAddition), Some(wasAnotherPensionScheme), pensionsRemedySchemeSummaryEmpty)
       case (true, false, _) =>
         PensionsRemedySummary(Some(isPSR), Some(isChargeInAddition), Some(wasAnotherPensionScheme), pensionsRemedySchemeSummaryEmpty)
@@ -91,7 +72,6 @@
         PensionsRemedySummary(Some(isPSR), Some(isChargeInAddition), Some(wasAnotherPensionScheme), pensionsRemedySchemeSummary)
       case (true, true, true) =>
         PensionsRemedySummary(Some(isPSR), Some(isChargeInAddition), Some(wasAnotherPensionScheme), pensionsRemedySchemeSummaryWithPstr)
->>>>>>> bf6a58fc
     }
   }
 
@@ -120,16 +100,6 @@
     }
   }
 
-<<<<<<< HEAD
-  private def rows(isPSR: Boolean, isChargeInAddition: Boolean, wasAnotherPensionScheme: Boolean) = Seq(
-    helper.isPsprForChargeD(0, Some(isPSR)),
-    helper.chargeDMemberDetails(0, memberDetails),
-    helper.chargeDDetails(0, chargeDDetails),
-    Seq(helper.total(chargeAmount1 + chargeAmount2)),
-    helper.psprChargeDDetails(0, psprSummary(isPSR, isChargeInAddition, wasAnotherPensionScheme)).getOrElse(None),
-    helper.psprSchemesChargeDDetails(0, psprSummary(isPSR, isChargeInAddition, wasAnotherPensionScheme), wasAnotherPensionScheme)
-  ).flatten
-=======
   private def rows(isPSR: Boolean, isChargeInAddition: Boolean, wasAnotherPensionScheme: Boolean) =
     Seq(
       helper.isPsprForCharge(0, Some(isPSR)),
@@ -139,17 +109,12 @@
       helper.psprChargeDetails(0, psprSummary(isPSR, isChargeInAddition, wasAnotherPensionScheme)).getOrElse(None),
       helper.psprSchemesChargeDetails(0, psprSummary(isPSR, isChargeInAddition, wasAnotherPensionScheme), wasAnotherPensionScheme)
     ).flatten
->>>>>>> bf6a58fc
 
   private def jsonToPassToTemplate(isPSR: Boolean, isChargeInAddition: Boolean, wasAnotherPensionScheme: Boolean): JsObject = Json.obj(
     "list" -> rows(isPSR, isChargeInAddition, wasAnotherPensionScheme)
   )
 
-<<<<<<< HEAD
-  "CheckYourAnswers Controller for (false, false, false)" must {
-=======
   "CheckYourAnswers Controller for PSR if isPSR is false, isChargeInAddition is false and wasAnotherPensionScheme is false" must {
->>>>>>> bf6a58fc
     behave like cyaController(
       httpPath = httpGETRoute,
       templateToBeRendered = templateToBeRendered,
@@ -188,11 +153,7 @@
     }
   }
 
-<<<<<<< HEAD
-  "CheckYourAnswers Controller for (true, false, false)" must {
-=======
   "CheckYourAnswers Controller for PSR if isPSR is true, isChargeInAddition is false and wasAnotherPensionScheme is false" must {
->>>>>>> bf6a58fc
 
     behave like cyaController(
       httpPath = httpGETRoute,
@@ -202,11 +163,7 @@
     )
   }
 
-<<<<<<< HEAD
-  "CheckYourAnswers Controller for PSR (true, true, false)" must {
-=======
   "CheckYourAnswers Controller for PSR if isPSR is true, isChargeInAddition is true and wasAnotherPensionScheme is false" must {
->>>>>>> bf6a58fc
 
     behave like cyaController(
       httpPath = httpGETRoute,
@@ -216,11 +173,7 @@
     )
   }
 
-<<<<<<< HEAD
-  "CheckYourAnswers Controller for PSR (true, true, true)" must {
-=======
   "CheckYourAnswers Controller for PSR if isPSR is true, isChargeInAddition is true and wasAnotherPensionScheme is true" must {
->>>>>>> bf6a58fc
 
     behave like cyaController(
       httpPath = httpGETRoute,
