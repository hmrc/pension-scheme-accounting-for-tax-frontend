--- conflicted
+++ resolved
@@ -90,14 +90,9 @@
         schemeName = schemeName,
         submitCall = routes.PaymentOrChargeTypeController.onSubmit(srn, All),
         returnUrl = dummyCall.url,
-<<<<<<< HEAD
-        radios = TwirlMigration.toTwirlRadiosWithHintText(PaymentOrChargeType.radios(form, displayPaymentOrChargeType,
-        Seq("govuk-tag govuk-tag--red govuk-!-display-inline"), areLabelsBold = false)),
+        radios = PaymentOrChargeType.radios(form, displayPaymentOrChargeType,
+        Seq("govuk-tag govuk-tag--red govuk-!-display-inline"), areLabelsBold = false),
         journeyType = All
-=======
-        radios = PaymentOrChargeType.radios(form, displayPaymentOrChargeType,
-        Seq("govuk-tag govuk-tag--red govuk-!-display-inline"), areLabelsBold = false)
->>>>>>> 3122d58c
       )(req, messages)
 
       compareResultAndView(result, view)
