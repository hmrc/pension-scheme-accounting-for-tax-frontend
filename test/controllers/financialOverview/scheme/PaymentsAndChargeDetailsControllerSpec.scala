--- conflicted
+++ resolved
@@ -35,9 +35,8 @@
 import play.api.inject.guice.{GuiceApplicationBuilder, GuiceableModule}
 import play.api.test.Helpers.{route, _}
 import services.financialOverview.scheme.{PaymentsAndChargesService, PaymentsCache}
-import uk.gov.hmrc.govukfrontend.views.Aliases.{Key, Table, Text, Value}
+import uk.gov.hmrc.govukfrontend.views.Aliases.Table
 import uk.gov.hmrc.govukfrontend.views.viewmodels.content.HtmlContent
-import uk.gov.hmrc.govukfrontend.views.viewmodels.summarylist.SummaryListRow
 import utils.AFTConstants._
 import viewmodels.ChargeDetailsViewModel
 import views.html.financialOverview.scheme.{PaymentsAndChargeDetailsNewView, PaymentsAndChargeDetailsView}
@@ -142,35 +141,6 @@
 
     "return OK and the correct view if financial toggles  are switched on" in {
       when(mockAppConfig.podsNewFinancialCredits).thenReturn(true)
-<<<<<<< HEAD
-
-      val schemeFSDetail = createChargeWithAmountDueAndInterest(index = 0, chargeReference = "XY002610150183", amountDue = 0.00)
-
-      val mockSummaryListRow: SummaryListRow = SummaryListRow(
-        key = Key(Text("Key"), classes = "govuk-summary-list__key"),
-        value = Value(Text("Value"), classes = "govuk-summary-list__value")
-      )
-
-      when(mockPaymentsAndChargesService.getChargeDetailsForSelectedChargeV2(any, any, any, any)(any))
-        .thenReturn(Seq(mockSummaryListRow))
-
-      val request = httpGETRequest(httpPathGET(index = "0"))
-
-      val view = application.injector.instanceOf[PaymentsAndChargeDetailsNewView].apply(
-        model = ChargeDetailsViewModel(
-          chargeDetailsList = Seq(mockSummaryListRow),
-          schemeName = schemeName,
-          chargeType = "Accounting for tax" + s" submission $version",
-          versionValue = Some(s" submission $version"),
-          isPaymentOverdue = true,
-          insetText = insetText(schemeFSDetail),
-          interest = Some(schemeFSDetail.accruedInterestTotal),
-          returnLinkBasedOnJourney = "",
-          returnUrl = "",
-          returnHistoryUrl = "/manage-pension-scheme-accounting-for-tax/test-srn/2020-04-01/submission/0/summary",
-          paymentDueAmount = Some("0"),
-          paymentDueDate = Some("0"),
-=======
       when(mockPaymentsAndChargesService.getPaymentsForJourney(any(), any(), any())(any(), any()))
         .thenReturn(Future.successful(paymentsCache(Seq(
           createChargeWithAmountDueAndInterest(index = 1, "XY002610150183", amountDue = 1234.00),
@@ -197,7 +167,6 @@
           returnHistoryUrl = "/manage-pension-scheme-accounting-for-tax/test-srn/2020-04-01/submission/1/summary",
           paymentDueAmount = Some("£1,234.00"),
           paymentDueDate = Some("15 February 2020"),
->>>>>>> efab9e30
           chargeAmountDetails = Some(emptyChargeAmountTable),
           hintText = Some("")
         )
