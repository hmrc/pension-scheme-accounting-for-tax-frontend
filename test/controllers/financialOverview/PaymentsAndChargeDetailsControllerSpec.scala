--- conflicted
+++ resolved
@@ -40,12 +40,9 @@
 import models.ChargeDetailsFilter.Overdue
 import models.LocalDateBinder._
 import models.financialStatement.PaymentOrChargeType.AccountingForTaxCharges
+import models.financialStatement.PsaFSChargeType.AFT_INITIAL_LFP
 import models.financialStatement.SchemeFSChargeType.{PSS_AFT_RETURN, PSS_AFT_RETURN_INTEREST}
-<<<<<<< HEAD
-import models.financialStatement.{DocumentLineItemDetail, SchemeFS, FSClearingReason}
-=======
-import models.financialStatement.{PsaFSDetail, SchemeFSDetail, SchemeFSChargeType}
->>>>>>> 3262bb6f
+import models.financialStatement.{DocumentLineItemDetail, FSClearingReason, PsaFSDetail, SchemeFSChargeType, SchemeFSDetail}
 import org.mockito.ArgumentCaptor
 import org.mockito.ArgumentMatchers.any
 import org.scalatest._
@@ -266,8 +263,6 @@
 object PaymentsAndChargeDetailsControllerSpec {
   private val srn = "test-srn"
 
-<<<<<<< HEAD
-=======
   def psaFS(chargeReference: String): PsaFSDetail =
     PsaFSDetail(
       chargeReference = chargeReference,
@@ -280,10 +275,11 @@
       amountDue = 1029.05,
       periodStartDate = LocalDate.parse("2020-04-01"),
       periodEndDate = LocalDate.parse("2020-06-30"),
-      pstr = "24000040IN"
-    )
-
->>>>>>> 3262bb6f
+      pstr = "24000040IN",
+      sourceChargeRefForInterest = None,
+      documentLineItemDetails = Nil
+    )
+
   private def createChargeWithAmountDueAndInterest(
                                                     chargeReference: String,
                                                     chargeType: SchemeFSChargeType = PSS_AFT_RETURN,
