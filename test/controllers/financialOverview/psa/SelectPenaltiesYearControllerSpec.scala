/*
 * Copyright 2024 HM Revenue & Customs
 *
 * Licensed under the Apache License, Version 2.0 (the "License");
 * you may not use this file except in compliance with the License.
 * You may obtain a copy of the License at
 *
 *     http://www.apache.org/licenses/LICENSE-2.0
 *
 * Unless required by applicable law or agreed to in writing, software
 * distributed under the License is distributed on an "AS IS" BASIS,
 * WITHOUT WARRANTIES OR CONDITIONS OF ANY KIND, either express or implied.
 * See the License for the specific language governing permissions and
 * limitations under the License.
 */

package controllers.financialOverview.psa

import config.FrontendAppConfig
import connectors.ListOfSchemesConnector
import controllers.actions.MutableFakeDataRetrievalAction
import controllers.base.ControllerSpecBase
import data.SampleData._
import forms.YearsFormProvider
import matchers.JsonMatchers
import models.StartYears.enumerable
import models.financialStatement.PenaltyType
import models.financialStatement.PenaltyType.{ContractSettlementCharges, EventReportingCharges}
import models.requests.IdentifierRequest
import models.{ChargeDetailsFilter, DisplayYear, Enumerable, FSYears, PaymentOverdue, Year}
import org.mockito.ArgumentMatchers.any
import org.mockito.Mockito.{times, verify, when}
import org.scalatest.BeforeAndAfterEach
import org.scalatest.concurrent.ScalaFutures
import play.api.Application
import play.api.data.Form
import play.api.http.Status.{BAD_REQUEST, OK, SEE_OTHER}
import play.api.inject.bind
import play.api.inject.guice.GuiceableModule
import play.api.libs.json.Json
import play.api.mvc.Results
import play.api.test.Helpers.{defaultAwaitTimeout, redirectLocation, route, status, writeableOf_AnyContentAsEmpty, writeableOf_AnyContentAsFormUrlEncoded}
import services.PenaltiesServiceSpec.{listOfSchemes, penaltiesCache}
import services.financialOverview.psa.PsaPenaltiesAndChargesServiceSpec.{psaFsERSeq, psaFsSeq, pstr}
import services.financialOverview.psa.{PenaltiesCache, PenaltiesNavigationService, PsaPenaltiesAndChargesService}
import views.html.financialOverview.psa.SelectYearView

import scala.concurrent.{ExecutionContext, Future}

class SelectPenaltiesYearControllerSpec extends ControllerSpecBase with JsonMatchers
  with BeforeAndAfterEach with Enumerable.Implicits with Results with ScalaFutures {

  implicit val ec: ExecutionContext = scala.concurrent.ExecutionContext.Implicits.global
  implicit val config: FrontendAppConfig = mockAppConfig
  private val mockPsaPenaltiesAndChargesService = mock[PsaPenaltiesAndChargesService]
  private val mockNavigationService = mock[PenaltiesNavigationService]
  private val mockListOfSchemesConn: ListOfSchemesConnector = mock[ListOfSchemesConnector]
  val extraModules: Seq[GuiceableModule] = Seq[GuiceableModule](
    bind[PsaPenaltiesAndChargesService].toInstance(mockPsaPenaltiesAndChargesService),
    bind[ListOfSchemesConnector].toInstance(mockListOfSchemesConn)
  )

  private val years: Seq[DisplayYear] = Seq(DisplayYear(2020, Some(PaymentOverdue)))

  private val mutableFakeDataRetrievalAction: MutableFakeDataRetrievalAction = new MutableFakeDataRetrievalAction()
  private val application: Application = applicationBuilderMutableRetrievalAction(mutableFakeDataRetrievalAction, extraModules).build()
  val formProvider = new YearsFormProvider()
  val form: Form[Year] = formProvider()
  val penaltyType: PenaltyType = ContractSettlementCharges
  val typeParam: String = mockPsaPenaltiesAndChargesService.getTypeParam(penaltyType)

  lazy val httpPathGET: String = routes.SelectPenaltiesYearController.onPageLoad(penaltyType, ChargeDetailsFilter.All).url
  lazy val httpPathPOST: String = routes.SelectPenaltiesYearController.onSubmit(penaltyType, ChargeDetailsFilter.All).url

  lazy val erHttpPathPOST: String = routes.SelectPenaltiesYearController.onSubmit(EventReportingCharges, ChargeDetailsFilter.All).url

  private val submitCall = controllers.financialOverview.psa.routes.SelectPenaltiesYearController.onSubmit(penaltyType, ChargeDetailsFilter.All)

  private val year = "2020"

  private val valuesValid: Map[String, Seq[String]] = Map("value" -> Seq(year))
  private val valuesInvalid: Map[String, Seq[String]] = Map("year" -> Seq("20"))

  override def beforeEach(): Unit = {
    super.beforeEach()
    when(mockUserAnswersCacheConnector.save(any(), any())(any(), any())).thenReturn(Future.successful(Json.obj()))
    when(mockAppConfig.schemeDashboardUrl(any(): IdentifierRequest[_])).thenReturn(dummyCall.url)
    when(mockPsaPenaltiesAndChargesService.isPaymentOverdue).thenReturn(_ => true)
  }

  "SelectYearController" must {
    "return OK and the correct view for a GET with the select option for Year" in {
      when(mockPsaPenaltiesAndChargesService.getPenaltiesForJourney(any(), any())(any(), any()))
        .thenReturn(Future.successful(PenaltiesCache(psaId, "psa-name", psaFsSeq)))
      when(mockPsaPenaltiesAndChargesService.getTypeParam(ContractSettlementCharges)).
        thenReturn(ContractSettlementCharges.toString)
      when(mockListOfSchemesConn.getListOfSchemes(any())(any(), any())).thenReturn(Future(Right(listOfSchemes)))

      val request = httpGETRequest(httpPathGET)
      val result = route(application, httpGETRequest(httpPathGET)).value

      status(result) mustEqual OK

      val view = application.injector.instanceOf[SelectYearView].apply(
        form = form,
        title =  messages("selectPenaltiesYear.title", typeParam),
        submitCall = submitCall,
        psaName = penaltiesCache.psaName,
        penaltyType = typeParam,
        returnUrl = mockAppConfig.managePensionsSchemeOverviewUrl,
<<<<<<< HEAD
        radios = FSYears.radios(form, years)
=======
        radios = TwirlMigration.toTwirlRadiosWithHintText(FSYears.radios(form, years)),
        journeyType = ChargeDetailsFilter.All
>>>>>>> daa8d815
      )(request, messages)

      compareResultAndView(result, view)
    }
    "return OK and the correct view for a GET to select the charge history year" in {
      lazy val httpPathGET: String = routes.SelectPenaltiesYearController.onPageLoad(penaltyType, ChargeDetailsFilter.History).url
      val submitCall = controllers.financialOverview.psa.routes.SelectPenaltiesYearController.onSubmit(penaltyType, ChargeDetailsFilter.History)

      when(mockPsaPenaltiesAndChargesService.getPenaltiesForJourney(any(), any())(any(), any()))
        .thenReturn(Future.successful(PenaltiesCache(psaId, "psa-name", psaFsSeq)))
      when(mockPsaPenaltiesAndChargesService.getTypeParam(ContractSettlementCharges)).
        thenReturn(ContractSettlementCharges.toString)
      when(mockListOfSchemesConn.getListOfSchemes(any())(any(), any())).thenReturn(Future(Right(listOfSchemes)))

      val request = httpGETRequest(httpPathGET)
      val result = route(application, httpGETRequest(httpPathGET)).value

      status(result) mustEqual OK

      val view = application.injector.instanceOf[SelectYearView].apply(
        form = form,
        title =  messages("psa.financial.overview.chargeHistoryYear.title"),
        submitCall = submitCall,
        psaName = penaltiesCache.psaName,
        penaltyType = typeParam,
        returnUrl = mockAppConfig.managePensionsSchemeOverviewUrl,
        radios = TwirlMigration.toTwirlRadios(FSYears.radios(form, years)),
        journeyType = ChargeDetailsFilter.History
      )(request, messages)

      compareResultAndView(result, view)
    }
    "redirect to next page when valid data is submitted for AFT" in {
      when(mockPsaPenaltiesAndChargesService.getPenaltiesForJourney(any(), any())(any(), any())).
        thenReturn(Future.successful(PenaltiesCache(psaId, "psa-name", psaFsSeq)))
      when(mockPsaPenaltiesAndChargesService.getTypeParam(ContractSettlementCharges)).
        thenReturn(ContractSettlementCharges.toString)
      when(mockNavigationService.navFromAFTYearsPage(any(), any(), any(), any())(any(), any()))
        .thenReturn(Future.successful(Redirect(routes.SelectSchemeController.onPageLoad(ContractSettlementCharges, year))))

      val result = route(application, httpPOSTRequest(httpPathPOST, valuesValid)).value
      status(result) mustEqual SEE_OTHER
      redirectLocation(result) mustBe Some(routes.AllPenaltiesAndChargesController.onPageLoad(year, pstr, ContractSettlementCharges).url)
    }

    "redirect to next page when valid data is submitted for Event Reporting" in {
      when(mockPsaPenaltiesAndChargesService.getPenaltiesForJourney(any(), any())(any(), any())).
        thenReturn(Future.successful(PenaltiesCache(psaId, "psa-name", psaFsERSeq)))
      when(mockPsaPenaltiesAndChargesService.getTypeParam(EventReportingCharges)).
        thenReturn(EventReportingCharges.toString)
      when(mockNavigationService.navFromERYearsPage(any(), any(), any(), any()))
        .thenReturn(Future.successful(Redirect(routes.SelectSchemeController.onPageLoad(EventReportingCharges, year))))

      val result = route(application, httpPOSTRequest(erHttpPathPOST, valuesValid)).value
      status(result) mustEqual SEE_OTHER
      redirectLocation(result) mustBe Some(routes.AllPenaltiesAndChargesController.onPageLoad(year, pstr, EventReportingCharges).url)
    }

    "return a BAD REQUEST when invalid data is submitted" in {
      when(mockPsaPenaltiesAndChargesService.getPenaltiesForJourney(any(), any())(any(), any())).
        thenReturn(Future.successful(PenaltiesCache(psaId, "psa-name", psaFsSeq)))
      when(mockPsaPenaltiesAndChargesService.getTypeParam(ContractSettlementCharges)).
        thenReturn(ContractSettlementCharges.toString)

      val result = route(application, httpPOSTRequest(httpPathPOST, valuesInvalid)).value
      status(result) mustEqual BAD_REQUEST
      verify(mockUserAnswersCacheConnector, times(0)).save(any(), any())(any(), any())
    }
  }

}<|MERGE_RESOLUTION|>--- conflicted
+++ resolved
@@ -108,12 +108,8 @@
         psaName = penaltiesCache.psaName,
         penaltyType = typeParam,
         returnUrl = mockAppConfig.managePensionsSchemeOverviewUrl,
-<<<<<<< HEAD
-        radios = FSYears.radios(form, years)
-=======
-        radios = TwirlMigration.toTwirlRadiosWithHintText(FSYears.radios(form, years)),
+        radios = FSYears.radios(form, years),
         journeyType = ChargeDetailsFilter.All
->>>>>>> daa8d815
       )(request, messages)
 
       compareResultAndView(result, view)
@@ -140,7 +136,7 @@
         psaName = penaltiesCache.psaName,
         penaltyType = typeParam,
         returnUrl = mockAppConfig.managePensionsSchemeOverviewUrl,
-        radios = TwirlMigration.toTwirlRadios(FSYears.radios(form, years)),
+        radios = FSYears.radios(form, years),
         journeyType = ChargeDetailsFilter.History
       )(request, messages)
 
