/*
 * Copyright 2022 HM Revenue & Customs
 *
 * Licensed under the Apache License, Version 2.0 (the "License");
 * you may not use this file except in compliance with the License.
 * You may obtain a copy of the License at
 *
 *     http://www.apache.org/licenses/LICENSE-2.0
 *
 * Unless required by applicable law or agreed to in writing, software
 * distributed under the License is distributed on an "AS IS" BASIS,
 * WITHOUT WARRANTIES OR CONDITIONS OF ANY KIND, either express or implied.
 * See the License for the specific language governing permissions and
 * limitations under the License.
 */

package controllers.fileUpload

import connectors.{Reference, UpscanInitiateConnector}
import controllers.actions.MutableFakeDataRetrievalAction
import controllers.base.ControllerSpecBase
import data.SampleData._
import fileUploadParsers.{AnnualAllowanceParser, ParserValidationError}
import matchers.JsonMatchers
import models.LocalDateBinder._
import models.{ChargeType, UploadId, UploadStatus, UploadedSuccessfully, UserAnswers}
import org.mockito.ArgumentCaptor
import org.mockito.ArgumentMatchers.any
import play.api.Application
import play.api.inject.bind
import play.api.inject.guice.GuiceableModule
import play.api.libs.json._
import play.api.test.Helpers.{route, status, _}
import play.twirl.api.Html
import services.AFTService
import services.fileUpload.{FileUploadAftReturnService, UploadProgressTracker}
import uk.gov.hmrc.http.{HeaderCarrier, HttpResponse}
import uk.gov.hmrc.viewmodels.NunjucksSupport

import scala.concurrent.{ExecutionContext, Future}

class ValidationControllerSpec extends ControllerSpecBase with NunjucksSupport with JsonMatchers {
  private val mutableFakeDataRetrievalAction: MutableFakeDataRetrievalAction = new MutableFakeDataRetrievalAction()
  private val templateToBeRendered = "fileUpload/invalid.njk"
  private val chargeType = ChargeType.ChargeTypeAnnualAllowance
  private def ua: UserAnswers = userAnswersWithSchemeName

  val expectedJson: JsObject = Json.obj()

  private val mockUpscanInitiateConnector: UpscanInitiateConnector = mock[UpscanInitiateConnector]
  private val mockAFTService: AFTService = mock[AFTService]
  private val mockFileUploadAftReturnService: FileUploadAftReturnService = mock[FileUploadAftReturnService]


  private val fakeUploadProgressTracker: UploadProgressTracker = new UploadProgressTracker {
    override def requestUpload(uploadId: UploadId, fileReference: Reference)(implicit ec: ExecutionContext, hc: HeaderCarrier): Future[Unit] =
      Future.successful(())

    override def registerUploadResult(reference: Reference, uploadStatus: UploadStatus)(implicit ec: ExecutionContext,
                                                                                        hc: HeaderCarrier): Future[Unit] = Future.successful(())

    override def getUploadResult(id: UploadId)(implicit ec: ExecutionContext, hc: HeaderCarrier): Future[Option[UploadStatus]] =
      Future.successful(
        Some(
          UploadedSuccessfully(
            name = "name",
            mimeType = "mime",
            downloadUrl = "/test",
            size = Some(1L)
          )))
  }

  private val mockAnnualAllowanceParser = mock[AnnualAllowanceParser]
  private val template = "fileUpload/fileUploadSuccess.njk"
  private val extraModules: Seq[GuiceableModule] = Seq[GuiceableModule](
    bind[UpscanInitiateConnector].toInstance(mockUpscanInitiateConnector),
    bind[AnnualAllowanceParser].toInstance(mockAnnualAllowanceParser),
    bind[UploadProgressTracker].toInstance(fakeUploadProgressTracker),
    bind[AFTService].toInstance(mockAFTService),
    bind[FileUploadAftReturnService].toInstance(mockFileUploadAftReturnService)
  )

  override def beforeEach: Unit = {
    super.beforeEach
    reset(mockUpscanInitiateConnector, mockAppConfig, mockRenderer, mockAnnualAllowanceParser)
    when(mockRenderer.render(any(), any())(any())).thenReturn(Future.successful(Html("")))
    when(mockUpscanInitiateConnector.download(any())(any())).thenReturn(Future.successful(HttpResponse(OK,
      "First name,Last name,National Insurance number,Tax year,Charge amount,Date,Payment type mandatory\nJoy,Smith,9717C,2020,268.28,2020-01-01,true")))
  }

  private val application: Application = applicationBuilderMutableRetrievalAction(mutableFakeDataRetrievalAction, extraModules).build()

  "onPageLoad" must {
    "return OK and the correct view for a GET where there are validation errors" in {

      mutableFakeDataRetrievalAction.setDataToReturn(Some(ua))

      val templateCaptor = ArgumentCaptor.forClass(classOf[String])
      val jsonCaptor = ArgumentCaptor.forClass(classOf[JsObject])
      val errors: Seq[ParserValidationError] = Seq(
        ParserValidationError(0, 0, "Cry")
      )

      when(mockAnnualAllowanceParser.parse(any(), any(), any())(any())).thenReturn(Left(errors))

      val result = route(
        application,
        httpGETRequest(
          controllers.fileUpload.routes.ValidationController.onPageLoad(srn, startDate, accessType, versionInt, chargeType, UploadId("")).url)
      ).value

      status(result) mustEqual OK

      verify(mockRenderer, times(1)).render(templateCaptor.capture(), jsonCaptor.capture())(any())

      templateCaptor.getValue mustEqual templateToBeRendered
      val jsonToPassToTemplate = Json.obj(
        "chargeType" -> chargeType.toString,
        "chargeTypeText" -> chargeType.toString,
        "srn" -> srn,
        "errors" -> errors
      )
      jsonCaptor.getValue must containJson(jsonToPassToTemplate)
    }

    "redirect to error page when there is a Validation error : Header invalid or File is empty" in {

      mutableFakeDataRetrievalAction.setDataToReturn(Some(ua))
      val errors: Seq[ParserValidationError] =
        Seq(ParserValidationError(0, 0, "Header invalid or File is empty"))

      when(mockAnnualAllowanceParser.parse(any(), any(), any())(any())).thenReturn(Left(errors))

      val result = route(
        application,
        httpGETRequest(
          controllers.fileUpload.routes.ValidationController.onPageLoad(srn, startDate, accessType, versionInt, chargeType, UploadId("")).url)
      ).value

      status(result) mustEqual SEE_OTHER
      redirectLocation(result) mustBe Some(routes.UpscanErrorController.invalidHeaderOrBodyError(srn, startDate, accessType, versionInt, chargeType).url)
    }

    "redirect to error page when there is a Download file error : Unknown" in {

      mutableFakeDataRetrievalAction.setDataToReturn(Some(ua))
      when(mockUpscanInitiateConnector.download(any())(any())).thenReturn(Future.successful(HttpResponse(INTERNAL_SERVER_ERROR,
        "Internal Server Error")))

      val result = route(
        application,
        httpGETRequest(
          controllers.fileUpload.routes.ValidationController.onPageLoad(srn, startDate, accessType, versionInt, chargeType, UploadId("")).url)
      ).value

      status(result) mustEqual SEE_OTHER
      redirectLocation(result) mustBe Some(routes.UpscanErrorController.unknownError(srn, startDate, accessType, versionInt).url)
    }

    "redirect OK to the next page and save items to be committed into the Mongo database when there are no validation errors" in {
      val jsonCaptor = ArgumentCaptor.forClass(classOf[JsObject])
      val templateCaptor = ArgumentCaptor.forClass(classOf[String])
      when(mockUserAnswersCacheConnector.save(any(), jsonCaptor.capture())(any(), any()))
        .thenReturn(Future.successful(JsNull))
      mutableFakeDataRetrievalAction.setDataToReturn(Some(ua))

      val ci = UserAnswers()
        .setOrException( JsPath \ "testNode1", JsString("test1"))
        .setOrException( JsPath \ "testNode2", JsString("test2"))


      when(mockAnnualAllowanceParser.parse(any(), any(), any())(any())).thenReturn(Right(ci))
      when(mockFileUploadAftReturnService.preProcessAftReturn(any(), any())(any(), any(), any())).thenReturn(Future.successful(ci))
      when(mockAFTService.fileCompileReturn(any(), any())(any(), any(), any())).thenReturn(Future.successful())
      when(mockCompoundNavigator.nextPage(any(), any(), any(), any(), any(), any(), any())(any())).thenReturn(dummyCall)
      val result = route(
        application,
        httpGETRequest(
          controllers.fileUpload.routes.ValidationController.onPageLoad(srn, startDate, accessType, versionInt, chargeType, UploadId("")).url)
      ).value

<<<<<<< HEAD
      status(result) mustEqual OK
      verify(mockRenderer, times(1)).render(templateCaptor.capture(), jsonCaptor.capture())(any())

      templateCaptor.getValue mustEqual template

=======
      status(result) mustEqual SEE_OTHER
      
      redirectLocation(result) mustBe Some(routes.FileUploadSuccessController.onPageLoad(srn, startDate, accessType, versionInt, chargeType).url)
>>>>>>> fb042fc3

    }
  }

}<|MERGE_RESOLUTION|>--- conflicted
+++ resolved
@@ -179,17 +179,9 @@
           controllers.fileUpload.routes.ValidationController.onPageLoad(srn, startDate, accessType, versionInt, chargeType, UploadId("")).url)
       ).value
 
-<<<<<<< HEAD
-      status(result) mustEqual OK
-      verify(mockRenderer, times(1)).render(templateCaptor.capture(), jsonCaptor.capture())(any())
-
-      templateCaptor.getValue mustEqual template
-
-=======
       status(result) mustEqual SEE_OTHER
       
       redirectLocation(result) mustBe Some(routes.FileUploadSuccessController.onPageLoad(srn, startDate, accessType, versionInt, chargeType).url)
->>>>>>> fb042fc3
 
     }
   }
