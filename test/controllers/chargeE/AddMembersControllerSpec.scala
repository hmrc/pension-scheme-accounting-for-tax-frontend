/*
 * Copyright 2019 HM Revenue & Customs
 *
 * Licensed under the Apache License, Version 2.0 (the "License");
 * you may not use this file except in compliance with the License.
 * You may obtain a copy of the License at
 *
 *     http://www.apache.org/licenses/LICENSE-2.0
 *
 * Unless required by applicable law or agreed to in writing, software
 * distributed under the License is distributed on an "AS IS" BASIS,
 * WITHOUT WARRANTIES OR CONDITIONS OF ANY KIND, either express or implied.
 * See the License for the specific language governing permissions and
 * limitations under the License.
 */

package controllers.chargeE

import behaviours.ControllerBehaviours
import controllers.base.ControllerSpecBase
import data.SampleData
import forms.chargeE.AddMembersFormProvider
import matchers.JsonMatchers
import models.{GenericViewModel, YearRange}
import org.mockito.Matchers.any
import org.mockito.Mockito.{times, verify, when}
import org.mockito.{ArgumentCaptor, Matchers}
import pages.chargeE._
import play.api.data.Form
import play.api.libs.json.{JsObject, Json}
import play.api.test.Helpers.{redirectLocation, route, status, _}
import uk.gov.hmrc.viewmodels.{NunjucksSupport, Radios}

class AddMembersControllerSpec extends ControllerSpecBase with NunjucksSupport with JsonMatchers with ControllerBehaviours {
  private val templateToBeRendered = "chargeE/addMembers.njk"
  private val form = new AddMembersFormProvider()()
<<<<<<< HEAD
  private def membersGetRoute: String = controllers.chargeE.routes.AddMembersController.onPageLoad(SampleData.srn).url
  private def membersPostRoute: String = controllers.chargeE.routes.AddMembersController.onSubmit(SampleData.srn).url
=======
  private def addMembersGetRoute(): String = controllers.chargeE.routes.AddMembersController.onPageLoad(SampleData.srn).url
  private def addMembersPostRoute(): String = controllers.chargeE.routes.AddMembersController.onSubmit(SampleData.srn).url
>>>>>>> 6d06fd4f

  private val valuesValid: Map[String, Seq[String]] = Map(
    "value" -> Seq("true")
  )

  private val valuesInvalid: Map[String, Seq[String]] = Map.empty

  private val cssQuarterWidth = "govuk-!-width-one-quarter"
  
  private def table = Json.obj(
    "firstCellIsHeader" -> false,
    "head" -> Json.arr(Json.obj(
      "text" -> "Member",
      "classes" -> cssQuarterWidth),
      Json.obj("text" -> "National Insurance number",
        "classes" -> cssQuarterWidth),
<<<<<<< HEAD
      Json.obj("text" -> "Charge amount",
        "classes" -> cssQuarterWidth),
      Json.obj("text" -> ""),
      Json.obj("text" -> "")
    ),
    "rows" -> Json.arr(
      Json.arr(
        Json.obj("text" -> "first last","classes" -> cssQuarterWidth),
        Json.obj("text" -> "AB123456C","classes" -> cssQuarterWidth),
        Json.obj("text" -> "£33.44","classes" -> cssQuarterWidth),
        Json.obj("html" -> "<a id=member-0-view href=/manage-pension-scheme-accounting-for-tax/aa/new-return/annual-allowance-charge/1/check-your-answers> View </a>","classes" -> cssQuarterWidth),
        Json.obj("html" -> "<a id=member-0-remove href=/manage-pension-scheme-accounting-for-tax/aa/new-return/annual-allowance-charge/1/remove-charge> Remove </a>","classes" -> cssQuarterWidth)
      ),
      Json.arr(
        Json.obj("text" -> "Joe Bloggs","classes" -> cssQuarterWidth),
        Json.obj("text" -> "AB123456C","classes" -> cssQuarterWidth),
        Json.obj("text" -> "£33.44","classes" -> cssQuarterWidth),
        Json.obj("html" -> "<a id=member-1-view href=/manage-pension-scheme-accounting-for-tax/aa/new-return/annual-allowance-charge/2/check-your-answers> View </a>","classes" -> cssQuarterWidth),
        Json.obj("html" -> "<a id=member-1-remove href=/manage-pension-scheme-accounting-for-tax/aa/new-return/annual-allowance-charge/2/remove-charge> Remove </a>","classes" -> cssQuarterWidth)
      ),
      Json.arr(
        Json.obj("text" -> ""),
        Json.obj("text" -> ""),
        Json.obj("text" -> "Total £66.88","classes" -> cssQuarterWidth),
        Json.obj("text" -> ""),
        Json.obj("text" -> "")
      )
    )
=======
      "actions" -> Json.obj("items" ->
        Json.arr(
          Json.obj(
            "href" -> controllers.chargeE.routes.CheckYourAnswersController.onPageLoad(SampleData.srn, 0).url,
            "text" -> "View",
            "attributes" -> Json.obj("id" -> "view-link-0")
          ),
            Json.obj(
              "href" -> controllers.chargeE.routes.DeleteMemberController.onPageLoad(NormalMode, SampleData.srn, 0).url,
                  "text" -> "Remove",
              "attributes" -> Json.obj("id" -> "remove-link-0")
            )
        )
      )
    ),
    Json.obj("key" -> Json.obj("text" -> "Joe Bloggs",
      "classes" -> cssHalfWidth),
      "value" -> Json.obj(
        "text" -> "£33.44",
        "classes" -> cssQuarterWidth),
      "actions" -> Json.obj("items" ->
        Json.arr(
          Json.obj(
            "href" -> controllers.chargeE.routes.CheckYourAnswersController.onPageLoad(SampleData.srn, 1).url,
            "text" -> "View",
            "attributes" -> Json.obj("id" -> "view-link-1")
          ),
          Json.obj("href" -> controllers.chargeE.routes.DeleteMemberController.onPageLoad(NormalMode, SampleData.srn, 1).url,
            "text" -> "Remove",
            "attributes" -> Json.obj("id" -> "remove-link-1")
          )))),
    Json.obj("key" -> Json.obj("text" -> "",
      "classes" -> cssHalfWidth),
      "value" -> Json.obj("text" -> "Total £66.88",
        "classes" -> cssQuarterWidth))
>>>>>>> 6d06fd4f
  )

  private val jsonToPassToTemplate:Form[Boolean]=>JsObject = form => Json.obj(
    "form" -> form,
    "viewModel" -> GenericViewModel(
      submitUrl = controllers.chargeE.routes.AddMembersController.onSubmit(SampleData.srn).url,
      returnUrl = frontendAppConfig.managePensionsSchemeSummaryUrl.format(SampleData.srn),
      schemeName = SampleData.schemeName),
    "radios" -> Radios.yesNo(form("value")),
    "quarterStart" -> "1 April 2020",
    "quarterEnd" -> "30 June 2020",
    "members" -> table
  )

  private def ua = SampleData.userAnswersWithSchemeName
    .set(MemberDetailsPage(0), SampleData.memberDetails).toOption.get
    .set(MemberDetailsPage(1), SampleData.memberDetails2).toOption.get
    .set(AnnualAllowanceYearPage(0), YearRange.CurrentYear).toOption.get
    .set(AnnualAllowanceYearPage(1), YearRange.CurrentYear).toOption.get
    .set(ChargeDetailsPage(0), SampleData.chargeEDetails).toOption.get
    .set(ChargeDetailsPage(1), SampleData.chargeEDetails).toOption.get
    .set(TotalChargeAmountPage, BigDecimal(66.88)).toOption.get
  val expectedJson: JsObject = ua.set(AddMembersPage, true).get.data

  "AddMembers Controller" must {
    "return OK and the correct view for a GET" in {
      val application = applicationBuilder(userAnswers = Some(ua)).build()
      val templateCaptor = ArgumentCaptor.forClass(classOf[String])
      val jsonCaptor = ArgumentCaptor.forClass(classOf[JsObject])

<<<<<<< HEAD
      val result = route(application, httpGETRequest(membersGetRoute)).value
=======
      val result = route(application, httpGETRequest(addMembersGetRoute())).value
>>>>>>> 6d06fd4f

      status(result) mustEqual OK

      verify(mockRenderer, times(1)).render(templateCaptor.capture(), jsonCaptor.capture())(any())

      templateCaptor.getValue mustEqual templateToBeRendered

      jsonCaptor.getValue must containJson(jsonToPassToTemplate.apply(form))

      application.stop()
    }

    "redirect to Session Expired page for a GET when there is no data" in {
      val application = applicationBuilder(userAnswers = None).build()

<<<<<<< HEAD
      val result = route(application, httpGETRequest(membersGetRoute)).value
=======
      val result = route(application, httpGETRequest(addMembersGetRoute())).value
>>>>>>> 6d06fd4f

      status(result) mustEqual SEE_OTHER
      redirectLocation(result).value mustBe controllers.routes.SessionExpiredController.onPageLoad().url

      application.stop()
    }

    "Save data to user answers and redirect to next page when valid data is submitted" in {

      when(mockCompoundNavigator.nextPage(Matchers.eq(AddMembersPage), any(), any(), any())).thenReturn(SampleData.dummyCall)

      val application = applicationBuilder(userAnswers = Some(ua)).build()

      val jsonCaptor = ArgumentCaptor.forClass(classOf[JsObject])

<<<<<<< HEAD
      val result = route(application, httpPOSTRequest(membersPostRoute, valuesValid)).value
=======
      val result = route(application, httpPOSTRequest(addMembersPostRoute(), valuesValid)).value
>>>>>>> 6d06fd4f

      status(result) mustEqual SEE_OTHER

      verify(mockUserAnswersCacheConnector, times(1)).save(any(), jsonCaptor.capture)(any(), any())
      jsonCaptor.getValue must containJson(expectedJson)

      redirectLocation(result) mustBe Some(SampleData.dummyCall.url)

      application.stop()
    }

    "return a BAD REQUEST when invalid data is submitted" in {
      val application = applicationBuilder(userAnswers = Some(ua)).build()

<<<<<<< HEAD
      val result = route(application, httpPOSTRequest(membersPostRoute, valuesInvalid)).value
=======
      val result = route(application, httpPOSTRequest(addMembersPostRoute(), valuesInvalid)).value
>>>>>>> 6d06fd4f

      status(result) mustEqual BAD_REQUEST

      verify(mockUserAnswersCacheConnector, times(0)).save(any(), any())(any(), any())

      application.stop()
    }

    "redirect to Session Expired page for a POST when there is no data" in {
      val application = applicationBuilder(userAnswers = None).build()

<<<<<<< HEAD
      val result = route(application, httpPOSTRequest(membersPostRoute, valuesValid)).value
=======
      val result = route(application, httpPOSTRequest(addMembersPostRoute(), valuesValid)).value
>>>>>>> 6d06fd4f

      status(result) mustEqual SEE_OTHER
      redirectLocation(result).value mustBe controllers.routes.SessionExpiredController.onPageLoad().url
      application.stop()
    }
  }
}<|MERGE_RESOLUTION|>--- conflicted
+++ resolved
@@ -34,13 +34,8 @@
 class AddMembersControllerSpec extends ControllerSpecBase with NunjucksSupport with JsonMatchers with ControllerBehaviours {
   private val templateToBeRendered = "chargeE/addMembers.njk"
   private val form = new AddMembersFormProvider()()
-<<<<<<< HEAD
   private def membersGetRoute: String = controllers.chargeE.routes.AddMembersController.onPageLoad(SampleData.srn).url
   private def membersPostRoute: String = controllers.chargeE.routes.AddMembersController.onSubmit(SampleData.srn).url
-=======
-  private def addMembersGetRoute(): String = controllers.chargeE.routes.AddMembersController.onPageLoad(SampleData.srn).url
-  private def addMembersPostRoute(): String = controllers.chargeE.routes.AddMembersController.onSubmit(SampleData.srn).url
->>>>>>> 6d06fd4f
 
   private val valuesValid: Map[String, Seq[String]] = Map(
     "value" -> Seq("true")
@@ -49,17 +44,13 @@
   private val valuesInvalid: Map[String, Seq[String]] = Map.empty
 
   private val cssQuarterWidth = "govuk-!-width-one-quarter"
-  
+
   private def table = Json.obj(
     "firstCellIsHeader" -> false,
-    "head" -> Json.arr(Json.obj(
-      "text" -> "Member",
-      "classes" -> cssQuarterWidth),
-      Json.obj("text" -> "National Insurance number",
-        "classes" -> cssQuarterWidth),
-<<<<<<< HEAD
-      Json.obj("text" -> "Charge amount",
-        "classes" -> cssQuarterWidth),
+    "head" -> Json.arr(
+      Json.obj("text" -> "Member", "classes" -> cssQuarterWidth),
+      Json.obj("text" -> "National Insurance number", "classes" -> cssQuarterWidth),
+      Json.obj("text" -> "Charge amount", "classes" -> cssQuarterWidth),
       Json.obj("text" -> ""),
       Json.obj("text" -> "")
     ),
@@ -86,43 +77,6 @@
         Json.obj("text" -> "")
       )
     )
-=======
-      "actions" -> Json.obj("items" ->
-        Json.arr(
-          Json.obj(
-            "href" -> controllers.chargeE.routes.CheckYourAnswersController.onPageLoad(SampleData.srn, 0).url,
-            "text" -> "View",
-            "attributes" -> Json.obj("id" -> "view-link-0")
-          ),
-            Json.obj(
-              "href" -> controllers.chargeE.routes.DeleteMemberController.onPageLoad(NormalMode, SampleData.srn, 0).url,
-                  "text" -> "Remove",
-              "attributes" -> Json.obj("id" -> "remove-link-0")
-            )
-        )
-      )
-    ),
-    Json.obj("key" -> Json.obj("text" -> "Joe Bloggs",
-      "classes" -> cssHalfWidth),
-      "value" -> Json.obj(
-        "text" -> "£33.44",
-        "classes" -> cssQuarterWidth),
-      "actions" -> Json.obj("items" ->
-        Json.arr(
-          Json.obj(
-            "href" -> controllers.chargeE.routes.CheckYourAnswersController.onPageLoad(SampleData.srn, 1).url,
-            "text" -> "View",
-            "attributes" -> Json.obj("id" -> "view-link-1")
-          ),
-          Json.obj("href" -> controllers.chargeE.routes.DeleteMemberController.onPageLoad(NormalMode, SampleData.srn, 1).url,
-            "text" -> "Remove",
-            "attributes" -> Json.obj("id" -> "remove-link-1")
-          )))),
-    Json.obj("key" -> Json.obj("text" -> "",
-      "classes" -> cssHalfWidth),
-      "value" -> Json.obj("text" -> "Total £66.88",
-        "classes" -> cssQuarterWidth))
->>>>>>> 6d06fd4f
   )
 
   private val jsonToPassToTemplate:Form[Boolean]=>JsObject = form => Json.obj(
@@ -134,7 +88,7 @@
     "radios" -> Radios.yesNo(form("value")),
     "quarterStart" -> "1 April 2020",
     "quarterEnd" -> "30 June 2020",
-    "members" -> table
+    "table" -> table
   )
 
   private def ua = SampleData.userAnswersWithSchemeName
@@ -153,11 +107,7 @@
       val templateCaptor = ArgumentCaptor.forClass(classOf[String])
       val jsonCaptor = ArgumentCaptor.forClass(classOf[JsObject])
 
-<<<<<<< HEAD
       val result = route(application, httpGETRequest(membersGetRoute)).value
-=======
-      val result = route(application, httpGETRequest(addMembersGetRoute())).value
->>>>>>> 6d06fd4f
 
       status(result) mustEqual OK
 
@@ -173,11 +123,7 @@
     "redirect to Session Expired page for a GET when there is no data" in {
       val application = applicationBuilder(userAnswers = None).build()
 
-<<<<<<< HEAD
       val result = route(application, httpGETRequest(membersGetRoute)).value
-=======
-      val result = route(application, httpGETRequest(addMembersGetRoute())).value
->>>>>>> 6d06fd4f
 
       status(result) mustEqual SEE_OTHER
       redirectLocation(result).value mustBe controllers.routes.SessionExpiredController.onPageLoad().url
@@ -193,11 +139,7 @@
 
       val jsonCaptor = ArgumentCaptor.forClass(classOf[JsObject])
 
-<<<<<<< HEAD
       val result = route(application, httpPOSTRequest(membersPostRoute, valuesValid)).value
-=======
-      val result = route(application, httpPOSTRequest(addMembersPostRoute(), valuesValid)).value
->>>>>>> 6d06fd4f
 
       status(result) mustEqual SEE_OTHER
 
@@ -212,11 +154,7 @@
     "return a BAD REQUEST when invalid data is submitted" in {
       val application = applicationBuilder(userAnswers = Some(ua)).build()
 
-<<<<<<< HEAD
       val result = route(application, httpPOSTRequest(membersPostRoute, valuesInvalid)).value
-=======
-      val result = route(application, httpPOSTRequest(addMembersPostRoute(), valuesInvalid)).value
->>>>>>> 6d06fd4f
 
       status(result) mustEqual BAD_REQUEST
 
@@ -228,11 +166,7 @@
     "redirect to Session Expired page for a POST when there is no data" in {
       val application = applicationBuilder(userAnswers = None).build()
 
-<<<<<<< HEAD
       val result = route(application, httpPOSTRequest(membersPostRoute, valuesValid)).value
-=======
-      val result = route(application, httpPOSTRequest(addMembersPostRoute(), valuesValid)).value
->>>>>>> 6d06fd4f
 
       status(result) mustEqual SEE_OTHER
       redirectLocation(result).value mustBe controllers.routes.SessionExpiredController.onPageLoad().url
