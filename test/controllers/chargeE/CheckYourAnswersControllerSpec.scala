/*
 * Copyright 2023 HM Revenue & Customs
 *
 * Licensed under the Apache License, Version 2.0 (the "License");
 * you may not use this file except in compliance with the License.
 * You may obtain a copy of the License at
 *
 *     http://www.apache.org/licenses/LICENSE-2.0
 *
 * Unless required by applicable law or agreed to in writing, software
 * distributed under the License is distributed on an "AS IS" BASIS,
 * WITHOUT WARRANTIES OR CONDITIONS OF ANY KIND, either express or implied.
 * See the License for the specific language governing permissions and
 * limitations under the License.
 */

package controllers.chargeE

import behaviours.CheckYourAnswersBehaviour
import controllers.base.ControllerSpecBase
import data.SampleData._
import helpers.CYAChargeEHelper
import matchers.JsonMatchers
import models.ChargeType.ChargeTypeAnnualAllowance
import models.LocalDateBinder._
import models.mccloud.{PensionsRemedySchemeSummary, PensionsRemedySummary}
import models.{UserAnswers, YearRange}
import pages.chargeE.{AnnualAllowanceYearPage, ChargeDetailsPage, CheckYourAnswersPage, MemberDetailsPage}
import pages.mccloud._
import play.api.libs.json.{JsObject, Json}
import uk.gov.hmrc.viewmodels.NunjucksSupport
import utils.DateHelper

import java.time.LocalDate

class CheckYourAnswersControllerSpec extends ControllerSpecBase with NunjucksSupport with JsonMatchers with CheckYourAnswersBehaviour {
  //scalastyle:off magic.number

  private val dynamicYearRange = YearRange("2019")

  private val templateToBeRendered = "check-your-answers.njk"
  private val annualAllowanceCharge = ChargeTypeAnnualAllowance

  private def httpGETRoute: String = controllers.chargeE.routes.CheckYourAnswersController.onPageLoad(srn, startDate, accessType, versionInt, 0).url

  private def httpOnClickRoute: String = controllers.chargeE.routes.CheckYourAnswersController.onClick(srn, startDate, accessType, versionInt, 0).url

  val pensionsRemedySchemeSummaryEmpty: List[Nothing] = List()

  val pensionsRemedySchemeSummaryWithPstr: List[PensionsRemedySchemeSummary] =
    List(PensionsRemedySchemeSummary(schemeIndex, Some(pstrNumber), Some(dynamicYearRange), Some(taxQuarter), Some(chargeAmountReported)))

  val pensionsRemedySchemeSummary: List[PensionsRemedySchemeSummary] =
    List(PensionsRemedySchemeSummary(schemeIndex, None, Some(dynamicYearRange), Some(taxQuarter), Some(chargeAmountReported)))

  private def ua: UserAnswers = userAnswersWithSchemeNamePstrQuarter
    .set(MemberDetailsPage(0), memberDetails).toOption.get
    .set(AnnualAllowanceYearPage(0), dynamicYearRange).toOption.get
    .set(ChargeDetailsPage(0), chargeEDetails).toOption.get

  private val helper = new CYAChargeEHelper(srn, startDate, accessType, versionInt)

  def psprSummary(isPSR: Boolean, isChargeInAddition: Boolean, wasAnotherPensionScheme: Boolean): PensionsRemedySummary = {

    (isPSR, isChargeInAddition, wasAnotherPensionScheme) match {
      case (false, _, _) =>
        PensionsRemedySummary(Some(isPSR),
          Some(isChargeInAddition), Some(wasAnotherPensionScheme), pensionsRemedySchemeSummaryEmpty)
      case (true, false, _) =>
        PensionsRemedySummary(Some(isPSR),
          Some(isChargeInAddition), Some(wasAnotherPensionScheme), pensionsRemedySchemeSummaryEmpty)
      case (true, true, false) =>
        PensionsRemedySummary(Some(isPSR),
          Some(isChargeInAddition), Some(wasAnotherPensionScheme), pensionsRemedySchemeSummary)
      case (true, true, true) =>
        PensionsRemedySummary(Some(isPSR),
          Some(isChargeInAddition), Some(wasAnotherPensionScheme), pensionsRemedySchemeSummaryWithPstr)
    }
  }

  private def updateUserAnswers(ua: UserAnswers, isPSR: Boolean, isChargeInAddition: Boolean, wasAnotherPensionScheme: Boolean): UserAnswers = {

    (isPSR, isChargeInAddition, wasAnotherPensionScheme) match {
      case (false, _, _) => ua.setOrException(IsPublicServicePensionsRemedyPage(annualAllowanceCharge, 0), isPSR)
      case (true, false, _) =>
        ua.setOrException(IsPublicServicePensionsRemedyPage(annualAllowanceCharge, 0), isPSR)
          .setOrException(IsChargeInAdditionReportedPage(annualAllowanceCharge, 0), isChargeInAddition)
      case (true, true, false) =>
        ua.setOrException(IsPublicServicePensionsRemedyPage(annualAllowanceCharge, 0), isPSR)
          .setOrException(IsChargeInAdditionReportedPage(annualAllowanceCharge, 0), isChargeInAddition)
          .setOrException(WasAnotherPensionSchemePage(annualAllowanceCharge, 0), wasAnotherPensionScheme)
          .setOrException(TaxYearReportedAndPaidPage(annualAllowanceCharge, 0, None), dynamicYearRange)
          .setOrException(TaxQuarterReportedAndPaidPage(annualAllowanceCharge, 0, None), taxQuarter)
          .setOrException(ChargeAmountReportedPage(annualAllowanceCharge, 0, None), chargeAmountReported)
      case (true, true, true) =>
        ua.setOrException(IsPublicServicePensionsRemedyPage(annualAllowanceCharge, 0), isPSR)
          .setOrException(IsChargeInAdditionReportedPage(annualAllowanceCharge, 0), isChargeInAddition)
          .setOrException(WasAnotherPensionSchemePage(annualAllowanceCharge, 0), wasAnotherPensionScheme)
          .setOrException(EnterPstrPage(annualAllowanceCharge, 0, 0), pstrNumber)
          .setOrException(TaxYearReportedAndPaidPage(annualAllowanceCharge, 0, Some(0)), dynamicYearRange)
          .setOrException(TaxQuarterReportedAndPaidPage(annualAllowanceCharge, 0, Some(0)), taxQuarter)
          .setOrException(ChargeAmountReportedPage(annualAllowanceCharge, 0, Some(0)), chargeAmountReported)
    }
  }

  private def rows(isPSR: Boolean, isChargeInAddition: Boolean, wasAnotherPensionScheme: Boolean) = {

    Seq(
<<<<<<< HEAD
      helper.isPsprForChargeE(0, Some(isPSR)),
      helper.chargeEMemberDetails(0, memberDetails),
      helper.chargeETaxYear(0, dynamicYearRange),
      helper.chargeEDetails(0, chargeEDetails),
      helper.psprChargeEDetails(0, psprSummary(isPSR, isChargeInAddition, wasAnotherPensionScheme)).getOrElse(None),
      helper.psprSchemesChargeEDetails(0, psprSummary(isPSR, isChargeInAddition, wasAnotherPensionScheme), wasAnotherPensionScheme)
=======
      helper.isPsprForCharge(0, Some(isPSR)),
      helper.chargeEMemberDetails(0, memberDetails),
      helper.chargeETaxYear(0, dynamicYearRange),
      helper.chargeEDetails(0, chargeEDetails),
      helper.psprChargeDetails(0, psprSummary(isPSR, isChargeInAddition, wasAnotherPensionScheme)).getOrElse(None),
      helper.psprSchemesChargeDetails(0, psprSummary(isPSR, isChargeInAddition, wasAnotherPensionScheme), wasAnotherPensionScheme)
>>>>>>> bf6a58fc
    ).flatten
  }

  private def jsonToPassToTemplate(isPSR: Boolean, isChargeInAddition: Boolean, wasAnotherPensionScheme: Boolean): JsObject = Json.obj(
    "list" -> rows(isPSR, isChargeInAddition, wasAnotherPensionScheme)
  )

  DateHelper.setDate(Some(LocalDate.of(2020, 4, 1)))

<<<<<<< HEAD
  "CheckYourAnswers Controller for (false, false, false)" must {
=======
  "CheckYourAnswers Controller for PSR if isPSR is false, isChargeInAddition is false and wasAnotherPensionScheme is false" must {
>>>>>>> bf6a58fc

    behave like cyaController(
      httpPath = httpGETRoute,
      templateToBeRendered = templateToBeRendered,
      jsonToPassToTemplate = jsonToPassToTemplate(isPSR = false, isChargeInAddition = false, wasAnotherPensionScheme = false),
      userAnswers = updateUserAnswers(ua, isPSR = false, isChargeInAddition = false, wasAnotherPensionScheme = false)
    )

    behave like controllerWithOnClick(
      httpPath = httpOnClickRoute,
      page = CheckYourAnswersPage,
      userAnswers = ua
    )

    behave like redirectToErrorOn5XX(
      httpPath = httpOnClickRoute,
      page = CheckYourAnswersPage,
      userAnswers = ua
    )
  }

<<<<<<< HEAD
  "CheckYourAnswers Controller for (true, false, false)" must {
=======
  "CheckYourAnswers Controller for  PSR if isPSR is true, isChargeInAddition is false and wasAnotherPensionScheme is false" must {
>>>>>>> bf6a58fc

    behave like cyaController(
      httpPath = httpGETRoute,
      templateToBeRendered = templateToBeRendered,
      jsonToPassToTemplate = jsonToPassToTemplate(isPSR = true, isChargeInAddition = false, wasAnotherPensionScheme = false),
      userAnswers = updateUserAnswers(ua, isPSR = true, isChargeInAddition = false, wasAnotherPensionScheme = false)
    )
  }

<<<<<<< HEAD
  "CheckYourAnswers Controller for PSR (true, true, false)" must {
=======
  "CheckYourAnswers Controller for PSR if isPSR is true, isChargeInAddition is true and wasAnotherPensionScheme is false" must {
>>>>>>> bf6a58fc

    behave like cyaController(
      httpPath = httpGETRoute,
      templateToBeRendered = templateToBeRendered,
      jsonToPassToTemplate = jsonToPassToTemplate(isPSR = true, isChargeInAddition = true, wasAnotherPensionScheme = false),
      userAnswers = updateUserAnswers(ua, isPSR = true, isChargeInAddition = true, wasAnotherPensionScheme = false)
    )
  }

<<<<<<< HEAD
  "CheckYourAnswers Controller for PSR (true, true, true)" must {
=======
  "CheckYourAnswers Controller for PSR if isPSR is true, isChargeInAddition is true and wasAnotherPensionScheme is true" must {
>>>>>>> bf6a58fc

    behave like cyaController(
      httpPath = httpGETRoute,
      templateToBeRendered = templateToBeRendered,
      jsonToPassToTemplate = jsonToPassToTemplate(isPSR = true, isChargeInAddition = true, wasAnotherPensionScheme = true),
      userAnswers = updateUserAnswers(ua, isPSR = true, isChargeInAddition = true, wasAnotherPensionScheme = true)
    )
  }
}<|MERGE_RESOLUTION|>--- conflicted
+++ resolved
@@ -106,21 +106,12 @@
   private def rows(isPSR: Boolean, isChargeInAddition: Boolean, wasAnotherPensionScheme: Boolean) = {
 
     Seq(
-<<<<<<< HEAD
-      helper.isPsprForChargeE(0, Some(isPSR)),
-      helper.chargeEMemberDetails(0, memberDetails),
-      helper.chargeETaxYear(0, dynamicYearRange),
-      helper.chargeEDetails(0, chargeEDetails),
-      helper.psprChargeEDetails(0, psprSummary(isPSR, isChargeInAddition, wasAnotherPensionScheme)).getOrElse(None),
-      helper.psprSchemesChargeEDetails(0, psprSummary(isPSR, isChargeInAddition, wasAnotherPensionScheme), wasAnotherPensionScheme)
-=======
       helper.isPsprForCharge(0, Some(isPSR)),
       helper.chargeEMemberDetails(0, memberDetails),
       helper.chargeETaxYear(0, dynamicYearRange),
       helper.chargeEDetails(0, chargeEDetails),
       helper.psprChargeDetails(0, psprSummary(isPSR, isChargeInAddition, wasAnotherPensionScheme)).getOrElse(None),
       helper.psprSchemesChargeDetails(0, psprSummary(isPSR, isChargeInAddition, wasAnotherPensionScheme), wasAnotherPensionScheme)
->>>>>>> bf6a58fc
     ).flatten
   }
 
@@ -130,11 +121,7 @@
 
   DateHelper.setDate(Some(LocalDate.of(2020, 4, 1)))
 
-<<<<<<< HEAD
-  "CheckYourAnswers Controller for (false, false, false)" must {
-=======
   "CheckYourAnswers Controller for PSR if isPSR is false, isChargeInAddition is false and wasAnotherPensionScheme is false" must {
->>>>>>> bf6a58fc
 
     behave like cyaController(
       httpPath = httpGETRoute,
@@ -156,11 +143,7 @@
     )
   }
 
-<<<<<<< HEAD
-  "CheckYourAnswers Controller for (true, false, false)" must {
-=======
   "CheckYourAnswers Controller for  PSR if isPSR is true, isChargeInAddition is false and wasAnotherPensionScheme is false" must {
->>>>>>> bf6a58fc
 
     behave like cyaController(
       httpPath = httpGETRoute,
@@ -170,11 +153,7 @@
     )
   }
 
-<<<<<<< HEAD
-  "CheckYourAnswers Controller for PSR (true, true, false)" must {
-=======
   "CheckYourAnswers Controller for PSR if isPSR is true, isChargeInAddition is true and wasAnotherPensionScheme is false" must {
->>>>>>> bf6a58fc
 
     behave like cyaController(
       httpPath = httpGETRoute,
@@ -184,11 +163,7 @@
     )
   }
 
-<<<<<<< HEAD
-  "CheckYourAnswers Controller for PSR (true, true, true)" must {
-=======
   "CheckYourAnswers Controller for PSR if isPSR is true, isChargeInAddition is true and wasAnotherPensionScheme is true" must {
->>>>>>> bf6a58fc
 
     behave like cyaController(
       httpPath = httpGETRoute,
