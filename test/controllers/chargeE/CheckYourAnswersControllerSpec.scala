--- conflicted
+++ resolved
@@ -21,10 +21,13 @@
 import data.SampleData._
 import helpers.CYAChargeEHelper
 import matchers.JsonMatchers
+import models.ChargeType.ChargeTypeAnnualAllowance
 import models.LocalDateBinder._
+import models.mccloud.{PensionsRemedySchemeSummary, PensionsRemedySummary}
 import models.{UserAnswers, YearRange}
 import pages.IsPublicServicePensionsRemedyPage
 import pages.chargeE.{AnnualAllowanceYearPage, ChargeDetailsPage, CheckYourAnswersPage, MemberDetailsPage}
+import pages.mccloud._
 import play.api.libs.json.{JsObject, Json}
 import uk.gov.hmrc.viewmodels.NunjucksSupport
 import utils.DateHelper
@@ -32,13 +35,24 @@
 import java.time.LocalDate
 
 class CheckYourAnswersControllerSpec extends ControllerSpecBase with NunjucksSupport with JsonMatchers with CheckYourAnswersBehaviour {
+  //scalastyle:off magic.number
 
   private val dynamicYearRange = YearRange("2019")
 
   private val templateToBeRendered = "check-your-answers.njk"
+  private val annualAllowanceCharge = ChargeTypeAnnualAllowance
 
   private def httpGETRoute: String = controllers.chargeE.routes.CheckYourAnswersController.onPageLoad(srn, startDate, accessType, versionInt, 0).url
+
   private def httpOnClickRoute: String = controllers.chargeE.routes.CheckYourAnswersController.onClick(srn, startDate, accessType, versionInt, 0).url
+
+  val pensionsRemedySchemeSummaryEmpty: List[Nothing] = List()
+
+  val pensionsRemedySchemeSummaryWithPstr: List[PensionsRemedySchemeSummary] =
+    List(PensionsRemedySchemeSummary(schemeIndex, Some(pstrNumber), Some(dynamicYearRange), Some(taxQuarter), Some(chargeAmountReported)))
+
+  val pensionsRemedySchemeSummary: List[PensionsRemedySchemeSummary] =
+    List(PensionsRemedySchemeSummary(schemeIndex, None, Some(dynamicYearRange), Some(taxQuarter), Some(chargeAmountReported)))
 
   private def ua: UserAnswers = userAnswersWithSchemeNamePstrQuarter
     .set(MemberDetailsPage(0), memberDetails).toOption.get
@@ -46,16 +60,6 @@
     .set(ChargeDetailsPage(0), chargeEDetails).toOption.get
 
   private val helper = new CYAChargeEHelper(srn, startDate, accessType, versionInt)
-<<<<<<< HEAD
-  private val rows = Seq(
-    helper.chargeEMemberDetails(0, memberDetails),
-    helper.chargeETaxYear(0, dynamicYearRange),
-    helper.chargeEDetails(0, chargeEDetails)
-  ).flatten
-
-  private val jsonToPassToTemplate: JsObject = Json.obj(
-    "list" -> rows
-=======
 
   def psprSummary(isPSR: Boolean, isChargeInAddition: Boolean, wasAnotherPensionScheme: Boolean): PensionsRemedySummary = {
 
@@ -114,17 +118,17 @@
 
   private def jsonToPassToTemplate(isPSR: Boolean, isChargeInAddition: Boolean, wasAnotherPensionScheme: Boolean): JsObject = Json.obj(
     "list" -> rows(isPSR, isChargeInAddition, wasAnotherPensionScheme)
->>>>>>> 6fb478ba
   )
 
   DateHelper.setDate(Some(LocalDate.of(2020, 4, 1)))
 
-  "CheckYourAnswers Controller" must {
+  "CheckYourAnswers Controller for PSR if isPSR is false, isChargeInAddition is false and wasAnotherPensionScheme is false" must {
+
     behave like cyaController(
       httpPath = httpGETRoute,
       templateToBeRendered = templateToBeRendered,
-      jsonToPassToTemplate = jsonToPassToTemplate,
-      userAnswers = ua
+      jsonToPassToTemplate = jsonToPassToTemplate(isPSR = false, isChargeInAddition = false, wasAnotherPensionScheme = false),
+      userAnswers = updateUserAnswers(ua, isPSR = false, isChargeInAddition = false, wasAnotherPensionScheme = false)
     )
 
     behave like controllerWithOnClick(
@@ -139,4 +143,34 @@
       userAnswers = ua
     )
   }
+
+  "CheckYourAnswers Controller for  PSR if isPSR is true, isChargeInAddition is false and wasAnotherPensionScheme is false" must {
+
+    behave like cyaController(
+      httpPath = httpGETRoute,
+      templateToBeRendered = templateToBeRendered,
+      jsonToPassToTemplate = jsonToPassToTemplate(isPSR = true, isChargeInAddition = false, wasAnotherPensionScheme = false),
+      userAnswers = updateUserAnswers(ua, isPSR = true, isChargeInAddition = false, wasAnotherPensionScheme = false)
+    )
+  }
+
+  "CheckYourAnswers Controller for PSR if isPSR is true, isChargeInAddition is true and wasAnotherPensionScheme is false" must {
+
+    behave like cyaController(
+      httpPath = httpGETRoute,
+      templateToBeRendered = templateToBeRendered,
+      jsonToPassToTemplate = jsonToPassToTemplate(isPSR = true, isChargeInAddition = true, wasAnotherPensionScheme = false),
+      userAnswers = updateUserAnswers(ua, isPSR = true, isChargeInAddition = true, wasAnotherPensionScheme = false)
+    )
+  }
+
+  "CheckYourAnswers Controller for PSR if isPSR is true, isChargeInAddition is true and wasAnotherPensionScheme is true" must {
+
+    behave like cyaController(
+      httpPath = httpGETRoute,
+      templateToBeRendered = templateToBeRendered,
+      jsonToPassToTemplate = jsonToPassToTemplate(isPSR = true, isChargeInAddition = true, wasAnotherPensionScheme = true),
+      userAnswers = updateUserAnswers(ua, isPSR = true, isChargeInAddition = true, wasAnotherPensionScheme = true)
+    )
+  }
 }