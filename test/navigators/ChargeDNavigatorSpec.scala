--- conflicted
+++ resolved
@@ -28,11 +28,7 @@
 import org.scalatest.prop.TableFor3
 import pages.chargeD._
 import pages.fileUpload.InputSelectionPage
-<<<<<<< HEAD
 import pages.mccloud.{EnterPstrPage, IsChargeInAdditionReportedPage, IsPublicServicePensionsRemedyPage, WasAnotherPensionSchemePage}
-=======
-import pages.mccloud.{IsChargeInAdditionReportedPage, IsPublicServicePensionsRemedyPage, WasAnotherPensionSchemePage}
->>>>>>> b5de14d5
 import pages.{Page, chargeA, chargeB}
 import play.api.mvc.Call
 import utils.AFTConstants.QUARTER_START_DATE
@@ -58,7 +54,6 @@
           Some(publicPensionRemedyYes)
         ),
         row(IsChargeInAdditionReportedPage(ChargeTypeLifetimeAllowance, index))(CheckYourAnswersController
-<<<<<<< HEAD
           .onPageLoad(srn, startDate, accessType, versionInt, index), Some(chargeInAdditionReportedNo)),
 
         row(WasAnotherPensionSchemePage(ChargeTypeLifetimeAllowance, index))(EnterPstrController
@@ -66,13 +61,6 @@
         row(EnterPstrPage(ChargeTypeLifetimeAllowance, index, schemeIndex))(TaxYearReportedAndPaidController
           .onPageLoadWithIndex(ChargeTypeLifetimeAllowance, NormalMode, srn, startDate, accessType, versionInt, index, schemeIndex)),
 
-=======
-                                                                                  .onPageLoad(srn, startDate, accessType, versionInt, index),
-                                                                                Some(chargeInAdditionReportedNo)),
-        row(WasAnotherPensionSchemePage(ChargeTypeLifetimeAllowance, index))(
-          CheckYourAnswersController
-            .onPageLoad(srn, startDate, accessType, versionInt, index)),
->>>>>>> b5de14d5
         row(CheckYourAnswersPage)(AddMembersController.onPageLoad(srn, startDate, accessType, versionInt)),
         row(AddMembersPage)(MemberDetailsController.onPageLoad(NormalMode, srn, startDate, accessType, versionInt, index), addMembersYes),
         row(AddMembersPage)(controllers.routes.AFTSummaryController.onPageLoad(srn, startDate, accessType, versionInt), addMembersNo),
@@ -112,20 +100,11 @@
   private val schemeIndex = 0
   private val addMembersYes = UserAnswers().set(AddMembersPage, true).toOption
   private val addMembersNo = UserAnswers().set(AddMembersPage, false).toOption
-<<<<<<< HEAD
   private val wasAnother = UserAnswers().set(WasAnotherPensionSchemePage(ChargeTypeLifetimeAllowance, 0), true).toOption
   private val zeroedCharge = UserAnswers().set(chargeA.ChargeDetailsPage,
     SampleData.chargeAChargeDetails.copy(totalAmount = BigDecimal(0.00))).toOption
   private val multipleCharges = UserAnswers().set(chargeA.ChargeDetailsPage, SampleData.chargeAChargeDetails)
     .flatMap(_.set(chargeB.ChargeBDetailsPage, SampleData.chargeBDetails)).toOption
-=======
-  private val zeroedCharge =
-    UserAnswers().set(chargeA.ChargeDetailsPage, SampleData.chargeAChargeDetails.copy(totalAmount = BigDecimal(0.00))).toOption
-  private val multipleCharges = UserAnswers()
-    .set(chargeA.ChargeDetailsPage, SampleData.chargeAChargeDetails)
-    .flatMap(_.set(chargeB.ChargeBDetailsPage, SampleData.chargeBDetails))
-    .toOption
->>>>>>> b5de14d5
   private val manualInput = UserAnswers().setOrException(InputSelectionPage(ChargeTypeLifetimeAllowance), ManualInput)
   private val fileUploadInput = UserAnswers().setOrException(InputSelectionPage(ChargeTypeLifetimeAllowance), FileUploadInput)
   private val publicPensionRemedyYes = UserAnswers().setOrException(IsPublicServicePensionsRemedyPage(ChargeTypeLifetimeAllowance, 0), true)
