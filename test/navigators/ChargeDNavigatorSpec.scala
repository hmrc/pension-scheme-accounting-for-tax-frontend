/*
 * Copyright 2022 HM Revenue & Customs
 *
 * Licensed under the Apache License, Version 2.0 (the "License");
 * you may not use this file except in compliance with the License.
 * You may obtain a copy of the License at
 *
 *     http://www.apache.org/licenses/LICENSE-2.0
 *
 * Unless required by applicable law or agreed to in writing, software
 * distributed under the License is distributed on an "AS IS" BASIS,
 * WITHOUT WARRANTIES OR CONDITIONS OF ANY KIND, either express or implied.
 * See the License for the specific language governing permissions and
 * limitations under the License.
 */

package navigators

import config.FrontendAppConfig
import controllers.chargeD.routes._
import controllers.mccloud.routes._
import data.SampleData
import data.SampleData.{accessType, versionInt}
import models.ChargeType.ChargeTypeLifetimeAllowance
import models.LocalDateBinder._
import models.fileUpload.InputSelection.{FileUploadInput, ManualInput}
import models.{CheckMode, NormalMode, UserAnswers}
import org.scalatest.prop.TableFor3
import pages.chargeD._
import pages.fileUpload.InputSelectionPage
import pages.mccloud.{EnterPstrPage, IsChargeInAdditionReportedPage, IsPublicServicePensionsRemedyPage, WasAnotherPensionSchemePage}
import pages.{Page, chargeA, chargeB}
import play.api.mvc.Call
import utils.AFTConstants.QUARTER_START_DATE

class ChargeDNavigatorSpec extends NavigatorBehaviour {

  import ChargeDNavigatorSpec._
  private def config: FrontendAppConfig = injector.instanceOf[FrontendAppConfig]
  private val navigator: CompoundNavigator = injector.instanceOf[CompoundNavigator]

  "NormalMode" must {
    def normalModeRoutes: TableFor3[Page, UserAnswers, Call] =
      Table(
        ("Id", "UserAnswers", "Next Page"),
        row(WhatYouWillNeedPage)(MemberDetailsController.onPageLoad(NormalMode, srn, startDate, accessType, versionInt, index)),
        row(MemberDetailsPage(index))(ChargeDetailsController.onPageLoad(NormalMode, srn, startDate, accessType, versionInt, index)),
        row(ChargeDetailsPage(index))(
          IsPublicServicePensionsRemedyController
            .onPageLoad(ChargeTypeLifetimeAllowance, NormalMode, srn, startDate, accessType, versionInt, index)),
        row(IsPublicServicePensionsRemedyPage(ChargeTypeLifetimeAllowance, index))(
          IsChargeInAdditionReportedController
            .onPageLoad(ChargeTypeLifetimeAllowance, NormalMode, srn, startDate, accessType, versionInt, index),
          Some(publicPensionRemedyYes)
        ),
        row(IsChargeInAdditionReportedPage(ChargeTypeLifetimeAllowance, index))(CheckYourAnswersController
<<<<<<< HEAD
          .onPageLoad(srn, startDate, accessType, versionInt, index), Some(chargeInAdditionReportedNo)),

        row(WasAnotherPensionSchemePage(ChargeTypeLifetimeAllowance, index))(EnterPstrController
          .onPageLoad(ChargeTypeLifetimeAllowance, NormalMode, srn, startDate, accessType, versionInt, index, schemeIndex), wasAnother),
        row(EnterPstrPage(ChargeTypeLifetimeAllowance, index, schemeIndex))(TaxYearReportedAndPaidController
          .onPageLoadWithIndex(ChargeTypeLifetimeAllowance, NormalMode, srn, startDate, accessType, versionInt, index, schemeIndex)),

=======
                                                                                  .onPageLoad(srn, startDate, accessType, versionInt, index),
                                                                                Some(chargeInAdditionReportedNo)),
        row(WasAnotherPensionSchemePage(ChargeTypeLifetimeAllowance, index))(
          EnterPstrController
            .onPageLoad(ChargeTypeLifetimeAllowance, NormalMode, srn, startDate, accessType, versionInt, index, schemeIndex),
          wasAnother),
        row(EnterPstrPage(ChargeTypeLifetimeAllowance, index, schemeIndex))(
          CheckYourAnswersController
            .onPageLoad(srn, startDate, accessType, versionInt, index)),
>>>>>>> 2a5bf0df
        row(CheckYourAnswersPage)(AddMembersController.onPageLoad(srn, startDate, accessType, versionInt)),
        row(AddMembersPage)(MemberDetailsController.onPageLoad(NormalMode, srn, startDate, accessType, versionInt, index), addMembersYes),
        row(AddMembersPage)(controllers.routes.AFTSummaryController.onPageLoad(srn, startDate, accessType, versionInt), addMembersNo),
        row(DeleteMemberPage)(Call("GET", config.managePensionsSchemeSummaryUrl.format(srn)), zeroedCharge),
        row(DeleteMemberPage)(controllers.routes.AFTSummaryController.onPageLoad(srn, startDate, accessType, versionInt), multipleCharges),
        row(DeleteMemberPage)(AddMembersController.onPageLoad(srn, startDate, accessType, versionInt), Some(SampleData.chargeDMember)),
        row(InputSelectionPage(ChargeTypeLifetimeAllowance))(controllers.chargeD.routes.WhatYouWillNeedController
                                                               .onPageLoad(srn, startDate, accessType, versionInt),
                                                             Some(manualInput)),
        row(InputSelectionPage(ChargeTypeLifetimeAllowance))(
          controllers.fileUpload.routes.WhatYouWillNeedController
            .onPageLoad(srn, startDate, accessType, versionInt, ChargeTypeLifetimeAllowance),
          Some(fileUploadInput)
        )
      )

    behave like navigatorWithRoutesForMode(NormalMode)(navigator, normalModeRoutes, srn, startDate, accessType, versionInt)
  }

  "CheckMode" must {
    def checkModeRoutes: TableFor3[Page, UserAnswers, Call] =
      Table(
        ("Id", "UserAnswers", "Next Page"),
        row(MemberDetailsPage(index))(CheckYourAnswersController.onPageLoad(srn, startDate, accessType, versionInt, index)),
        row(ChargeDetailsPage(index))(CheckYourAnswersController.onPageLoad(srn, startDate, accessType, versionInt, index))
      )

    behave like navigatorWithRoutesForMode(CheckMode)(navigator, checkModeRoutes, srn, startDate, accessType, versionInt)
  }

}

object ChargeDNavigatorSpec {
  private val srn = "test-srn"
  private val startDate = QUARTER_START_DATE
  private val index = 0
  private val schemeIndex = 0
  private val addMembersYes = UserAnswers().set(AddMembersPage, true).toOption
  private val addMembersNo = UserAnswers().set(AddMembersPage, false).toOption
  private val wasAnother = UserAnswers().set(WasAnotherPensionSchemePage(ChargeTypeLifetimeAllowance, 0), true).toOption
  private val zeroedCharge =
    UserAnswers().set(chargeA.ChargeDetailsPage, SampleData.chargeAChargeDetails.copy(totalAmount = BigDecimal(0.00))).toOption
  private val multipleCharges = UserAnswers()
    .set(chargeA.ChargeDetailsPage, SampleData.chargeAChargeDetails)
    .flatMap(_.set(chargeB.ChargeBDetailsPage, SampleData.chargeBDetails))
    .toOption
  private val manualInput = UserAnswers().setOrException(InputSelectionPage(ChargeTypeLifetimeAllowance), ManualInput)
  private val fileUploadInput = UserAnswers().setOrException(InputSelectionPage(ChargeTypeLifetimeAllowance), FileUploadInput)
  private val publicPensionRemedyYes = UserAnswers().setOrException(IsPublicServicePensionsRemedyPage(ChargeTypeLifetimeAllowance, 0), true)
  private val chargeInAdditionReportedNo = UserAnswers().setOrException(IsChargeInAdditionReportedPage(ChargeTypeLifetimeAllowance, 0), false)
}<|MERGE_RESOLUTION|>--- conflicted
+++ resolved
@@ -54,25 +54,12 @@
           Some(publicPensionRemedyYes)
         ),
         row(IsChargeInAdditionReportedPage(ChargeTypeLifetimeAllowance, index))(CheckYourAnswersController
-<<<<<<< HEAD
           .onPageLoad(srn, startDate, accessType, versionInt, index), Some(chargeInAdditionReportedNo)),
 
         row(WasAnotherPensionSchemePage(ChargeTypeLifetimeAllowance, index))(EnterPstrController
           .onPageLoad(ChargeTypeLifetimeAllowance, NormalMode, srn, startDate, accessType, versionInt, index, schemeIndex), wasAnother),
         row(EnterPstrPage(ChargeTypeLifetimeAllowance, index, schemeIndex))(TaxYearReportedAndPaidController
           .onPageLoadWithIndex(ChargeTypeLifetimeAllowance, NormalMode, srn, startDate, accessType, versionInt, index, schemeIndex)),
-
-=======
-                                                                                  .onPageLoad(srn, startDate, accessType, versionInt, index),
-                                                                                Some(chargeInAdditionReportedNo)),
-        row(WasAnotherPensionSchemePage(ChargeTypeLifetimeAllowance, index))(
-          EnterPstrController
-            .onPageLoad(ChargeTypeLifetimeAllowance, NormalMode, srn, startDate, accessType, versionInt, index, schemeIndex),
-          wasAnother),
-        row(EnterPstrPage(ChargeTypeLifetimeAllowance, index, schemeIndex))(
-          CheckYourAnswersController
-            .onPageLoad(srn, startDate, accessType, versionInt, index)),
->>>>>>> 2a5bf0df
         row(CheckYourAnswersPage)(AddMembersController.onPageLoad(srn, startDate, accessType, versionInt)),
         row(AddMembersPage)(MemberDetailsController.onPageLoad(NormalMode, srn, startDate, accessType, versionInt, index), addMembersYes),
         row(AddMembersPage)(controllers.routes.AFTSummaryController.onPageLoad(srn, startDate, accessType, versionInt), addMembersNo),
@@ -113,12 +100,10 @@
   private val addMembersYes = UserAnswers().set(AddMembersPage, true).toOption
   private val addMembersNo = UserAnswers().set(AddMembersPage, false).toOption
   private val wasAnother = UserAnswers().set(WasAnotherPensionSchemePage(ChargeTypeLifetimeAllowance, 0), true).toOption
-  private val zeroedCharge =
-    UserAnswers().set(chargeA.ChargeDetailsPage, SampleData.chargeAChargeDetails.copy(totalAmount = BigDecimal(0.00))).toOption
-  private val multipleCharges = UserAnswers()
-    .set(chargeA.ChargeDetailsPage, SampleData.chargeAChargeDetails)
-    .flatMap(_.set(chargeB.ChargeBDetailsPage, SampleData.chargeBDetails))
-    .toOption
+  private val zeroedCharge = UserAnswers().set(chargeA.ChargeDetailsPage,
+    SampleData.chargeAChargeDetails.copy(totalAmount = BigDecimal(0.00))).toOption
+  private val multipleCharges = UserAnswers().set(chargeA.ChargeDetailsPage, SampleData.chargeAChargeDetails)
+    .flatMap(_.set(chargeB.ChargeBDetailsPage, SampleData.chargeBDetails)).toOption
   private val manualInput = UserAnswers().setOrException(InputSelectionPage(ChargeTypeLifetimeAllowance), ManualInput)
   private val fileUploadInput = UserAnswers().setOrException(InputSelectionPage(ChargeTypeLifetimeAllowance), FileUploadInput)
   private val publicPensionRemedyYes = UserAnswers().setOrException(IsPublicServicePensionsRemedyPage(ChargeTypeLifetimeAllowance, 0), true)
