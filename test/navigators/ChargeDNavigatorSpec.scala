/*
 * Copyright 2023 HM Revenue & Customs
 *
 * Licensed under the Apache License, Version 2.0 (the "License");
 * you may not use this file except in compliance with the License.
 * You may obtain a copy of the License at
 *
 *     http://www.apache.org/licenses/LICENSE-2.0
 *
 * Unless required by applicable law or agreed to in writing, software
 * distributed under the License is distributed on an "AS IS" BASIS,
 * WITHOUT WARRANTIES OR CONDITIONS OF ANY KIND, either express or implied.
 * See the License for the specific language governing permissions and
 * limitations under the License.
 */

package navigators

import config.FrontendAppConfig
import controllers.chargeD.routes._
import controllers.mccloud.routes._
import data.SampleData
import data.SampleData.{accessType, versionInt}
import models.ChargeType.ChargeTypeLifetimeAllowance
import models.LocalDateBinder._
import models.fileUpload.InputSelection.{FileUploadInput, ManualInput}
import models.{CheckMode, NormalMode, UserAnswers, YearRange}
import org.scalatest.prop.TableFor3
import pages.chargeD._
import pages.fileUpload.InputSelectionPage
import pages.mccloud._
import pages.{Page, chargeA, chargeB}
import play.api.mvc.Call
import utils.AFTConstants.QUARTER_START_DATE

class ChargeDNavigatorSpec extends NavigatorBehaviour {

  import ChargeDNavigatorSpec._

  private def config: FrontendAppConfig = injector.instanceOf[FrontendAppConfig]

  private val navigator: CompoundNavigator = injector.instanceOf[CompoundNavigator]

  //scalastyle:off method.length
  "NormalMode" must {
    def normalModeRoutes: TableFor3[Page, UserAnswers, Call] =
      Table(
        ("Id", "UserAnswers", "Next Page"),
        row(WhatYouWillNeedPage)(MemberDetailsController.onPageLoad(NormalMode, srn, startDate, accessType, versionInt, index)),
        row(MemberDetailsPage(index))(ChargeDetailsController.onPageLoad(NormalMode, srn, startDate, accessType, versionInt, index)),
        row(ChargeDetailsPage(index))(
          IsPublicServicePensionsRemedyController
            .onPageLoad(ChargeTypeLifetimeAllowance, NormalMode, srn, startDate, accessType, versionInt, index)),
        row(IsPublicServicePensionsRemedyPage(ChargeTypeLifetimeAllowance, index))(
          IsChargeInAdditionReportedController
            .onPageLoad(ChargeTypeLifetimeAllowance, NormalMode, srn, startDate, accessType, versionInt, index),
          Some(publicPensionRemedyYes)
        ),
        row(IsChargeInAdditionReportedPage(ChargeTypeLifetimeAllowance, index))(CheckYourAnswersController
          .onPageLoad(srn, startDate, accessType, versionInt, index),
          Some(chargeInAdditionReportedNo)),
        row(WasAnotherPensionSchemePage(ChargeTypeLifetimeAllowance, index))(
          EnterPstrController
            .onPageLoad(ChargeTypeLifetimeAllowance, NormalMode, srn, startDate, accessType, versionInt, index, schemeIndex),
          wasAnother),
        row(EnterPstrPage(ChargeTypeLifetimeAllowance, index, schemeIndex))(
          TaxYearReportedAndPaidController
            .onPageLoad(ChargeTypeLifetimeAllowance, NormalMode, srn, startDate, accessType, versionInt, index, Some(schemeIndex))),
        row(ChargeAmountReportedPage(ChargeTypeLifetimeAllowance, index, Some(schemeIndex)))(
          AddAnotherPensionSchemeController
            .onPageLoad(ChargeTypeLifetimeAllowance, NormalMode, srn, startDate, accessType, versionInt, index, schemeIndex),
          enterPSTRValue
        ),
        row(ChargeAmountReportedPage(ChargeTypeLifetimeAllowance, index, None))(
          CheckYourAnswersController
            .onPageLoad(srn, startDate, accessType, versionInt, index)),
        row(AddAnotherPensionSchemePage(ChargeTypeLifetimeAllowance, index, schemeIndex))(
          EnterPstrController
            .onPageLoad(ChargeTypeLifetimeAllowance, NormalMode, srn, startDate, accessType, versionInt, index, 1),
          isAnotherSchemeYes),
        row(AddAnotherPensionSchemePage(ChargeTypeLifetimeAllowance, index, schemeIndex))(
          CheckYourAnswersController
            .onPageLoad(srn, startDate, accessType, versionInt, index),
          isAnotherSchemeNo),
        row(CheckYourAnswersPage)(AddMembersController.onPageLoad(srn, startDate, accessType, versionInt)),
        row(AddMembersPage)(MemberDetailsController.onPageLoad(NormalMode, srn, startDate, accessType, versionInt, index), addMembersYes),
        row(AddMembersPage)(controllers.routes.AFTSummaryController.onPageLoad(srn, startDate, accessType, versionInt), addMembersNo),
        row(DeleteMemberPage)(Call("GET", config.managePensionsSchemeSummaryUrl.format(srn)), zeroedCharge),
        row(DeleteMemberPage)(controllers.routes.AFTSummaryController.onPageLoad(srn, startDate, accessType, versionInt), multipleCharges),
        row(DeleteMemberPage)(AddMembersController.onPageLoad(srn, startDate, accessType, versionInt), Some(SampleData.chargeDMember)),
        row(InputSelectionPage(ChargeTypeLifetimeAllowance))(controllers.chargeD.routes.WhatYouWillNeedController
          .onPageLoad(srn, startDate, accessType, versionInt),
          Some(manualInput)),
        row(InputSelectionPage(ChargeTypeLifetimeAllowance))(
          controllers.fileUpload.routes.WhatYouWillNeedController
            .onPageLoad(srn, startDate, accessType, versionInt, ChargeTypeLifetimeAllowance),
          Some(fileUploadInput)
        )
      )

    behave like navigatorWithRoutesForMode(NormalMode)(navigator, normalModeRoutes, srn, startDate, accessType, versionInt)
  }

  "CheckMode" must {
    def checkModeRoutes: TableFor3[Page, UserAnswers, Call] =
      Table(
        ("Id", "UserAnswers", "Next Page"),
        row(MemberDetailsPage(index))(CheckYourAnswersController.onPageLoad(srn, startDate, accessType, versionInt, index)),
        row(ChargeDetailsPage(index))(CheckYourAnswersController.onPageLoad(srn, startDate, accessType, versionInt, index)),
        row(IsPublicServicePensionsRemedyPage(ChargeTypeLifetimeAllowance, index))(
          IsChargeInAdditionReportedController
            .onPageLoad(ChargeTypeLifetimeAllowance, CheckMode, srn, startDate, accessType, versionInt, index),
<<<<<<< HEAD
          Some(publicPensionRemedyYes)),
        row(IsPublicServicePensionsRemedyPage(ChargeTypeLifetimeAllowance, index))(CheckYourAnswersController
          .onPageLoad(srn, startDate, accessType, versionInt, index),
          Some(publicPensionRemedyNo)),
        row(IsChargeInAdditionReportedPage(ChargeTypeLifetimeAllowance, index))(
          WasAnotherPensionSchemeController
            .onPageLoad(ChargeTypeLifetimeAllowance, CheckMode, srn, startDate, accessType, versionInt, index),
          Some(chargeInAdditionReportedYes)),
        row(IsChargeInAdditionReportedPage(ChargeTypeLifetimeAllowance, index))(CheckYourAnswersController
          .onPageLoad(srn, startDate, accessType, versionInt, index),
          Some(chargeInAdditionReportedNo)),
        row(WasAnotherPensionSchemePage(ChargeTypeLifetimeAllowance, index))(
          EnterPstrController
            .onPageLoad(ChargeTypeLifetimeAllowance, CheckMode, srn, startDate, accessType, versionInt, index, schemeIndex),
          Some(wasAnotherPensionSchemeYes)),
        row(WasAnotherPensionSchemePage(ChargeTypeLifetimeAllowance, index))(TaxYearReportedAndPaidController
          .onPageLoad(ChargeTypeLifetimeAllowance, CheckMode, srn, startDate, accessType, versionInt, index, None),
          Some(wasAnotherPensionSchemeNo)),
        row(EnterPstrPage(ChargeTypeLifetimeAllowance, index, schemeIndex))(
          CheckYourAnswersController.onPageLoad(srn, startDate, accessType, versionInt, index), Some(taxYearReported)),
        row(EnterPstrPage(ChargeTypeLifetimeAllowance, index, schemeIndex))(TaxYearReportedAndPaidController
          .onPageLoad(ChargeTypeLifetimeAllowance, CheckMode, srn, startDate, accessType, versionInt, index, Some(schemeIndex))),
=======
          Some(publicPensionRemedyYes)
        ),
        row(IsPublicServicePensionsRemedyPage(ChargeTypeLifetimeAllowance, index))(CheckYourAnswersController
                                                                                     .onPageLoad(srn, startDate, accessType, versionInt, index),
                                                                                   Some(publicPensionRemedyNo)),
        row(IsChargeInAdditionReportedPage(ChargeTypeLifetimeAllowance, index))(
          WasAnotherPensionSchemeController
            .onPageLoad(ChargeTypeLifetimeAllowance, CheckMode, srn, startDate, accessType, versionInt, index),
          Some(chargeInAdditionReportedYes)
        ),
        row(IsChargeInAdditionReportedPage(ChargeTypeLifetimeAllowance, index))(CheckYourAnswersController
                                                                                  .onPageLoad(srn, startDate, accessType, versionInt, index),
                                                                                Some(chargeInAdditionReportedNo)),
        row(WasAnotherPensionSchemePage(ChargeTypeLifetimeAllowance, index))(
          EnterPstrController
            .onPageLoad(ChargeTypeLifetimeAllowance, CheckMode, srn, startDate, accessType, versionInt, index, schemeIndex),
          Some(wasAnotherPensionSchemeYes)
        ),
        row(WasAnotherPensionSchemePage(ChargeTypeLifetimeAllowance, index))(
          TaxYearReportedAndPaidController
            .onPageLoad(ChargeTypeLifetimeAllowance, CheckMode, srn, startDate, accessType, versionInt, index, None),
          Some(wasAnotherPensionSchemeNo)
        ),
        row(EnterPstrPage(ChargeTypeLifetimeAllowance, index, schemeIndex))(
          CheckYourAnswersController.onPageLoad(srn, startDate, accessType, versionInt, index),
          Some(taxYearReported)),
        row(EnterPstrPage(ChargeTypeLifetimeAllowance, index, schemeIndex))(
          TaxYearReportedAndPaidController
            .onPageLoad(ChargeTypeLifetimeAllowance, CheckMode, srn, startDate, accessType, versionInt, index, Some(schemeIndex))),
>>>>>>> bf6a58fc
        row(TaxYearReportedAndPaidPage(ChargeTypeLifetimeAllowance, index, Some(schemeIndex)))(
          TaxQuarterReportedAndPaidController
            .onPageLoad(ChargeTypeLifetimeAllowance, CheckMode, srn, startDate, accessType, versionInt, index, Some(schemeIndex))),
        row(TaxQuarterReportedAndPaidPage(ChargeTypeLifetimeAllowance, index, Some(schemeIndex)))(
<<<<<<< HEAD
          CheckYourAnswersController.onPageLoad(srn, startDate, accessType, versionInt, index), Some(chargeAmount)),
        row(TaxQuarterReportedAndPaidPage(ChargeTypeLifetimeAllowance, index, Some(schemeIndex)))(ChargeAmountReportedController
          .onPageLoad(ChargeTypeLifetimeAllowance, CheckMode, srn, startDate, accessType, versionInt, index, Some(schemeIndex))),
=======
          CheckYourAnswersController.onPageLoad(srn, startDate, accessType, versionInt, index),
          Some(chargeAmount)),
        row(TaxQuarterReportedAndPaidPage(ChargeTypeLifetimeAllowance, index, Some(schemeIndex)))(
          ChargeAmountReportedController
            .onPageLoad(ChargeTypeLifetimeAllowance, CheckMode, srn, startDate, accessType, versionInt, index, Some(schemeIndex))),
>>>>>>> bf6a58fc
        row(ChargeAmountReportedPage(ChargeTypeLifetimeAllowance, index, Some(schemeIndex)))(
          CheckYourAnswersController.onPageLoad(srn, startDate, accessType, versionInt, index)),
        row(ChargeAmountReportedPage(ChargeTypeLifetimeAllowance, index, None))(
          CheckYourAnswersController.onPageLoad(srn, startDate, accessType, versionInt, index)),
        row(AddAnotherPensionSchemePage(ChargeTypeLifetimeAllowance, index, schemeIndex))(
          EnterPstrController
            .onPageLoad(ChargeTypeLifetimeAllowance, CheckMode, srn, startDate, accessType, versionInt, index, schemeIndex = 1),
          isAnotherSchemeYes),
<<<<<<< HEAD
        row(AddAnotherPensionSchemePage(ChargeTypeLifetimeAllowance, index, schemeIndex))(CheckYourAnswersController
          .onPageLoad(srn, startDate, accessType, versionInt, index),
          isAnotherSchemeNo),
        row(RemovePensionSchemePage(ChargeTypeLifetimeAllowance, index, schemeIndex))(WasAnotherPensionSchemeController
          .onPageLoad(ChargeTypeLifetimeAllowance, CheckMode, srn, startDate, accessType, versionInt, index), Some(SampleData.uaWithPSPRAndOneSchemeLifetimeNav)),
        row(RemovePensionSchemePage(ChargeTypeLifetimeAllowance, index, schemeIndex))(CheckYourAnswersController
          .onPageLoad(srn, startDate, accessType, versionInt, index), Some(SampleData.uaWithPSPRAndTwoSchemesLifetimeNav)),
        row(RemovePensionSchemePage(ChargeTypeLifetimeAllowance, index, schemeIndex))(CheckYourAnswersController
          .onPageLoad(srn, startDate, accessType, versionInt, index), removeSchemeNo)
=======
        row(AddAnotherPensionSchemePage(ChargeTypeLifetimeAllowance, index, schemeIndex))(
          CheckYourAnswersController
            .onPageLoad(srn, startDate, accessType, versionInt, index),
          isAnotherSchemeNo)
>>>>>>> bf6a58fc
      )
    behave like navigatorWithRoutesForMode(CheckMode)(navigator, checkModeRoutes, srn, startDate, accessType, versionInt)
  }

}

object ChargeDNavigatorSpec {
  private val srn = "test-srn"
  private val startDate = QUARTER_START_DATE
  private val index = 0
  private val schemeIndex = 0
  private val addMembersYes = UserAnswers().set(AddMembersPage, true).toOption
  private val addMembersNo = UserAnswers().set(AddMembersPage, false).toOption
  private val wasAnother = UserAnswers().set(WasAnotherPensionSchemePage(ChargeTypeLifetimeAllowance, 0), true).toOption
  private val zeroedCharge =
    UserAnswers().set(chargeA.ChargeDetailsPage, SampleData.chargeAChargeDetails.copy(totalAmount = BigDecimal(0.00))).toOption
  private val multipleCharges = UserAnswers()
    .set(chargeA.ChargeDetailsPage, SampleData.chargeAChargeDetails)
    .flatMap(_.set(chargeB.ChargeBDetailsPage, SampleData.chargeBDetails))
    .toOption
  private val manualInput = UserAnswers().setOrException(InputSelectionPage(ChargeTypeLifetimeAllowance), ManualInput)
  private val fileUploadInput = UserAnswers().setOrException(InputSelectionPage(ChargeTypeLifetimeAllowance), FileUploadInput)
  private val publicPensionRemedyYes = UserAnswers().setOrException(IsPublicServicePensionsRemedyPage(ChargeTypeLifetimeAllowance, 0), true)
  private val publicPensionRemedyNo = UserAnswers().setOrException(IsPublicServicePensionsRemedyPage(ChargeTypeLifetimeAllowance, 0), false)
  private val chargeInAdditionReportedYes = UserAnswers().setOrException(IsChargeInAdditionReportedPage(ChargeTypeLifetimeAllowance, 0), true)
  private val chargeInAdditionReportedNo = UserAnswers().setOrException(IsChargeInAdditionReportedPage(ChargeTypeLifetimeAllowance, 0), false)
  private val wasAnotherPensionSchemeYes = UserAnswers().setOrException(WasAnotherPensionSchemePage(ChargeTypeLifetimeAllowance, 0), true)
  private val wasAnotherPensionSchemeNo = UserAnswers().setOrException(WasAnotherPensionSchemePage(ChargeTypeLifetimeAllowance, 0), false)
  private val taxYearReported = UserAnswers().setOrException(TaxYearReportedAndPaidPage(ChargeTypeLifetimeAllowance, 0, Some(0)), YearRange("2019"))
<<<<<<< HEAD
  private val chargeAmount = UserAnswers().setOrException(ChargeAmountReportedPage(ChargeTypeLifetimeAllowance, 0, Some(0)), SampleData.chargeAmountReported)
=======
  private val chargeAmount =
    UserAnswers().setOrException(ChargeAmountReportedPage(ChargeTypeLifetimeAllowance, 0, Some(0)), SampleData.chargeAmountReported)
>>>>>>> bf6a58fc
  private val isAnotherSchemeYes = UserAnswers().set(AddAnotherPensionSchemePage(ChargeTypeLifetimeAllowance, 0, 0), true).toOption
  private val isAnotherSchemeNo = UserAnswers().set(AddAnotherPensionSchemePage(ChargeTypeLifetimeAllowance, 0, 0), false).toOption
  private val enterPSTRValue = UserAnswers().set(EnterPstrPage(ChargeTypeLifetimeAllowance, 0, 0), "20123456RQ").toOption
  private val removeSchemeNo = UserAnswers().set(RemovePensionSchemePage(ChargeTypeLifetimeAllowance, 0, 0), false).toOption
}<|MERGE_RESOLUTION|>--- conflicted
+++ resolved
@@ -110,7 +110,6 @@
         row(IsPublicServicePensionsRemedyPage(ChargeTypeLifetimeAllowance, index))(
           IsChargeInAdditionReportedController
             .onPageLoad(ChargeTypeLifetimeAllowance, CheckMode, srn, startDate, accessType, versionInt, index),
-<<<<<<< HEAD
           Some(publicPensionRemedyYes)),
         row(IsPublicServicePensionsRemedyPage(ChargeTypeLifetimeAllowance, index))(CheckYourAnswersController
           .onPageLoad(srn, startDate, accessType, versionInt, index),
@@ -133,52 +132,13 @@
           CheckYourAnswersController.onPageLoad(srn, startDate, accessType, versionInt, index), Some(taxYearReported)),
         row(EnterPstrPage(ChargeTypeLifetimeAllowance, index, schemeIndex))(TaxYearReportedAndPaidController
           .onPageLoad(ChargeTypeLifetimeAllowance, CheckMode, srn, startDate, accessType, versionInt, index, Some(schemeIndex))),
-=======
-          Some(publicPensionRemedyYes)
-        ),
-        row(IsPublicServicePensionsRemedyPage(ChargeTypeLifetimeAllowance, index))(CheckYourAnswersController
-                                                                                     .onPageLoad(srn, startDate, accessType, versionInt, index),
-                                                                                   Some(publicPensionRemedyNo)),
-        row(IsChargeInAdditionReportedPage(ChargeTypeLifetimeAllowance, index))(
-          WasAnotherPensionSchemeController
-            .onPageLoad(ChargeTypeLifetimeAllowance, CheckMode, srn, startDate, accessType, versionInt, index),
-          Some(chargeInAdditionReportedYes)
-        ),
-        row(IsChargeInAdditionReportedPage(ChargeTypeLifetimeAllowance, index))(CheckYourAnswersController
-                                                                                  .onPageLoad(srn, startDate, accessType, versionInt, index),
-                                                                                Some(chargeInAdditionReportedNo)),
-        row(WasAnotherPensionSchemePage(ChargeTypeLifetimeAllowance, index))(
-          EnterPstrController
-            .onPageLoad(ChargeTypeLifetimeAllowance, CheckMode, srn, startDate, accessType, versionInt, index, schemeIndex),
-          Some(wasAnotherPensionSchemeYes)
-        ),
-        row(WasAnotherPensionSchemePage(ChargeTypeLifetimeAllowance, index))(
-          TaxYearReportedAndPaidController
-            .onPageLoad(ChargeTypeLifetimeAllowance, CheckMode, srn, startDate, accessType, versionInt, index, None),
-          Some(wasAnotherPensionSchemeNo)
-        ),
-        row(EnterPstrPage(ChargeTypeLifetimeAllowance, index, schemeIndex))(
-          CheckYourAnswersController.onPageLoad(srn, startDate, accessType, versionInt, index),
-          Some(taxYearReported)),
-        row(EnterPstrPage(ChargeTypeLifetimeAllowance, index, schemeIndex))(
-          TaxYearReportedAndPaidController
-            .onPageLoad(ChargeTypeLifetimeAllowance, CheckMode, srn, startDate, accessType, versionInt, index, Some(schemeIndex))),
->>>>>>> bf6a58fc
         row(TaxYearReportedAndPaidPage(ChargeTypeLifetimeAllowance, index, Some(schemeIndex)))(
           TaxQuarterReportedAndPaidController
             .onPageLoad(ChargeTypeLifetimeAllowance, CheckMode, srn, startDate, accessType, versionInt, index, Some(schemeIndex))),
         row(TaxQuarterReportedAndPaidPage(ChargeTypeLifetimeAllowance, index, Some(schemeIndex)))(
-<<<<<<< HEAD
           CheckYourAnswersController.onPageLoad(srn, startDate, accessType, versionInt, index), Some(chargeAmount)),
         row(TaxQuarterReportedAndPaidPage(ChargeTypeLifetimeAllowance, index, Some(schemeIndex)))(ChargeAmountReportedController
           .onPageLoad(ChargeTypeLifetimeAllowance, CheckMode, srn, startDate, accessType, versionInt, index, Some(schemeIndex))),
-=======
-          CheckYourAnswersController.onPageLoad(srn, startDate, accessType, versionInt, index),
-          Some(chargeAmount)),
-        row(TaxQuarterReportedAndPaidPage(ChargeTypeLifetimeAllowance, index, Some(schemeIndex)))(
-          ChargeAmountReportedController
-            .onPageLoad(ChargeTypeLifetimeAllowance, CheckMode, srn, startDate, accessType, versionInt, index, Some(schemeIndex))),
->>>>>>> bf6a58fc
         row(ChargeAmountReportedPage(ChargeTypeLifetimeAllowance, index, Some(schemeIndex)))(
           CheckYourAnswersController.onPageLoad(srn, startDate, accessType, versionInt, index)),
         row(ChargeAmountReportedPage(ChargeTypeLifetimeAllowance, index, None))(
@@ -187,7 +147,6 @@
           EnterPstrController
             .onPageLoad(ChargeTypeLifetimeAllowance, CheckMode, srn, startDate, accessType, versionInt, index, schemeIndex = 1),
           isAnotherSchemeYes),
-<<<<<<< HEAD
         row(AddAnotherPensionSchemePage(ChargeTypeLifetimeAllowance, index, schemeIndex))(CheckYourAnswersController
           .onPageLoad(srn, startDate, accessType, versionInt, index),
           isAnotherSchemeNo),
@@ -197,12 +156,6 @@
           .onPageLoad(srn, startDate, accessType, versionInt, index), Some(SampleData.uaWithPSPRAndTwoSchemesLifetimeNav)),
         row(RemovePensionSchemePage(ChargeTypeLifetimeAllowance, index, schemeIndex))(CheckYourAnswersController
           .onPageLoad(srn, startDate, accessType, versionInt, index), removeSchemeNo)
-=======
-        row(AddAnotherPensionSchemePage(ChargeTypeLifetimeAllowance, index, schemeIndex))(
-          CheckYourAnswersController
-            .onPageLoad(srn, startDate, accessType, versionInt, index),
-          isAnotherSchemeNo)
->>>>>>> bf6a58fc
       )
     behave like navigatorWithRoutesForMode(CheckMode)(navigator, checkModeRoutes, srn, startDate, accessType, versionInt)
   }
@@ -232,12 +185,7 @@
   private val wasAnotherPensionSchemeYes = UserAnswers().setOrException(WasAnotherPensionSchemePage(ChargeTypeLifetimeAllowance, 0), true)
   private val wasAnotherPensionSchemeNo = UserAnswers().setOrException(WasAnotherPensionSchemePage(ChargeTypeLifetimeAllowance, 0), false)
   private val taxYearReported = UserAnswers().setOrException(TaxYearReportedAndPaidPage(ChargeTypeLifetimeAllowance, 0, Some(0)), YearRange("2019"))
-<<<<<<< HEAD
   private val chargeAmount = UserAnswers().setOrException(ChargeAmountReportedPage(ChargeTypeLifetimeAllowance, 0, Some(0)), SampleData.chargeAmountReported)
-=======
-  private val chargeAmount =
-    UserAnswers().setOrException(ChargeAmountReportedPage(ChargeTypeLifetimeAllowance, 0, Some(0)), SampleData.chargeAmountReported)
->>>>>>> bf6a58fc
   private val isAnotherSchemeYes = UserAnswers().set(AddAnotherPensionSchemePage(ChargeTypeLifetimeAllowance, 0, 0), true).toOption
   private val isAnotherSchemeNo = UserAnswers().set(AddAnotherPensionSchemePage(ChargeTypeLifetimeAllowance, 0, 0), false).toOption
   private val enterPSTRValue = UserAnswers().set(EnterPstrPage(ChargeTypeLifetimeAllowance, 0, 0), "20123456RQ").toOption
