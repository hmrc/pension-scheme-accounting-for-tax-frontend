/*
 * Copyright 2022 HM Revenue & Customs
 *
 * Licensed under the Apache License, Version 2.0 (the "License");
 * you may not use this file except in compliance with the License.
 * You may obtain a copy of the License at
 *
 *     http://www.apache.org/licenses/LICENSE-2.0
 *
 * Unless required by applicable law or agreed to in writing, software
 * distributed under the License is distributed on an "AS IS" BASIS,
 * WITHOUT WARRANTIES OR CONDITIONS OF ANY KIND, either express or implied.
 * See the License for the specific language governing permissions and
 * limitations under the License.
 */

package navigators

import config.FrontendAppConfig
import controllers.chargeD.routes._
import controllers.mccloud.routes._
import data.SampleData
import data.SampleData.{accessType, versionInt}
import models.ChargeType.ChargeTypeLifetimeAllowance
import models.LocalDateBinder._
import models.fileUpload.InputSelection.{FileUploadInput, ManualInput}
import models.{CheckMode, NormalMode, UserAnswers}
import org.scalatest.prop.TableFor3
import pages.chargeD._
import pages.fileUpload.InputSelectionPage
<<<<<<< HEAD
import pages.mccloud._
=======
import pages.mccloud.{EnterPstrPage, IsChargeInAdditionReportedPage, IsPublicServicePensionsRemedyPage, WasAnotherPensionSchemePage}
>>>>>>> 2a5bf0df
import pages.{Page, chargeA, chargeB}
import play.api.mvc.Call
import utils.AFTConstants.QUARTER_START_DATE

class ChargeDNavigatorSpec extends NavigatorBehaviour {

  import ChargeDNavigatorSpec._
  private def config: FrontendAppConfig = injector.instanceOf[FrontendAppConfig]
  private val navigator: CompoundNavigator = injector.instanceOf[CompoundNavigator]

  "NormalMode" must {
    def normalModeRoutes: TableFor3[Page, UserAnswers, Call] =
      Table(
        ("Id", "UserAnswers", "Next Page"),
<<<<<<< HEAD
        row(WhatYouWillNeedPage)(MemberDetailsController.onPageLoad(NormalMode,srn, startDate, accessType, versionInt, index)),
        row(MemberDetailsPage(index))(ChargeDetailsController.onPageLoad(NormalMode,srn, startDate, accessType, versionInt, index)),
        row(ChargeDetailsPage(index))(IsPublicServicePensionsRemedyController
          .onPageLoad(ChargeTypeLifetimeAllowance, NormalMode, srn, startDate, accessType, versionInt, index)),
        row(IsPublicServicePensionsRemedyPage(ChargeTypeLifetimeAllowance, index))(IsChargeInAdditionReportedController
          .onPageLoad(ChargeTypeLifetimeAllowance, NormalMode, srn, startDate, accessType, versionInt, index), Some(publicPensionRemedyYes)),
        row(IsChargeInAdditionReportedPage(ChargeTypeLifetimeAllowance, index))(CheckYourAnswersController
          .onPageLoad(srn, startDate, accessType, versionInt, index), Some(chargeInAdditionReportedNo)),

        row(WasAnotherPensionSchemePage(ChargeTypeLifetimeAllowance, index))(EnterPstrController
          .onPageLoad(ChargeTypeLifetimeAllowance, NormalMode, srn, startDate, accessType, versionInt, index, schemeIndex), wasAnother),
        row(EnterPstrPage(ChargeTypeLifetimeAllowance, index, schemeIndex))(TaxYearReportedAndPaidController
          .onPageLoadWithIndex(ChargeTypeLifetimeAllowance, NormalMode, srn, startDate, accessType, versionInt, index, schemeIndex)),

        row(ChargeAmountReportedPage(ChargeTypeLifetimeAllowance, index, Some(schemeIndex)))(AddAnotherPensionSchemeController
          .onPageLoad(ChargeTypeLifetimeAllowance, NormalMode, srn, startDate, accessType, versionInt, index, schemeIndex)),

        row(AddAnotherPensionSchemePage(ChargeTypeLifetimeAllowance, index, schemeIndex))(EnterPstrController
          .onPageLoad(ChargeTypeLifetimeAllowance, NormalMode, srn, startDate, accessType, versionInt, index, 1), isAnotherSchemeYes),
        row(AddAnotherPensionSchemePage(ChargeTypeLifetimeAllowance, index, schemeIndex))(CheckYourAnswersController
          .onPageLoad(srn, startDate, accessType, versionInt, index), isAnotherSchemeNo),

=======
        row(WhatYouWillNeedPage)(MemberDetailsController.onPageLoad(NormalMode, srn, startDate, accessType, versionInt, index)),
        row(MemberDetailsPage(index))(ChargeDetailsController.onPageLoad(NormalMode, srn, startDate, accessType, versionInt, index)),
        row(ChargeDetailsPage(index))(
          IsPublicServicePensionsRemedyController
            .onPageLoad(ChargeTypeLifetimeAllowance, NormalMode, srn, startDate, accessType, versionInt, index)),
        row(IsPublicServicePensionsRemedyPage(ChargeTypeLifetimeAllowance, index))(
          IsChargeInAdditionReportedController
            .onPageLoad(ChargeTypeLifetimeAllowance, NormalMode, srn, startDate, accessType, versionInt, index),
          Some(publicPensionRemedyYes)
        ),
        row(IsChargeInAdditionReportedPage(ChargeTypeLifetimeAllowance, index))(CheckYourAnswersController
                                                                                  .onPageLoad(srn, startDate, accessType, versionInt, index),
                                                                                Some(chargeInAdditionReportedNo)),
        row(WasAnotherPensionSchemePage(ChargeTypeLifetimeAllowance, index))(
          EnterPstrController
            .onPageLoad(ChargeTypeLifetimeAllowance, NormalMode, srn, startDate, accessType, versionInt, index, schemeIndex),
          wasAnother),
        row(EnterPstrPage(ChargeTypeLifetimeAllowance, index, schemeIndex))(
          CheckYourAnswersController
            .onPageLoad(srn, startDate, accessType, versionInt, index)),
>>>>>>> 2a5bf0df
        row(CheckYourAnswersPage)(AddMembersController.onPageLoad(srn, startDate, accessType, versionInt)),
        row(AddMembersPage)(MemberDetailsController.onPageLoad(NormalMode, srn, startDate, accessType, versionInt, index), addMembersYes),
        row(AddMembersPage)(controllers.routes.AFTSummaryController.onPageLoad(srn, startDate, accessType, versionInt), addMembersNo),
        row(DeleteMemberPage)(Call("GET", config.managePensionsSchemeSummaryUrl.format(srn)), zeroedCharge),
        row(DeleteMemberPage)(controllers.routes.AFTSummaryController.onPageLoad(srn, startDate, accessType, versionInt), multipleCharges),
        row(DeleteMemberPage)(AddMembersController.onPageLoad(srn, startDate, accessType, versionInt), Some(SampleData.chargeDMember)),
        row(InputSelectionPage(ChargeTypeLifetimeAllowance))(controllers.chargeD.routes.WhatYouWillNeedController
                                                               .onPageLoad(srn, startDate, accessType, versionInt),
                                                             Some(manualInput)),
        row(InputSelectionPage(ChargeTypeLifetimeAllowance))(
          controllers.fileUpload.routes.WhatYouWillNeedController
            .onPageLoad(srn, startDate, accessType, versionInt, ChargeTypeLifetimeAllowance),
          Some(fileUploadInput)
        )
      )

    behave like navigatorWithRoutesForMode(NormalMode)(navigator, normalModeRoutes, srn, startDate, accessType, versionInt)
  }

  "CheckMode" must {
    def checkModeRoutes: TableFor3[Page, UserAnswers, Call] =
      Table(
        ("Id", "UserAnswers", "Next Page"),
        row(MemberDetailsPage(index))(CheckYourAnswersController.onPageLoad(srn, startDate, accessType, versionInt, index)),
        row(ChargeDetailsPage(index))(CheckYourAnswersController.onPageLoad(srn, startDate, accessType, versionInt, index))
      )

    behave like navigatorWithRoutesForMode(CheckMode)(navigator, checkModeRoutes, srn, startDate, accessType, versionInt)
  }

}

object ChargeDNavigatorSpec {
  private val srn = "test-srn"
  private val startDate = QUARTER_START_DATE
  private val index = 0
  private val schemeIndex = 0
  private val addMembersYes = UserAnswers().set(AddMembersPage, true).toOption
  private val addMembersNo = UserAnswers().set(AddMembersPage, false).toOption
  private val wasAnother = UserAnswers().set(WasAnotherPensionSchemePage(ChargeTypeLifetimeAllowance, 0), true).toOption
  private val zeroedCharge =
    UserAnswers().set(chargeA.ChargeDetailsPage, SampleData.chargeAChargeDetails.copy(totalAmount = BigDecimal(0.00))).toOption
  private val multipleCharges = UserAnswers()
    .set(chargeA.ChargeDetailsPage, SampleData.chargeAChargeDetails)
    .flatMap(_.set(chargeB.ChargeBDetailsPage, SampleData.chargeBDetails))
    .toOption
  private val manualInput = UserAnswers().setOrException(InputSelectionPage(ChargeTypeLifetimeAllowance), ManualInput)
  private val fileUploadInput = UserAnswers().setOrException(InputSelectionPage(ChargeTypeLifetimeAllowance), FileUploadInput)
  private val publicPensionRemedyYes = UserAnswers().setOrException(IsPublicServicePensionsRemedyPage(ChargeTypeLifetimeAllowance, 0), true)
  private val chargeInAdditionReportedNo = UserAnswers().setOrException(IsChargeInAdditionReportedPage(ChargeTypeLifetimeAllowance, 0), false)
<<<<<<< HEAD
  private val isAnotherSchemeYes = UserAnswers().set(AddAnotherPensionSchemePage(ChargeTypeLifetimeAllowance, 0, 0), true).toOption
  private val isAnotherSchemeNo = UserAnswers().set(AddAnotherPensionSchemePage(ChargeTypeLifetimeAllowance, 0, 0), false).toOption
=======
>>>>>>> 2a5bf0df
}<|MERGE_RESOLUTION|>--- conflicted
+++ resolved
@@ -28,11 +28,7 @@
 import org.scalatest.prop.TableFor3
 import pages.chargeD._
 import pages.fileUpload.InputSelectionPage
-<<<<<<< HEAD
 import pages.mccloud._
-=======
-import pages.mccloud.{EnterPstrPage, IsChargeInAdditionReportedPage, IsPublicServicePensionsRemedyPage, WasAnotherPensionSchemePage}
->>>>>>> 2a5bf0df
 import pages.{Page, chargeA, chargeB}
 import play.api.mvc.Call
 import utils.AFTConstants.QUARTER_START_DATE
@@ -47,7 +43,6 @@
     def normalModeRoutes: TableFor3[Page, UserAnswers, Call] =
       Table(
         ("Id", "UserAnswers", "Next Page"),
-<<<<<<< HEAD
         row(WhatYouWillNeedPage)(MemberDetailsController.onPageLoad(NormalMode,srn, startDate, accessType, versionInt, index)),
         row(MemberDetailsPage(index))(ChargeDetailsController.onPageLoad(NormalMode,srn, startDate, accessType, versionInt, index)),
         row(ChargeDetailsPage(index))(IsPublicServicePensionsRemedyController
@@ -70,45 +65,19 @@
         row(AddAnotherPensionSchemePage(ChargeTypeLifetimeAllowance, index, schemeIndex))(CheckYourAnswersController
           .onPageLoad(srn, startDate, accessType, versionInt, index), isAnotherSchemeNo),
 
-=======
-        row(WhatYouWillNeedPage)(MemberDetailsController.onPageLoad(NormalMode, srn, startDate, accessType, versionInt, index)),
-        row(MemberDetailsPage(index))(ChargeDetailsController.onPageLoad(NormalMode, srn, startDate, accessType, versionInt, index)),
-        row(ChargeDetailsPage(index))(
-          IsPublicServicePensionsRemedyController
-            .onPageLoad(ChargeTypeLifetimeAllowance, NormalMode, srn, startDate, accessType, versionInt, index)),
-        row(IsPublicServicePensionsRemedyPage(ChargeTypeLifetimeAllowance, index))(
-          IsChargeInAdditionReportedController
-            .onPageLoad(ChargeTypeLifetimeAllowance, NormalMode, srn, startDate, accessType, versionInt, index),
-          Some(publicPensionRemedyYes)
-        ),
-        row(IsChargeInAdditionReportedPage(ChargeTypeLifetimeAllowance, index))(CheckYourAnswersController
-                                                                                  .onPageLoad(srn, startDate, accessType, versionInt, index),
-                                                                                Some(chargeInAdditionReportedNo)),
-        row(WasAnotherPensionSchemePage(ChargeTypeLifetimeAllowance, index))(
-          EnterPstrController
-            .onPageLoad(ChargeTypeLifetimeAllowance, NormalMode, srn, startDate, accessType, versionInt, index, schemeIndex),
-          wasAnother),
-        row(EnterPstrPage(ChargeTypeLifetimeAllowance, index, schemeIndex))(
-          CheckYourAnswersController
-            .onPageLoad(srn, startDate, accessType, versionInt, index)),
->>>>>>> 2a5bf0df
         row(CheckYourAnswersPage)(AddMembersController.onPageLoad(srn, startDate, accessType, versionInt)),
-        row(AddMembersPage)(MemberDetailsController.onPageLoad(NormalMode, srn, startDate, accessType, versionInt, index), addMembersYes),
+        row(AddMembersPage)(MemberDetailsController.onPageLoad(NormalMode,srn, startDate, accessType, versionInt, index), addMembersYes),
         row(AddMembersPage)(controllers.routes.AFTSummaryController.onPageLoad(srn, startDate, accessType, versionInt), addMembersNo),
         row(DeleteMemberPage)(Call("GET", config.managePensionsSchemeSummaryUrl.format(srn)), zeroedCharge),
         row(DeleteMemberPage)(controllers.routes.AFTSummaryController.onPageLoad(srn, startDate, accessType, versionInt), multipleCharges),
         row(DeleteMemberPage)(AddMembersController.onPageLoad(srn, startDate, accessType, versionInt), Some(SampleData.chargeDMember)),
         row(InputSelectionPage(ChargeTypeLifetimeAllowance))(controllers.chargeD.routes.WhatYouWillNeedController
-                                                               .onPageLoad(srn, startDate, accessType, versionInt),
-                                                             Some(manualInput)),
-        row(InputSelectionPage(ChargeTypeLifetimeAllowance))(
-          controllers.fileUpload.routes.WhatYouWillNeedController
-            .onPageLoad(srn, startDate, accessType, versionInt, ChargeTypeLifetimeAllowance),
-          Some(fileUploadInput)
-        )
+          .onPageLoad(srn, startDate, accessType, versionInt), Some(manualInput)),
+        row(InputSelectionPage(ChargeTypeLifetimeAllowance))(controllers.fileUpload.routes.WhatYouWillNeedController
+          .onPageLoad(srn, startDate, accessType, versionInt, ChargeTypeLifetimeAllowance), Some(fileUploadInput))
       )
 
-    behave like navigatorWithRoutesForMode(NormalMode)(navigator, normalModeRoutes, srn, startDate, accessType, versionInt)
+    behave like navigatorWithRoutesForMode(NormalMode)(navigator, normalModeRoutes,srn, startDate, accessType, versionInt)
   }
 
   "CheckMode" must {
@@ -119,7 +88,7 @@
         row(ChargeDetailsPage(index))(CheckYourAnswersController.onPageLoad(srn, startDate, accessType, versionInt, index))
       )
 
-    behave like navigatorWithRoutesForMode(CheckMode)(navigator, checkModeRoutes, srn, startDate, accessType, versionInt)
+    behave like navigatorWithRoutesForMode(CheckMode)(navigator, checkModeRoutes,srn, startDate, accessType, versionInt)
   }
 
 }
@@ -132,19 +101,14 @@
   private val addMembersYes = UserAnswers().set(AddMembersPage, true).toOption
   private val addMembersNo = UserAnswers().set(AddMembersPage, false).toOption
   private val wasAnother = UserAnswers().set(WasAnotherPensionSchemePage(ChargeTypeLifetimeAllowance, 0), true).toOption
-  private val zeroedCharge =
-    UserAnswers().set(chargeA.ChargeDetailsPage, SampleData.chargeAChargeDetails.copy(totalAmount = BigDecimal(0.00))).toOption
-  private val multipleCharges = UserAnswers()
-    .set(chargeA.ChargeDetailsPage, SampleData.chargeAChargeDetails)
-    .flatMap(_.set(chargeB.ChargeBDetailsPage, SampleData.chargeBDetails))
-    .toOption
+  private val zeroedCharge = UserAnswers().set(chargeA.ChargeDetailsPage,
+    SampleData.chargeAChargeDetails.copy(totalAmount = BigDecimal(0.00))).toOption
+  private val multipleCharges = UserAnswers().set(chargeA.ChargeDetailsPage, SampleData.chargeAChargeDetails)
+    .flatMap(_.set(chargeB.ChargeBDetailsPage, SampleData.chargeBDetails)).toOption
   private val manualInput = UserAnswers().setOrException(InputSelectionPage(ChargeTypeLifetimeAllowance), ManualInput)
   private val fileUploadInput = UserAnswers().setOrException(InputSelectionPage(ChargeTypeLifetimeAllowance), FileUploadInput)
   private val publicPensionRemedyYes = UserAnswers().setOrException(IsPublicServicePensionsRemedyPage(ChargeTypeLifetimeAllowance, 0), true)
   private val chargeInAdditionReportedNo = UserAnswers().setOrException(IsChargeInAdditionReportedPage(ChargeTypeLifetimeAllowance, 0), false)
-<<<<<<< HEAD
   private val isAnotherSchemeYes = UserAnswers().set(AddAnotherPensionSchemePage(ChargeTypeLifetimeAllowance, 0, 0), true).toOption
   private val isAnotherSchemeNo = UserAnswers().set(AddAnotherPensionSchemePage(ChargeTypeLifetimeAllowance, 0, 0), false).toOption
-=======
->>>>>>> 2a5bf0df
 }