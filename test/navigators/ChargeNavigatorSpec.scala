/*
 * Copyright 2022 HM Revenue & Customs
 *
 * Licensed under the Apache License, Version 2.0 (the "License");
 * you may not use this file except in compliance with the License.
 * You may obtain a copy of the License at
 *
 *     http://www.apache.org/licenses/LICENSE-2.0
 *
 * Unless required by applicable law or agreed to in writing, software
 * distributed under the License is distributed on an "AS IS" BASIS,
 * WITHOUT WARRANTIES OR CONDITIONS OF ANY KIND, either express or implied.
 * See the License for the specific language governing permissions and
 * limitations under the License.
 */

package navigators

<<<<<<< HEAD
import controllers.chargeE
import controllers.chargeD
import controllers.fileUpload.routes.InputSelectionController
import data.SampleData
import data.SampleData.{accessType, chargeAChargeDetails, chargeAmount1, chargeAmount3, chargeDDetails, chargeEDetails, memberDetails, userAnswersWithSchemeNamePstrQuarter, versionInt}
=======
import controllers.fileUpload.routes.InputSelectionController
import controllers.{chargeD, chargeE, chargeG}
import data.SampleData
import data.SampleData._
>>>>>>> 99f2fce7
import models.ChargeType._
import models.FeatureToggle.{Disabled, Enabled}
import models.FeatureToggleName.AftBulkUpload
import models.LocalDateBinder._
import models.{AFTQuarter, AccessMode, ChargeType, NormalMode, UserAnswers}
import org.mockito.ArgumentMatchers.any
import org.mockito.MockitoSugar
import org.scalatest.BeforeAndAfterEach
import org.scalatest.prop.{TableFor3, TableFor5}
import pages._
import play.api.Application
import play.api.inject.bind
import play.api.inject.guice.{GuiceApplicationBuilder, GuiceableModule}
import play.api.mvc.Call
import services.FeatureToggleService
import utils.AFTConstants._

import java.time.LocalDate
import scala.concurrent.Future

class ChargeNavigatorSpec extends NavigatorBehaviour with MockitoSugar with BeforeAndAfterEach {
  private val mockFeatureToggleService = mock[FeatureToggleService]

  override lazy val app: Application = new GuiceApplicationBuilder()
    .overrides(
      Seq[GuiceableModule](
        bind[FeatureToggleService].toInstance(mockFeatureToggleService)
      ): _*
    ).build()

  private val navigator: CompoundNavigator = injector.instanceOf[CompoundNavigator]

  override def beforeEach: Unit = {
    super.beforeEach
    when(mockFeatureToggleService.get(any())(any(), any())).thenReturn(Future.successful(Disabled(AftBulkUpload)))
  }

  private val srn = "test-srn"
  private val startDate = QUARTER_START_DATE

  private def optUA(ct: ChargeType): Option[UserAnswers] = SampleData.userAnswersWithSchemeNamePstrQuarter.set(ChargeTypePage, ct).toOption

  private def chargeEMemberExists: Option[UserAnswers] = SampleData.chargeEMember.set(ChargeTypePage, ChargeTypeAnnualAllowance).toOption

  private def chargeDMemberExists: Option[UserAnswers] = SampleData.chargeDMember.set(ChargeTypePage, ChargeTypeLifetimeAllowance).toOption

  private def chargeGMemberExists: Option[UserAnswers] = SampleData.chargeGMember.set(ChargeTypePage, ChargeTypeOverseasTransfer).toOption

  private def aftSummaryYes: Option[UserAnswers] = UserAnswers().set(AFTSummaryPage, true).toOption

  private def aftSummaryNo(quarter: AFTQuarter): Option[UserAnswers] =
    Option(
      UserAnswers()
        .setOrException(AFTSummaryPage, false)
        .setOrException(QuarterPage, quarter)
    )

  private def confirmSubmitAFTReturn(confirmSubmit: Boolean): Option[UserAnswers] =
    Option(UserAnswers().setOrException(ConfirmSubmitAFTReturnPage, confirmSubmit))

  private def confirmAmendAFTReturn(confirmAmend: Boolean): Option[UserAnswers] =
    Option(UserAnswers().setOrException(ConfirmSubmitAFTAmendmentPage, confirmAmend))

  "NormalMode" must {
    def normalModeRoutes: TableFor3[Page, UserAnswers, Call] = {
      import controllers._
      import controllers.routes._
      Table(
        ("Id", "UserAnswers", "Next Page"),
        row(ChargeTypePage)(chargeA.routes.WhatYouWillNeedController.onPageLoad(srn, startDate, accessType, versionInt), optUA(ChargeTypeShortService)),
        row(ChargeTypePage)(chargeB.routes.WhatYouWillNeedController.onPageLoad(srn, startDate, accessType, versionInt), optUA(ChargeTypeLumpSumDeath)),
        row(ChargeTypePage)(chargeC.routes.WhatYouWillNeedController.onPageLoad(srn, startDate, accessType, versionInt), optUA(ChargeTypeAuthSurplus)),
        row(ChargeTypePage)(chargeE.routes.WhatYouWillNeedController.onPageLoad(srn, startDate, accessType, versionInt), optUA(ChargeTypeAnnualAllowance)),
        row(ChargeTypePage)(chargeE.routes.MemberDetailsController.onPageLoad(NormalMode, srn, startDate, accessType, versionInt, 1), chargeEMemberExists),
        row(ChargeTypePage)(chargeF.routes.WhatYouWillNeedController.onPageLoad(srn, startDate, accessType, versionInt), optUA(ChargeTypeDeRegistration)),
        row(ChargeTypePage)(chargeD.routes.WhatYouWillNeedController.onPageLoad(srn, startDate, accessType, versionInt), optUA(ChargeTypeLifetimeAllowance)),
        row(ChargeTypePage)(chargeD.routes.MemberDetailsController.onPageLoad(NormalMode, srn, startDate, accessType, versionInt, 1), chargeDMemberExists),
        row(ChargeTypePage)(chargeG.routes.WhatYouWillNeedController.onPageLoad(srn, startDate, accessType, versionInt), optUA(ChargeTypeOverseasTransfer)),
        row(ChargeTypePage)(chargeG.routes.MemberDetailsController.onPageLoad(NormalMode, srn, startDate, accessType, versionInt, 1), chargeGMemberExists),
        row(ChargeTypePage)(routes.SessionExpiredController.onPageLoad),
        row(ConfirmSubmitAFTReturnPage)(DeclarationController.onPageLoad(srn, startDate, accessType, versionInt), confirmSubmitAFTReturn(confirmSubmit = true)),
        row(ConfirmSubmitAFTReturnPage)(controllers.routes.ReturnToSchemeDetailsController.returnToSchemeDetails(srn, startDate, accessType, versionInt),
          confirmSubmitAFTReturn(confirmSubmit = false)),
        row(ConfirmSubmitAFTAmendmentPage)(controllers.routes.DeclarationController.onPageLoad(srn, startDate, accessType, versionInt)),
        row(DeclarationPage)(controllers.routes.ConfirmationController.onPageLoad(srn, startDate, accessType, versionInt))
      )
    }

    def normalModeRoutesPsp: TableFor3[Page, UserAnswers, Call] = {
      import controllers.routes._
      Table(
        ("Id", "UserAnswers", "Next Page"),
        row(ConfirmSubmitAFTReturnPage)(EnterPsaIdController.onPageLoad(srn, startDate, accessType, versionInt), confirmSubmitAFTReturn(confirmSubmit = true)),
        row(ConfirmSubmitAFTReturnPage)(controllers.routes.ReturnToSchemeDetailsController.returnToSchemeDetails(srn, startDate, accessType, versionInt),
          confirmSubmitAFTReturn(confirmSubmit = false)),
        row(ConfirmSubmitAFTAmendmentPage)(EnterPsaIdController.onPageLoad(srn, startDate, accessType, versionInt), confirmAmendAFTReturn(confirmAmend = true)),
        row(EnterPsaIdPage)(DeclarationController.onPageLoad(srn, startDate, accessType, versionInt), Some(SampleData.userAnswersWithSchemeNamePstrQuarter))
      )
    }

    behave like navigatorWithRoutesForMode(NormalMode)(navigator,
      normalModeRoutes,
      srn,
      startDate,
      accessType,
      versionInt,
      request(pspId = None, psaId = Some(SampleData.psaId))
    )

    behave like navigatorWithRoutesForMode(NormalMode)(navigator,
      normalModeRoutesPsp,
      srn,
      startDate,
      accessType,
      versionInt,
      request(pspId = Some(SampleData.pspId), psaId = None)
    )
  }

  "NormalMode for AFT Summary Page" must {
    def normalModeRoutes: TableFor5[Page, UserAnswers, Call, LocalDate, Int] =
      Table(
        ("Id", "UserAnswers", "Next Page", "Current Date", "Version"),
        rowWithDateAndVersion(AFTSummaryPage)(controllers.routes.ChargeTypeController.onPageLoad(srn, startDate, accessType, versionInt),
          aftSummaryYes, currentDate = LocalDate.now, version = 1),
        rowWithDateAndVersion(AFTSummaryPage)(controllers.routes.SessionExpiredController.onPageLoad, currentDate = LocalDate.now, version = 1),

        rowWithDateAndVersion(AFTSummaryPage)(
          controllers.routes.ConfirmSubmitAFTReturnController.onPageLoad(srn, startDate),
          aftSummaryNo(quarter = SampleData.q32020),
          currentDate = SampleData.q32020.endDate.plusDays(1),
          version = 1),

        rowWithDateAndVersion(AFTSummaryPage)(
          controllers.amend.routes.ConfirmSubmitAFTAmendmentController.onPageLoad(srn, startDate, accessType, version = 2),
          aftSummaryNo(quarter = SampleData.q32020),
          currentDate = SampleData.q32020.endDate.plusDays(1),
          version = 2),

        rowWithDateAndVersion(AFTSummaryPage)(
          controllers.routes.NotSubmissionTimeController.onPageLoad(srn, startDate),
          aftSummaryNo(quarter = SampleData.q32020),
          currentDate = SampleData.q32020.endDate,
          version = 1)
      )

    behave like navigatorWithRoutesForModeDateAndVersion(NormalMode)(navigator, normalModeRoutes, srn, startDate, accessType, versionInt)
  }
}
<<<<<<< HEAD


class ChargeNavigatorToggleOnSpec extends NavigatorBehaviour with MockitoSugar with BeforeAndAfterEach {
  private val mockFeatureToggleService = mock[FeatureToggleService]

  override lazy val app: Application = new GuiceApplicationBuilder()
    .overrides(
      Seq[GuiceableModule](
        bind[FeatureToggleService].toInstance(mockFeatureToggleService)
      ): _*
    ).build()

  private val navigator: CompoundNavigator = injector.instanceOf[CompoundNavigator]

  override def beforeEach: Unit = {
    super.beforeEach
    when(mockFeatureToggleService.get(any())(any(), any())).thenReturn(Future.successful(Enabled(AftBulkUpload)))
  }

  private val srn = "test-srn"
  private val startDate = QUARTER_START_DATE


  private def chargeEMemberExists: Option[UserAnswers] = SampleData.chargeEMember.set(ChargeTypePage, ChargeTypeAnnualAllowance).toOption
=======
>>>>>>> 99f2fce7

  /*We have a Annual Allowance Charge members,Lifetime Allowance members & Short service refund Charge.
   * 1.Annual Allowance Charge -> navigate to member detail
   * 2.LifetimeAllowance -> navigate to member detail
   * 3.OverseasTransfer  -> navigate to File Upload
   */
  private def fileUploadMemberScenario1(chargeType: ChargeType): Option[UserAnswers] = userAnswersWithSchemeNamePstrQuarter
    .set(pages.chargeE.MemberDetailsPage(0), memberDetails).toOption.get
    .set(pages.chargeE.ChargeDetailsPage(0), chargeEDetails).toOption.get
    .set(pages.chargeE.TotalChargeAmountPage, chargeAmount1).toOption.get
    .set(pages.chargeE.MemberStatusPage(0),"New").toOption.get
    .set(pages.chargeE.MemberAFTVersionPage(0),1).toOption.get
    .set(pages.chargeD.MemberDetailsPage(0), memberDetails).toOption.get
    .set(pages.chargeD.ChargeDetailsPage(0), chargeDDetails).toOption.get
    .set(pages.chargeD.TotalChargeAmountPage, chargeAmount3).toOption.get
    .set(pages.chargeD.MemberStatusPage(0),"Changed").toOption.get
    .set(pages.chargeD.MemberAFTVersionPage(0),1).toOption.get
    .set(pages.chargeA.ChargeDetailsPage,chargeAChargeDetails).toOption.get
    .set(pages.ChargeTypePage,chargeType).toOption.get
    .set(AFTStatusQuery,"Submitted").toOption

<<<<<<< HEAD
  private def fileUploadMemberScenario2(chargeType: ChargeType): Option[UserAnswers] = userAnswersWithSchemeNamePstrQuarter
    .set(pages.chargeE.MemberDetailsPage(0), memberDetails).toOption.get
    .set(pages.chargeE.ChargeDetailsPage(0), chargeEDetails).toOption.get
    .set(pages.chargeE.TotalChargeAmountPage, chargeAmount1).toOption.get
    .set(pages.chargeE.MemberStatusPage(0),"Deleted").toOption.get
    .set(pages.chargeE.MemberAFTVersionPage(0),1).toOption.get
    .set(pages.chargeD.MemberDetailsPage(0), memberDetails).toOption.get
    .set(pages.chargeD.ChargeDetailsPage(0), chargeDDetails).toOption.get
    .set(pages.chargeD.TotalChargeAmountPage, chargeAmount3).toOption.get
    .set(pages.chargeD.MemberStatusPage(0),"Deleted").toOption.get
    .set(pages.chargeD.MemberAFTVersionPage(0),1).toOption.get
    .set(pages.chargeA.ChargeDetailsPage,chargeAChargeDetails).toOption.get
    .set(pages.ChargeTypePage,chargeType).toOption.get
    .set(AFTStatusQuery,"Submitted").toOption

  private def fileUploadMemberScenario3(chargeType: ChargeType): Option[UserAnswers] = userAnswersWithSchemeNamePstrQuarter
    .set(pages.chargeE.MemberDetailsPage(0), memberDetails).toOption.get
    .set(pages.chargeE.ChargeDetailsPage(0), chargeEDetails).toOption.get
    .set(pages.chargeE.TotalChargeAmountPage, chargeAmount1).toOption.get
    .set(pages.chargeD.MemberDetailsPage(0), memberDetails).toOption.get
    .set(pages.chargeD.ChargeDetailsPage(0), chargeDDetails).toOption.get
    .set(pages.chargeD.TotalChargeAmountPage, chargeAmount3).toOption.get
    .set(pages.chargeA.ChargeDetailsPage,chargeAChargeDetails).toOption.get
    .set(pages.ChargeTypePage,chargeType).toOption.get
    .set(AFTStatusQuery,"Compiled").toOption

  private def fileUploadMemberScenario4(chargeType: ChargeType): Option[UserAnswers] = userAnswersWithSchemeNamePstrQuarter
    .set(pages.ChargeTypePage,chargeType).get
    .set(AFTStatusQuery,"Submitted").toOption

  private def chargeDMemberExists: Option[UserAnswers] = SampleData.chargeDMember.set(ChargeTypePage, ChargeTypeLifetimeAllowance).toOption

  private def chargeGMemberExists: Option[UserAnswers] = SampleData.chargeGMember.set(ChargeTypePage, ChargeTypeOverseasTransfer).toOption

  private def optUA(ct: ChargeType): Option[UserAnswers] = SampleData.userAnswersWithSchemeNamePstrQuarter.set(ChargeTypePage, ct).toOption

  "NormalMode when bulk upload toggle is switched on" must {
    def normalModeRoutes: TableFor3[Page, UserAnswers, Call] = {
      Table(
        ("Id", "UserAnswers", "Next Page"),
        row(ChargeTypePage)(InputSelectionController.onPageLoad(srn, startDate, accessType, versionInt, ChargeTypeAnnualAllowance), chargeEMemberExists),
        row(ChargeTypePage)(InputSelectionController.onPageLoad(srn, startDate, accessType, versionInt, ChargeTypeLifetimeAllowance), chargeDMemberExists),
        row(ChargeTypePage)(InputSelectionController.onPageLoad(srn, startDate, accessType, versionInt, ChargeTypeOverseasTransfer), chargeGMemberExists),
        row(ChargeTypePage)(chargeE.routes.MemberDetailsController.onPageLoad(NormalMode, srn, startDate, accessType, versionInt, 1), fileUploadMemberScenario1(ChargeTypeAnnualAllowance)),
        row(ChargeTypePage)(chargeD.routes.MemberDetailsController.onPageLoad(NormalMode, srn, startDate, accessType, versionInt, 1), fileUploadMemberScenario1(ChargeTypeLifetimeAllowance)),
        row(ChargeTypePage)(InputSelectionController.onPageLoad(srn, startDate, accessType, versionInt, ChargeTypeOverseasTransfer), fileUploadMemberScenario1(ChargeTypeOverseasTransfer)),
        row(ChargeTypePage)(chargeE.routes.MemberDetailsController.onPageLoad(NormalMode, srn, startDate, accessType, versionInt, 1), fileUploadMemberScenario2(ChargeTypeAnnualAllowance)),
        row(ChargeTypePage)(chargeD.routes.MemberDetailsController.onPageLoad(NormalMode, srn, startDate, accessType, versionInt, 1), fileUploadMemberScenario2(ChargeTypeLifetimeAllowance)),
        row(ChargeTypePage)(InputSelectionController.onPageLoad(srn, startDate, accessType, versionInt, ChargeTypeAnnualAllowance), fileUploadMemberScenario3(ChargeTypeAnnualAllowance)),
        row(ChargeTypePage)(InputSelectionController.onPageLoad(srn, startDate, accessType, versionInt, ChargeTypeLifetimeAllowance), fileUploadMemberScenario3(ChargeTypeLifetimeAllowance)),
        row(ChargeTypePage)(InputSelectionController.onPageLoad(srn, startDate, accessType, versionInt, ChargeTypeOverseasTransfer), fileUploadMemberScenario3(ChargeTypeOverseasTransfer)),
        row(ChargeTypePage)(InputSelectionController.onPageLoad(srn, startDate, accessType, versionInt, ChargeTypeAnnualAllowance), fileUploadMemberScenario4(ChargeTypeAnnualAllowance)),
        row(ChargeTypePage)(InputSelectionController.onPageLoad(srn, startDate, accessType, versionInt, ChargeTypeLifetimeAllowance), fileUploadMemberScenario4(ChargeTypeLifetimeAllowance)),
        row(ChargeTypePage)(InputSelectionController.onPageLoad(srn, startDate, accessType, versionInt, ChargeTypeOverseasTransfer), fileUploadMemberScenario4(ChargeTypeOverseasTransfer))

      )
    }

    behave like navigatorWithRoutesForMode(NormalMode)(navigator,
=======
class ChargeNavigatorToggleOnSpec extends NavigatorBehaviour with MockitoSugar with BeforeAndAfterEach {
  private val mockFeatureToggleService = mock[FeatureToggleService]

  override lazy val app: Application = new GuiceApplicationBuilder()
    .overrides(
      Seq[GuiceableModule](
        bind[FeatureToggleService].toInstance(mockFeatureToggleService)
      ): _*
    ).build()

  private val navigator: CompoundNavigator = injector.instanceOf[CompoundNavigator]

  override def beforeEach: Unit = {
    super.beforeEach
    when(mockFeatureToggleService.get(any())(any(), any())).thenReturn(Future.successful(Enabled(AftBulkUpload)))
  }

  private val srn = "test-srn"
  private val startDate = QUARTER_START_DATE


  private def chargeEMemberExists(chargeType: ChargeType=ChargeTypeAnnualAllowance,version:Int=1,memberStatus:String="New"): Option[UserAnswers] =
    SampleData.chargeEMember.set(ChargeTypePage,chargeType ).toOption.get
      .set(pages.chargeE.MemberStatusPage(0),memberStatus).toOption.get
      .set(pages.chargeE.MemberAFTVersionPage(0),version).toOption

  private def chargeDMemberExists(chargeType: ChargeType=ChargeTypeLifetimeAllowance,version:Int=1,memberStatus:String="New"): Option[UserAnswers] =
    SampleData.chargeDMember.set(ChargeTypePage, chargeType).toOption.get
      .set(pages.chargeD.MemberStatusPage(0),memberStatus).toOption.get
      .set(pages.chargeD.MemberAFTVersionPage(0),version).toOption

  private def chargeGMemberExists(chargeType: ChargeType=ChargeTypeOverseasTransfer,version:Int=1,memberStatus:String="New"): Option[UserAnswers] =
    SampleData.chargeGMember.set(ChargeTypePage, chargeType).toOption.get
      .set(pages.chargeG.MemberStatusPage(0),memberStatus).toOption.get
      .set(pages.chargeG.MemberAFTVersionPage(0),version).toOption


  "NormalMode when bulk upload toggle is switched on" must {
    def normalModeRoutes: TableFor5[Page, UserAnswers, Call,AccessMode, Int] = {
      Table(
        ("Id", "UserAnswers", "Next Page","AccessMode","version"),
        rowWithAccessModeAndVersion(ChargeTypePage)(InputSelectionController.onPageLoad(srn, startDate, accessType, versionInt, ChargeTypeAnnualAllowance),
          chargeEMemberExists(),AccessMode.PageAccessModeCompile,1),
        rowWithAccessModeAndVersion(ChargeTypePage)(InputSelectionController.onPageLoad(srn, startDate, accessType, versionInt, ChargeTypeLifetimeAllowance),
          chargeDMemberExists(),AccessMode.PageAccessModeCompile,1),
        rowWithAccessModeAndVersion(ChargeTypePage)(InputSelectionController.onPageLoad(srn, startDate, accessType, versionInt, ChargeTypeOverseasTransfer),
          chargeGMemberExists(),AccessMode.PageAccessModeCompile,1),
        //No member
        rowWithAccessModeAndVersion(ChargeTypePage)(InputSelectionController.onPageLoad(srn, startDate, accessType, version2Int, ChargeTypeAnnualAllowance),
          chargeDMemberExists(ChargeTypeAnnualAllowance),AccessMode.PageAccessModePreCompile,2),
        rowWithAccessModeAndVersion(ChargeTypePage)(InputSelectionController.onPageLoad(srn, startDate, accessType, version2Int, ChargeTypeLifetimeAllowance),
          chargeEMemberExists(ChargeTypeLifetimeAllowance),AccessMode.PageAccessModePreCompile,2),
        rowWithAccessModeAndVersion(ChargeTypePage)(InputSelectionController.onPageLoad(srn, startDate, accessType, version2Int, ChargeTypeOverseasTransfer),
          chargeDMemberExists(ChargeTypeOverseasTransfer),AccessMode.PageAccessModePreCompile,2),
        //With member
        rowWithAccessModeAndVersion(ChargeTypePage)(chargeE.routes.MemberDetailsController.onPageLoad(NormalMode,srn, startDate, accessType, version2Int,1),
          chargeEMemberExists(),AccessMode.PageAccessModePreCompile,2),
        rowWithAccessModeAndVersion(ChargeTypePage)(chargeD.routes.MemberDetailsController.onPageLoad(NormalMode,srn, startDate, accessType, version2Int,1),
          chargeDMemberExists(),AccessMode.PageAccessModePreCompile,2),
        rowWithAccessModeAndVersion(ChargeTypePage)(chargeG.routes.MemberDetailsController.onPageLoad(NormalMode,srn, startDate, accessType, version2Int, 1),
          chargeGMemberExists(),AccessMode.PageAccessModePreCompile,2),

        rowWithAccessModeAndVersion(ChargeTypePage)(InputSelectionController.onPageLoad(srn, startDate, accessType, version2Int, ChargeTypeAnnualAllowance),
          chargeEMemberExists(version=2),AccessMode.PageAccessModeCompile,2),
        rowWithAccessModeAndVersion(ChargeTypePage)(InputSelectionController.onPageLoad(srn, startDate, accessType, version2Int, ChargeTypeLifetimeAllowance),
          chargeDMemberExists(version=2),AccessMode.PageAccessModeCompile,2),
        rowWithAccessModeAndVersion(ChargeTypePage)(InputSelectionController.onPageLoad(srn, startDate, accessType, version2Int, ChargeTypeOverseasTransfer),
          chargeGMemberExists(version=2),AccessMode.PageAccessModeCompile,2),

        rowWithAccessModeAndVersion(ChargeTypePage)(chargeE.routes.MemberDetailsController.onPageLoad(NormalMode, srn, startDate, accessType, 3, 1),
          chargeEMemberExists(version=2,memberStatus="Changed"),AccessMode.PageAccessModeCompile,3),
        rowWithAccessModeAndVersion(ChargeTypePage)(chargeD.routes.MemberDetailsController.onPageLoad(NormalMode, srn, startDate, accessType, 3, 1),
          chargeDMemberExists(version=2,memberStatus="Changed"),AccessMode.PageAccessModeCompile,3),
        rowWithAccessModeAndVersion(ChargeTypePage)(chargeG.routes.MemberDetailsController.onPageLoad(NormalMode,srn, startDate, accessType, 3, 1),
          chargeGMemberExists(version=2,memberStatus="Changed"),AccessMode.PageAccessModeCompile,3),

      )
    }

    behave like navigatorWithRoutesForModeAccessModeAndVersion(NormalMode)(navigator,
>>>>>>> 99f2fce7
      normalModeRoutes,
      srn,
      startDate,
      accessType,
<<<<<<< HEAD
      versionInt,
      request(pspId = None, psaId = Some(SampleData.psaId))
    )
=======
      versionInt)
>>>>>>> 99f2fce7
  }
}<|MERGE_RESOLUTION|>--- conflicted
+++ resolved
@@ -16,18 +16,10 @@
 
 package navigators
 
-<<<<<<< HEAD
-import controllers.chargeE
-import controllers.chargeD
-import controllers.fileUpload.routes.InputSelectionController
-import data.SampleData
-import data.SampleData.{accessType, chargeAChargeDetails, chargeAmount1, chargeAmount3, chargeDDetails, chargeEDetails, memberDetails, userAnswersWithSchemeNamePstrQuarter, versionInt}
-=======
 import controllers.fileUpload.routes.InputSelectionController
 import controllers.{chargeD, chargeE, chargeG}
 import data.SampleData
 import data.SampleData._
->>>>>>> 99f2fce7
 import models.ChargeType._
 import models.FeatureToggle.{Disabled, Enabled}
 import models.FeatureToggleName.AftBulkUpload
@@ -177,115 +169,8 @@
     behave like navigatorWithRoutesForModeDateAndVersion(NormalMode)(navigator, normalModeRoutes, srn, startDate, accessType, versionInt)
   }
 }
-<<<<<<< HEAD
-
-
-class ChargeNavigatorToggleOnSpec extends NavigatorBehaviour with MockitoSugar with BeforeAndAfterEach {
-  private val mockFeatureToggleService = mock[FeatureToggleService]
-
-  override lazy val app: Application = new GuiceApplicationBuilder()
-    .overrides(
-      Seq[GuiceableModule](
-        bind[FeatureToggleService].toInstance(mockFeatureToggleService)
-      ): _*
-    ).build()
-
-  private val navigator: CompoundNavigator = injector.instanceOf[CompoundNavigator]
-
-  override def beforeEach: Unit = {
-    super.beforeEach
-    when(mockFeatureToggleService.get(any())(any(), any())).thenReturn(Future.successful(Enabled(AftBulkUpload)))
-  }
-
-  private val srn = "test-srn"
-  private val startDate = QUARTER_START_DATE
-
-
-  private def chargeEMemberExists: Option[UserAnswers] = SampleData.chargeEMember.set(ChargeTypePage, ChargeTypeAnnualAllowance).toOption
-=======
->>>>>>> 99f2fce7
-
-  /*We have a Annual Allowance Charge members,Lifetime Allowance members & Short service refund Charge.
-   * 1.Annual Allowance Charge -> navigate to member detail
-   * 2.LifetimeAllowance -> navigate to member detail
-   * 3.OverseasTransfer  -> navigate to File Upload
-   */
-  private def fileUploadMemberScenario1(chargeType: ChargeType): Option[UserAnswers] = userAnswersWithSchemeNamePstrQuarter
-    .set(pages.chargeE.MemberDetailsPage(0), memberDetails).toOption.get
-    .set(pages.chargeE.ChargeDetailsPage(0), chargeEDetails).toOption.get
-    .set(pages.chargeE.TotalChargeAmountPage, chargeAmount1).toOption.get
-    .set(pages.chargeE.MemberStatusPage(0),"New").toOption.get
-    .set(pages.chargeE.MemberAFTVersionPage(0),1).toOption.get
-    .set(pages.chargeD.MemberDetailsPage(0), memberDetails).toOption.get
-    .set(pages.chargeD.ChargeDetailsPage(0), chargeDDetails).toOption.get
-    .set(pages.chargeD.TotalChargeAmountPage, chargeAmount3).toOption.get
-    .set(pages.chargeD.MemberStatusPage(0),"Changed").toOption.get
-    .set(pages.chargeD.MemberAFTVersionPage(0),1).toOption.get
-    .set(pages.chargeA.ChargeDetailsPage,chargeAChargeDetails).toOption.get
-    .set(pages.ChargeTypePage,chargeType).toOption.get
-    .set(AFTStatusQuery,"Submitted").toOption
-
-<<<<<<< HEAD
-  private def fileUploadMemberScenario2(chargeType: ChargeType): Option[UserAnswers] = userAnswersWithSchemeNamePstrQuarter
-    .set(pages.chargeE.MemberDetailsPage(0), memberDetails).toOption.get
-    .set(pages.chargeE.ChargeDetailsPage(0), chargeEDetails).toOption.get
-    .set(pages.chargeE.TotalChargeAmountPage, chargeAmount1).toOption.get
-    .set(pages.chargeE.MemberStatusPage(0),"Deleted").toOption.get
-    .set(pages.chargeE.MemberAFTVersionPage(0),1).toOption.get
-    .set(pages.chargeD.MemberDetailsPage(0), memberDetails).toOption.get
-    .set(pages.chargeD.ChargeDetailsPage(0), chargeDDetails).toOption.get
-    .set(pages.chargeD.TotalChargeAmountPage, chargeAmount3).toOption.get
-    .set(pages.chargeD.MemberStatusPage(0),"Deleted").toOption.get
-    .set(pages.chargeD.MemberAFTVersionPage(0),1).toOption.get
-    .set(pages.chargeA.ChargeDetailsPage,chargeAChargeDetails).toOption.get
-    .set(pages.ChargeTypePage,chargeType).toOption.get
-    .set(AFTStatusQuery,"Submitted").toOption
-
-  private def fileUploadMemberScenario3(chargeType: ChargeType): Option[UserAnswers] = userAnswersWithSchemeNamePstrQuarter
-    .set(pages.chargeE.MemberDetailsPage(0), memberDetails).toOption.get
-    .set(pages.chargeE.ChargeDetailsPage(0), chargeEDetails).toOption.get
-    .set(pages.chargeE.TotalChargeAmountPage, chargeAmount1).toOption.get
-    .set(pages.chargeD.MemberDetailsPage(0), memberDetails).toOption.get
-    .set(pages.chargeD.ChargeDetailsPage(0), chargeDDetails).toOption.get
-    .set(pages.chargeD.TotalChargeAmountPage, chargeAmount3).toOption.get
-    .set(pages.chargeA.ChargeDetailsPage,chargeAChargeDetails).toOption.get
-    .set(pages.ChargeTypePage,chargeType).toOption.get
-    .set(AFTStatusQuery,"Compiled").toOption
-
-  private def fileUploadMemberScenario4(chargeType: ChargeType): Option[UserAnswers] = userAnswersWithSchemeNamePstrQuarter
-    .set(pages.ChargeTypePage,chargeType).get
-    .set(AFTStatusQuery,"Submitted").toOption
-
-  private def chargeDMemberExists: Option[UserAnswers] = SampleData.chargeDMember.set(ChargeTypePage, ChargeTypeLifetimeAllowance).toOption
-
-  private def chargeGMemberExists: Option[UserAnswers] = SampleData.chargeGMember.set(ChargeTypePage, ChargeTypeOverseasTransfer).toOption
-
-  private def optUA(ct: ChargeType): Option[UserAnswers] = SampleData.userAnswersWithSchemeNamePstrQuarter.set(ChargeTypePage, ct).toOption
-
-  "NormalMode when bulk upload toggle is switched on" must {
-    def normalModeRoutes: TableFor3[Page, UserAnswers, Call] = {
-      Table(
-        ("Id", "UserAnswers", "Next Page"),
-        row(ChargeTypePage)(InputSelectionController.onPageLoad(srn, startDate, accessType, versionInt, ChargeTypeAnnualAllowance), chargeEMemberExists),
-        row(ChargeTypePage)(InputSelectionController.onPageLoad(srn, startDate, accessType, versionInt, ChargeTypeLifetimeAllowance), chargeDMemberExists),
-        row(ChargeTypePage)(InputSelectionController.onPageLoad(srn, startDate, accessType, versionInt, ChargeTypeOverseasTransfer), chargeGMemberExists),
-        row(ChargeTypePage)(chargeE.routes.MemberDetailsController.onPageLoad(NormalMode, srn, startDate, accessType, versionInt, 1), fileUploadMemberScenario1(ChargeTypeAnnualAllowance)),
-        row(ChargeTypePage)(chargeD.routes.MemberDetailsController.onPageLoad(NormalMode, srn, startDate, accessType, versionInt, 1), fileUploadMemberScenario1(ChargeTypeLifetimeAllowance)),
-        row(ChargeTypePage)(InputSelectionController.onPageLoad(srn, startDate, accessType, versionInt, ChargeTypeOverseasTransfer), fileUploadMemberScenario1(ChargeTypeOverseasTransfer)),
-        row(ChargeTypePage)(chargeE.routes.MemberDetailsController.onPageLoad(NormalMode, srn, startDate, accessType, versionInt, 1), fileUploadMemberScenario2(ChargeTypeAnnualAllowance)),
-        row(ChargeTypePage)(chargeD.routes.MemberDetailsController.onPageLoad(NormalMode, srn, startDate, accessType, versionInt, 1), fileUploadMemberScenario2(ChargeTypeLifetimeAllowance)),
-        row(ChargeTypePage)(InputSelectionController.onPageLoad(srn, startDate, accessType, versionInt, ChargeTypeAnnualAllowance), fileUploadMemberScenario3(ChargeTypeAnnualAllowance)),
-        row(ChargeTypePage)(InputSelectionController.onPageLoad(srn, startDate, accessType, versionInt, ChargeTypeLifetimeAllowance), fileUploadMemberScenario3(ChargeTypeLifetimeAllowance)),
-        row(ChargeTypePage)(InputSelectionController.onPageLoad(srn, startDate, accessType, versionInt, ChargeTypeOverseasTransfer), fileUploadMemberScenario3(ChargeTypeOverseasTransfer)),
-        row(ChargeTypePage)(InputSelectionController.onPageLoad(srn, startDate, accessType, versionInt, ChargeTypeAnnualAllowance), fileUploadMemberScenario4(ChargeTypeAnnualAllowance)),
-        row(ChargeTypePage)(InputSelectionController.onPageLoad(srn, startDate, accessType, versionInt, ChargeTypeLifetimeAllowance), fileUploadMemberScenario4(ChargeTypeLifetimeAllowance)),
-        row(ChargeTypePage)(InputSelectionController.onPageLoad(srn, startDate, accessType, versionInt, ChargeTypeOverseasTransfer), fileUploadMemberScenario4(ChargeTypeOverseasTransfer))
-
-      )
-    }
-
-    behave like navigatorWithRoutesForMode(NormalMode)(navigator,
-=======
+
+
 class ChargeNavigatorToggleOnSpec extends NavigatorBehaviour with MockitoSugar with BeforeAndAfterEach {
   private val mockFeatureToggleService = mock[FeatureToggleService]
 
@@ -366,17 +251,10 @@
     }
 
     behave like navigatorWithRoutesForModeAccessModeAndVersion(NormalMode)(navigator,
->>>>>>> 99f2fce7
       normalModeRoutes,
       srn,
       startDate,
       accessType,
-<<<<<<< HEAD
-      versionInt,
-      request(pspId = None, psaId = Some(SampleData.psaId))
-    )
-=======
       versionInt)
->>>>>>> 99f2fce7
   }
 }