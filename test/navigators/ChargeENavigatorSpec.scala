--- conflicted
+++ resolved
@@ -111,7 +111,6 @@
         row(IsPublicServicePensionsRemedyPage(ChargeTypeAnnualAllowance, index))(
           IsChargeInAdditionReportedController
             .onPageLoad(ChargeTypeAnnualAllowance, CheckMode, srn, startDate, accessType, versionInt, index),
-<<<<<<< HEAD
           Some(publicPensionRemedyYes)),
         row(IsPublicServicePensionsRemedyPage(ChargeTypeAnnualAllowance, index))(CheckYourAnswersController
           .onPageLoad(srn, startDate, accessType, versionInt, index),
@@ -134,52 +133,13 @@
           CheckYourAnswersController.onPageLoad(srn, startDate, accessType, versionInt, index), Some(taxYearReported)),
         row(EnterPstrPage(ChargeTypeAnnualAllowance, index, schemeIndex))(TaxYearReportedAndPaidController
           .onPageLoad(ChargeTypeAnnualAllowance, CheckMode, srn, startDate, accessType, versionInt, index, Some(schemeIndex))),
-=======
-          Some(publicPensionRemedyYes)
-        ),
-        row(IsPublicServicePensionsRemedyPage(ChargeTypeAnnualAllowance, index))(CheckYourAnswersController
-                                                                                   .onPageLoad(srn, startDate, accessType, versionInt, index),
-                                                                                 Some(publicPensionRemedyNo)),
-        row(IsChargeInAdditionReportedPage(ChargeTypeAnnualAllowance, index))(
-          WasAnotherPensionSchemeController
-            .onPageLoad(ChargeTypeAnnualAllowance, CheckMode, srn, startDate, accessType, versionInt, index),
-          Some(chargeInAdditionReportedYes)
-        ),
-        row(IsChargeInAdditionReportedPage(ChargeTypeAnnualAllowance, index))(CheckYourAnswersController
-                                                                                .onPageLoad(srn, startDate, accessType, versionInt, index),
-                                                                              Some(chargeInAdditionReportedNo)),
-        row(WasAnotherPensionSchemePage(ChargeTypeAnnualAllowance, index))(
-          EnterPstrController
-            .onPageLoad(ChargeTypeAnnualAllowance, CheckMode, srn, startDate, accessType, versionInt, index, schemeIndex),
-          Some(wasAnotherPensionSchemeYes)
-        ),
-        row(WasAnotherPensionSchemePage(ChargeTypeAnnualAllowance, index))(
-          TaxYearReportedAndPaidController
-            .onPageLoad(ChargeTypeAnnualAllowance, CheckMode, srn, startDate, accessType, versionInt, index, None),
-          Some(wasAnotherPensionSchemeNo)
-        ),
-        row(EnterPstrPage(ChargeTypeAnnualAllowance, index, schemeIndex))(
-          CheckYourAnswersController.onPageLoad(srn, startDate, accessType, versionInt, index),
-          Some(taxYearReported)),
-        row(EnterPstrPage(ChargeTypeAnnualAllowance, index, schemeIndex))(
-          TaxYearReportedAndPaidController
-            .onPageLoad(ChargeTypeAnnualAllowance, CheckMode, srn, startDate, accessType, versionInt, index, Some(schemeIndex))),
->>>>>>> bf6a58fc
         row(TaxYearReportedAndPaidPage(ChargeTypeAnnualAllowance, index, Some(schemeIndex)))(
           TaxQuarterReportedAndPaidController
             .onPageLoad(ChargeTypeAnnualAllowance, CheckMode, srn, startDate, accessType, versionInt, index, Some(schemeIndex))),
         row(TaxQuarterReportedAndPaidPage(ChargeTypeAnnualAllowance, index, Some(schemeIndex)))(
-<<<<<<< HEAD
           CheckYourAnswersController.onPageLoad(srn, startDate, accessType, versionInt, index), Some(chargeAmount)),
         row(TaxQuarterReportedAndPaidPage(ChargeTypeAnnualAllowance, index, Some(schemeIndex)))(ChargeAmountReportedController
           .onPageLoad(ChargeTypeAnnualAllowance, CheckMode, srn, startDate, accessType, versionInt, index, Some(schemeIndex))),
-=======
-          CheckYourAnswersController.onPageLoad(srn, startDate, accessType, versionInt, index),
-          Some(chargeAmount)),
-        row(TaxQuarterReportedAndPaidPage(ChargeTypeAnnualAllowance, index, Some(schemeIndex)))(
-          ChargeAmountReportedController
-            .onPageLoad(ChargeTypeAnnualAllowance, CheckMode, srn, startDate, accessType, versionInt, index, Some(schemeIndex))),
->>>>>>> bf6a58fc
         row(ChargeAmountReportedPage(ChargeTypeAnnualAllowance, index, Some(schemeIndex)))(
           CheckYourAnswersController.onPageLoad(srn, startDate, accessType, versionInt, index)),
         row(ChargeAmountReportedPage(ChargeTypeAnnualAllowance, index, None))(
@@ -189,19 +149,14 @@
             .onPageLoad(ChargeTypeAnnualAllowance, CheckMode, srn, startDate, accessType, versionInt, index, schemeIndex = 1),
           isAnotherSchemeYes),
         row(AddAnotherPensionSchemePage(ChargeTypeAnnualAllowance, index, schemeIndex))(CheckYourAnswersController
-<<<<<<< HEAD
           .onPageLoad(srn, startDate, accessType, versionInt, index),
           isAnotherSchemeNo),
-        row (RemovePensionSchemePage(ChargeTypeAnnualAllowance, index, schemeIndex))(WasAnotherPensionSchemeController
+        row(RemovePensionSchemePage(ChargeTypeAnnualAllowance, index, schemeIndex))(WasAnotherPensionSchemeController
           .onPageLoad(ChargeTypeAnnualAllowance, CheckMode, srn, startDate, accessType, versionInt, index), Some(SampleData.uaWithPSPRAndOneSchemeAnnualNav)),
-        row (RemovePensionSchemePage(ChargeTypeAnnualAllowance, index, schemeIndex))(CheckYourAnswersController
+        row(RemovePensionSchemePage(ChargeTypeAnnualAllowance, index, schemeIndex))(CheckYourAnswersController
           .onPageLoad(srn, startDate, accessType, versionInt, index), Some(SampleData.uaWithPSPRAndTwoSchemesAnnualNav)),
         row(RemovePensionSchemePage(ChargeTypeAnnualAllowance, index, schemeIndex))(CheckYourAnswersController
           .onPageLoad(srn, startDate, accessType, versionInt, index), removeSchemeNo)
-=======
-                                                                                          .onPageLoad(srn, startDate, accessType, versionInt, index),
-                                                                                        isAnotherSchemeNo)
->>>>>>> bf6a58fc
       )
 
     behave like navigatorWithRoutesForMode(CheckMode)(navigator, checkModeRoutes, srn, startDate, accessType, versionInt)
@@ -231,17 +186,9 @@
   private val wasAnotherPensionSchemeYes = UserAnswers().setOrException(WasAnotherPensionSchemePage(ChargeTypeAnnualAllowance, 0), true)
   private val wasAnotherPensionSchemeNo = UserAnswers().setOrException(WasAnotherPensionSchemePage(ChargeTypeAnnualAllowance, 0), false)
   private val taxYearReported = UserAnswers().setOrException(TaxYearReportedAndPaidPage(ChargeTypeAnnualAllowance, 0, Some(0)), YearRange("2019"))
-<<<<<<< HEAD
   private val chargeAmount = UserAnswers().setOrException(ChargeAmountReportedPage(ChargeTypeAnnualAllowance, 0, Some(0)), SampleData.chargeAmountReported)
   private val isAnotherSchemeYes = UserAnswers().set(AddAnotherPensionSchemePage(ChargeTypeAnnualAllowance, 0, 0), true).toOption
   private val isAnotherSchemeNo = UserAnswers().set(AddAnotherPensionSchemePage(ChargeTypeAnnualAllowance, 0, 0), false).toOption
   private val enterPSTRValue = UserAnswers().set(EnterPstrPage(ChargeTypeAnnualAllowance, 0, 0), "20123456RQ").toOption
   private val removeSchemeNo = UserAnswers().set(RemovePensionSchemePage(ChargeTypeAnnualAllowance, 0, 0), false).toOption
-=======
-  private val chargeAmount =
-    UserAnswers().setOrException(ChargeAmountReportedPage(ChargeTypeAnnualAllowance, 0, Some(0)), SampleData.chargeAmountReported)
-  private val isAnotherSchemeYes = UserAnswers().set(AddAnotherPensionSchemePage(ChargeTypeAnnualAllowance, 0, 0), true).toOption
-  private val isAnotherSchemeNo = UserAnswers().set(AddAnotherPensionSchemePage(ChargeTypeAnnualAllowance, 0, 0), false).toOption
-  private val enterPSTRValue = UserAnswers().set(EnterPstrPage(ChargeTypeAnnualAllowance, 0, 0), "20123456RQ").toOption
->>>>>>> bf6a58fc
 }