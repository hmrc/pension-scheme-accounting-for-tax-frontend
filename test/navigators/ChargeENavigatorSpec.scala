--- conflicted
+++ resolved
@@ -32,11 +32,7 @@
 import pages.{Page, chargeA, chargeB}
 import play.api.mvc.Call
 import utils.AFTConstants.QUARTER_START_DATE
-<<<<<<< HEAD
-=======
-import controllers.mccloud.routes._
 import pages.mccloud.{IsChargeInAdditionReportedPage, IsPublicServicePensionsRemedyPage}
->>>>>>> bb64c856
 
 class ChargeENavigatorSpec extends NavigatorBehaviour {
 
@@ -55,15 +51,12 @@
         row(AnnualAllowanceYearPage(index))(ChargeDetailsController.onPageLoad(NormalMode, srn, startDate, accessType, versionInt, index)),
         row(ChargeDetailsPage(index))(IsPublicServicePensionsRemedyController
           .onPageLoad(ChargeTypeAnnualAllowance, NormalMode, srn, startDate, accessType, versionInt, index)),
-<<<<<<< HEAD
-        row(WasAnotherPensionSchemePage(ChargeTypeAnnualAllowance, index))(CheckYourAnswersController
-          .onPageLoad(srn, startDate, accessType, versionInt, index)),
-=======
         row(IsPublicServicePensionsRemedyPage(ChargeTypeAnnualAllowance, index))(IsChargeInAdditionReportedController
           .onPageLoad(ChargeTypeAnnualAllowance, NormalMode, srn, startDate, accessType, versionInt, index), Some(publicPensionRemedyYes)),
         row(IsChargeInAdditionReportedPage(ChargeTypeAnnualAllowance, index))(CheckYourAnswersController
           .onPageLoad(srn, startDate, accessType, versionInt, index), Some(chargeInAdditionReportedNo)),
->>>>>>> bb64c856
+        row(WasAnotherPensionSchemePage(ChargeTypeAnnualAllowance, index))(CheckYourAnswersController
+          .onPageLoad(srn, startDate, accessType, versionInt, index)),
         row(CheckYourAnswersPage)(AddMembersController.onPageLoad(srn, startDate, accessType, versionInt)),
         row(AddMembersPage)(MemberDetailsController.onPageLoad(NormalMode, srn, startDate, accessType, versionInt, index), addMembersYes),
         row(AddMembersPage)(controllers.routes.AFTSummaryController.onPageLoad(srn, startDate, accessType, versionInt), addMembersNo),
