/*
 * Copyright 2022 HM Revenue & Customs
 *
 * Licensed under the Apache License, Version 2.0 (the "License");
 * you may not use this file except in compliance with the License.
 * You may obtain a copy of the License at
 *
 *     http://www.apache.org/licenses/LICENSE-2.0
 *
 * Unless required by applicable law or agreed to in writing, software
 * distributed under the License is distributed on an "AS IS" BASIS,
 * WITHOUT WARRANTIES OR CONDITIONS OF ANY KIND, either express or implied.
 * See the License for the specific language governing permissions and
 * limitations under the License.
 */

package navigators

import config.FrontendAppConfig
import controllers.chargeE.routes._
import controllers.mccloud.routes._
import data.SampleData
import data.SampleData.{accessType, versionInt}
import models.ChargeType.{ChargeTypeAnnualAllowance, ChargeTypeLifetimeAllowance}
import models.LocalDateBinder._
import models.fileUpload.InputSelection.{FileUploadInput, ManualInput}
import models.{CheckMode, NormalMode, UserAnswers}
import org.scalatest.prop.TableFor3
import pages.chargeE._
import pages.fileUpload.InputSelectionPage
<<<<<<< HEAD
=======
import pages.mccloud.{EnterPstrPage, WasAnotherPensionSchemePage}
>>>>>>> 9c15530c
import pages.{Page, chargeA, chargeB}
import play.api.mvc.Call
import utils.AFTConstants.QUARTER_START_DATE
import pages.mccloud.{IsChargeInAdditionReportedPage, IsPublicServicePensionsRemedyPage, WasAnotherPensionSchemePage}

class ChargeENavigatorSpec extends NavigatorBehaviour {

  import ChargeENavigatorSpec._

  private def config: FrontendAppConfig = injector.instanceOf[FrontendAppConfig]

  private val navigator: CompoundNavigator = injector.instanceOf[CompoundNavigator]

  "NormalMode" must {
    def normalModeRoutes: TableFor3[Page, UserAnswers, Call] =
      Table(
        ("Id", "UserAnswers", "Next Page"),
        row(WhatYouWillNeedPage)(MemberDetailsController.onPageLoad(NormalMode, srn, startDate, accessType, versionInt, index)),
        row(MemberDetailsPage(index))(AnnualAllowanceYearController.onPageLoad(NormalMode, srn, startDate, accessType, versionInt, index)),
        row(AnnualAllowanceYearPage(index))(ChargeDetailsController.onPageLoad(NormalMode, srn, startDate, accessType, versionInt, index)),
        row(ChargeDetailsPage(index))(IsPublicServicePensionsRemedyController
          .onPageLoad(ChargeTypeAnnualAllowance, NormalMode, srn, startDate, accessType, versionInt, index)),
<<<<<<< HEAD
        row(IsPublicServicePensionsRemedyPage(ChargeTypeAnnualAllowance, index))(IsChargeInAdditionReportedController
          .onPageLoad(ChargeTypeAnnualAllowance, NormalMode, srn, startDate, accessType, versionInt, index), Some(publicPensionRemedyYes)),
        row(IsChargeInAdditionReportedPage(ChargeTypeAnnualAllowance, index))(CheckYourAnswersController
          .onPageLoad(srn, startDate, accessType, versionInt, index), Some(chargeInAdditionReportedNo)),
        row(WasAnotherPensionSchemePage(ChargeTypeAnnualAllowance, index))(CheckYourAnswersController
=======
        row(WasAnotherPensionSchemePage(ChargeTypeAnnualAllowance, index))(EnterPstrController
          .onPageLoad(ChargeTypeAnnualAllowance, NormalMode, srn, startDate, accessType, versionInt, index, schemeIndex), wasAnother),
        row(EnterPstrPage(ChargeTypeAnnualAllowance, index, schemeIndex))(CheckYourAnswersController
>>>>>>> 9c15530c
          .onPageLoad(srn, startDate, accessType, versionInt, index)),
        row(CheckYourAnswersPage)(AddMembersController.onPageLoad(srn, startDate, accessType, versionInt)),
        row(AddMembersPage)(MemberDetailsController.onPageLoad(NormalMode, srn, startDate, accessType, versionInt, index), addMembersYes),
        row(AddMembersPage)(controllers.routes.AFTSummaryController.onPageLoad(srn, startDate, accessType, versionInt), addMembersNo),
        row(DeleteMemberPage)(Call("GET", config.managePensionsSchemeSummaryUrl.format(srn)), zeroedCharge),
        row(DeleteMemberPage)(controllers.routes.AFTSummaryController.onPageLoad(srn, startDate, accessType, versionInt), multipleCharges),
        row(DeleteMemberPage)(AddMembersController.onPageLoad(srn, startDate, accessType, versionInt), Some(SampleData.chargeEMember)),
        row(InputSelectionPage(ChargeTypeAnnualAllowance))(controllers.chargeE.routes.WhatYouWillNeedController
          .onPageLoad(srn, startDate, accessType, versionInt), Some(manualInput)),
        row(InputSelectionPage(ChargeTypeAnnualAllowance))(controllers.fileUpload.routes.WhatYouWillNeedController
          .onPageLoad(srn, startDate, accessType, versionInt, ChargeTypeAnnualAllowance), Some(fileUploadInput))
      )

    behave like navigatorWithRoutesForMode(NormalMode)(navigator, normalModeRoutes, srn, startDate, accessType, versionInt)
  }

  "CheckMode" must {
    def checkModeRoutes: TableFor3[Page, UserAnswers, Call] =
      Table(
        ("Id", "UserAnswers", "Next Page"),
        row(MemberDetailsPage(index))(CheckYourAnswersController.onPageLoad(srn, startDate, accessType, versionInt, index)),
        row(AnnualAllowanceYearPage(index))(CheckYourAnswersController.onPageLoad(srn, startDate, accessType, versionInt, index)),
        row(ChargeDetailsPage(index))(CheckYourAnswersController.onPageLoad(srn, startDate, accessType, versionInt, index))
      )

    behave like navigatorWithRoutesForMode(CheckMode)(navigator, checkModeRoutes, srn, startDate, accessType, versionInt)
  }

}

object ChargeENavigatorSpec {
  private val srn = "test-srn"
  private val startDate = QUARTER_START_DATE
  private val index = 0
  private val schemeIndex = 0
  private val addMembersYes = UserAnswers().set(AddMembersPage, true).toOption
  private val addMembersNo = UserAnswers().set(AddMembersPage, false).toOption
  private val wasAnother = UserAnswers().set(WasAnotherPensionSchemePage(ChargeTypeAnnualAllowance, 0), true).toOption
  private val zeroedCharge = UserAnswers().set(chargeA.ChargeDetailsPage,
    SampleData.chargeAChargeDetails.copy(totalAmount = BigDecimal(0.00))).toOption
  private val multipleCharges = UserAnswers().set(chargeA.ChargeDetailsPage, SampleData.chargeAChargeDetails)
    .flatMap(_.set(chargeB.ChargeBDetailsPage, SampleData.chargeBDetails)).toOption
  private val manualInput = UserAnswers().setOrException(InputSelectionPage(ChargeTypeLifetimeAllowance), ManualInput)
  private val fileUploadInput = UserAnswers().setOrException(InputSelectionPage(ChargeTypeLifetimeAllowance), FileUploadInput)
  private val publicPensionRemedyYes = UserAnswers().setOrException(IsPublicServicePensionsRemedyPage(ChargeTypeAnnualAllowance, 0), true)
  private val chargeInAdditionReportedNo = UserAnswers().setOrException(IsChargeInAdditionReportedPage(ChargeTypeAnnualAllowance, 0), false)
}<|MERGE_RESOLUTION|>--- conflicted
+++ resolved
@@ -28,10 +28,7 @@
 import org.scalatest.prop.TableFor3
 import pages.chargeE._
 import pages.fileUpload.InputSelectionPage
-<<<<<<< HEAD
-=======
 import pages.mccloud.{EnterPstrPage, WasAnotherPensionSchemePage}
->>>>>>> 9c15530c
 import pages.{Page, chargeA, chargeB}
 import play.api.mvc.Call
 import utils.AFTConstants.QUARTER_START_DATE
@@ -54,18 +51,17 @@
         row(AnnualAllowanceYearPage(index))(ChargeDetailsController.onPageLoad(NormalMode, srn, startDate, accessType, versionInt, index)),
         row(ChargeDetailsPage(index))(IsPublicServicePensionsRemedyController
           .onPageLoad(ChargeTypeAnnualAllowance, NormalMode, srn, startDate, accessType, versionInt, index)),
-<<<<<<< HEAD
         row(IsPublicServicePensionsRemedyPage(ChargeTypeAnnualAllowance, index))(IsChargeInAdditionReportedController
           .onPageLoad(ChargeTypeAnnualAllowance, NormalMode, srn, startDate, accessType, versionInt, index), Some(publicPensionRemedyYes)),
         row(IsChargeInAdditionReportedPage(ChargeTypeAnnualAllowance, index))(CheckYourAnswersController
           .onPageLoad(srn, startDate, accessType, versionInt, index), Some(chargeInAdditionReportedNo)),
-        row(WasAnotherPensionSchemePage(ChargeTypeAnnualAllowance, index))(CheckYourAnswersController
-=======
+
         row(WasAnotherPensionSchemePage(ChargeTypeAnnualAllowance, index))(EnterPstrController
           .onPageLoad(ChargeTypeAnnualAllowance, NormalMode, srn, startDate, accessType, versionInt, index, schemeIndex), wasAnother),
+
         row(EnterPstrPage(ChargeTypeAnnualAllowance, index, schemeIndex))(CheckYourAnswersController
->>>>>>> 9c15530c
           .onPageLoad(srn, startDate, accessType, versionInt, index)),
+
         row(CheckYourAnswersPage)(AddMembersController.onPageLoad(srn, startDate, accessType, versionInt)),
         row(AddMembersPage)(MemberDetailsController.onPageLoad(NormalMode, srn, startDate, accessType, versionInt, index), addMembersYes),
         row(AddMembersPage)(controllers.routes.AFTSummaryController.onPageLoad(srn, startDate, accessType, versionInt), addMembersNo),
