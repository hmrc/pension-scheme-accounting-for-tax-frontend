/*
 * Copyright 2022 HM Revenue & Customs
 *
 * Licensed under the Apache License, Version 2.0 (the "License");
 * you may not use this file except in compliance with the License.
 * You may obtain a copy of the License at
 *
 *     http://www.apache.org/licenses/LICENSE-2.0
 *
 * Unless required by applicable law or agreed to in writing, software
 * distributed under the License is distributed on an "AS IS" BASIS,
 * WITHOUT WARRANTIES OR CONDITIONS OF ANY KIND, either express or implied.
 * See the License for the specific language governing permissions and
 * limitations under the License.
 */

package navigators

import config.FrontendAppConfig
import controllers.chargeE.routes._
import controllers.mccloud.routes._
import data.SampleData
import data.SampleData.{accessType, versionInt}
import models.ChargeType.{ChargeTypeAnnualAllowance, ChargeTypeLifetimeAllowance}
import models.LocalDateBinder._
import models.fileUpload.InputSelection.{FileUploadInput, ManualInput}
import models.{CheckMode, NormalMode, UserAnswers}
import org.scalatest.prop.TableFor3
import pages.chargeE._
import pages.fileUpload.InputSelectionPage
<<<<<<< HEAD
import pages.mccloud.{EnterPstrPage, WasAnotherPensionSchemePage}
=======
import pages.mccloud.{IsChargeInAdditionReportedPage, IsPublicServicePensionsRemedyPage, WasAnotherPensionSchemePage}
>>>>>>> b5de14d5
import pages.{Page, chargeA, chargeB}
import play.api.mvc.Call
import utils.AFTConstants.QUARTER_START_DATE

class ChargeENavigatorSpec extends NavigatorBehaviour {

  import ChargeENavigatorSpec._

  private def config: FrontendAppConfig = injector.instanceOf[FrontendAppConfig]

  private val navigator: CompoundNavigator = injector.instanceOf[CompoundNavigator]

  "NormalMode" must {
    def normalModeRoutes: TableFor3[Page, UserAnswers, Call] =
      Table(
        ("Id", "UserAnswers", "Next Page"),
        row(WhatYouWillNeedPage)(MemberDetailsController.onPageLoad(NormalMode, srn, startDate, accessType, versionInt, index)),
        row(MemberDetailsPage(index))(AnnualAllowanceYearController.onPageLoad(NormalMode, srn, startDate, accessType, versionInt, index)),
        row(AnnualAllowanceYearPage(index))(ChargeDetailsController.onPageLoad(NormalMode, srn, startDate, accessType, versionInt, index)),
<<<<<<< HEAD
        row(ChargeDetailsPage(index))(IsPublicServicePensionsRemedyController
          .onPageLoad(ChargeTypeAnnualAllowance, NormalMode, srn, startDate, accessType, versionInt, index)),
        row(WasAnotherPensionSchemePage(ChargeTypeAnnualAllowance, index))(EnterPstrController
          .onPageLoad(ChargeTypeAnnualAllowance, NormalMode, srn, startDate, accessType, versionInt, index, schemeIndex), wasAnother),
        row(EnterPstrPage(ChargeTypeAnnualAllowance, index, schemeIndex))(CheckYourAnswersController
          .onPageLoad(srn, startDate, accessType, versionInt, index)),
=======
        row(ChargeDetailsPage(index))(
          IsPublicServicePensionsRemedyController
            .onPageLoad(ChargeTypeAnnualAllowance, NormalMode, srn, startDate, accessType, versionInt, index)),
        row(IsPublicServicePensionsRemedyPage(ChargeTypeAnnualAllowance, index))(
          IsChargeInAdditionReportedController
            .onPageLoad(ChargeTypeAnnualAllowance, NormalMode, srn, startDate, accessType, versionInt, index),
          Some(publicPensionRemedyYes)
        ),
        row(IsChargeInAdditionReportedPage(ChargeTypeAnnualAllowance, index))(CheckYourAnswersController
                                                                                .onPageLoad(srn, startDate, accessType, versionInt, index),
                                                                              Some(chargeInAdditionReportedNo)),
        row(WasAnotherPensionSchemePage(ChargeTypeAnnualAllowance, index))(
          CheckYourAnswersController
            .onPageLoad(srn, startDate, accessType, versionInt, index)),
>>>>>>> b5de14d5
        row(CheckYourAnswersPage)(AddMembersController.onPageLoad(srn, startDate, accessType, versionInt)),
        row(AddMembersPage)(MemberDetailsController.onPageLoad(NormalMode, srn, startDate, accessType, versionInt, index), addMembersYes),
        row(AddMembersPage)(controllers.routes.AFTSummaryController.onPageLoad(srn, startDate, accessType, versionInt), addMembersNo),
        row(DeleteMemberPage)(Call("GET", config.managePensionsSchemeSummaryUrl.format(srn)), zeroedCharge),
        row(DeleteMemberPage)(controllers.routes.AFTSummaryController.onPageLoad(srn, startDate, accessType, versionInt), multipleCharges),
        row(DeleteMemberPage)(AddMembersController.onPageLoad(srn, startDate, accessType, versionInt), Some(SampleData.chargeEMember)),
        row(InputSelectionPage(ChargeTypeAnnualAllowance))(controllers.chargeE.routes.WhatYouWillNeedController
                                                             .onPageLoad(srn, startDate, accessType, versionInt),
                                                           Some(manualInput)),
        row(InputSelectionPage(ChargeTypeAnnualAllowance))(
          controllers.fileUpload.routes.WhatYouWillNeedController
            .onPageLoad(srn, startDate, accessType, versionInt, ChargeTypeAnnualAllowance),
          Some(fileUploadInput)
        )
      )

    behave like navigatorWithRoutesForMode(NormalMode)(navigator, normalModeRoutes, srn, startDate, accessType, versionInt)
  }

  "CheckMode" must {
    def checkModeRoutes: TableFor3[Page, UserAnswers, Call] =
      Table(
        ("Id", "UserAnswers", "Next Page"),
        row(MemberDetailsPage(index))(CheckYourAnswersController.onPageLoad(srn, startDate, accessType, versionInt, index)),
        row(AnnualAllowanceYearPage(index))(CheckYourAnswersController.onPageLoad(srn, startDate, accessType, versionInt, index)),
        row(ChargeDetailsPage(index))(CheckYourAnswersController.onPageLoad(srn, startDate, accessType, versionInt, index))
      )

    behave like navigatorWithRoutesForMode(CheckMode)(navigator, checkModeRoutes, srn, startDate, accessType, versionInt)
  }

}

object ChargeENavigatorSpec {
  private val srn = "test-srn"
  private val startDate = QUARTER_START_DATE
  private val index = 0
  private val schemeIndex = 0
  private val addMembersYes = UserAnswers().set(AddMembersPage, true).toOption
  private val addMembersNo = UserAnswers().set(AddMembersPage, false).toOption
<<<<<<< HEAD
  private val wasAnother = UserAnswers().set(WasAnotherPensionSchemePage(ChargeTypeAnnualAllowance, 0), true).toOption
  private val zeroedCharge = UserAnswers().set(chargeA.ChargeDetailsPage,
    SampleData.chargeAChargeDetails.copy(totalAmount = BigDecimal(0.00))).toOption
  private val multipleCharges = UserAnswers().set(chargeA.ChargeDetailsPage, SampleData.chargeAChargeDetails)
    .flatMap(_.set(chargeB.ChargeBDetailsPage, SampleData.chargeBDetails)).toOption
=======
  private val zeroedCharge =
    UserAnswers().set(chargeA.ChargeDetailsPage, SampleData.chargeAChargeDetails.copy(totalAmount = BigDecimal(0.00))).toOption
  private val multipleCharges = UserAnswers()
    .set(chargeA.ChargeDetailsPage, SampleData.chargeAChargeDetails)
    .flatMap(_.set(chargeB.ChargeBDetailsPage, SampleData.chargeBDetails))
    .toOption
>>>>>>> b5de14d5
  private val manualInput = UserAnswers().setOrException(InputSelectionPage(ChargeTypeLifetimeAllowance), ManualInput)
  private val fileUploadInput = UserAnswers().setOrException(InputSelectionPage(ChargeTypeLifetimeAllowance), FileUploadInput)
  private val publicPensionRemedyYes = UserAnswers().setOrException(IsPublicServicePensionsRemedyPage(ChargeTypeAnnualAllowance, 0), true)
  private val chargeInAdditionReportedNo = UserAnswers().setOrException(IsChargeInAdditionReportedPage(ChargeTypeAnnualAllowance, 0), false)
}<|MERGE_RESOLUTION|>--- conflicted
+++ resolved
@@ -28,11 +28,7 @@
 import org.scalatest.prop.TableFor3
 import pages.chargeE._
 import pages.fileUpload.InputSelectionPage
-<<<<<<< HEAD
-import pages.mccloud.{EnterPstrPage, WasAnotherPensionSchemePage}
-=======
-import pages.mccloud.{IsChargeInAdditionReportedPage, IsPublicServicePensionsRemedyPage, WasAnotherPensionSchemePage}
->>>>>>> b5de14d5
+import pages.mccloud.{EnterPstrPage, IsChargeInAdditionReportedPage, IsPublicServicePensionsRemedyPage, WasAnotherPensionSchemePage}
 import pages.{Page, chargeA, chargeB}
 import play.api.mvc.Call
 import utils.AFTConstants.QUARTER_START_DATE
@@ -52,14 +48,6 @@
         row(WhatYouWillNeedPage)(MemberDetailsController.onPageLoad(NormalMode, srn, startDate, accessType, versionInt, index)),
         row(MemberDetailsPage(index))(AnnualAllowanceYearController.onPageLoad(NormalMode, srn, startDate, accessType, versionInt, index)),
         row(AnnualAllowanceYearPage(index))(ChargeDetailsController.onPageLoad(NormalMode, srn, startDate, accessType, versionInt, index)),
-<<<<<<< HEAD
-        row(ChargeDetailsPage(index))(IsPublicServicePensionsRemedyController
-          .onPageLoad(ChargeTypeAnnualAllowance, NormalMode, srn, startDate, accessType, versionInt, index)),
-        row(WasAnotherPensionSchemePage(ChargeTypeAnnualAllowance, index))(EnterPstrController
-          .onPageLoad(ChargeTypeAnnualAllowance, NormalMode, srn, startDate, accessType, versionInt, index, schemeIndex), wasAnother),
-        row(EnterPstrPage(ChargeTypeAnnualAllowance, index, schemeIndex))(CheckYourAnswersController
-          .onPageLoad(srn, startDate, accessType, versionInt, index)),
-=======
         row(ChargeDetailsPage(index))(
           IsPublicServicePensionsRemedyController
             .onPageLoad(ChargeTypeAnnualAllowance, NormalMode, srn, startDate, accessType, versionInt, index)),
@@ -72,9 +60,12 @@
                                                                                 .onPageLoad(srn, startDate, accessType, versionInt, index),
                                                                               Some(chargeInAdditionReportedNo)),
         row(WasAnotherPensionSchemePage(ChargeTypeAnnualAllowance, index))(
+          EnterPstrController
+            .onPageLoad(ChargeTypeAnnualAllowance, NormalMode, srn, startDate, accessType, versionInt, index, schemeIndex),
+          wasAnother),
+        row(EnterPstrPage(ChargeTypeAnnualAllowance, index, schemeIndex))(
           CheckYourAnswersController
             .onPageLoad(srn, startDate, accessType, versionInt, index)),
->>>>>>> b5de14d5
         row(CheckYourAnswersPage)(AddMembersController.onPageLoad(srn, startDate, accessType, versionInt)),
         row(AddMembersPage)(MemberDetailsController.onPageLoad(NormalMode, srn, startDate, accessType, versionInt, index), addMembersYes),
         row(AddMembersPage)(controllers.routes.AFTSummaryController.onPageLoad(srn, startDate, accessType, versionInt), addMembersNo),
@@ -115,20 +106,13 @@
   private val schemeIndex = 0
   private val addMembersYes = UserAnswers().set(AddMembersPage, true).toOption
   private val addMembersNo = UserAnswers().set(AddMembersPage, false).toOption
-<<<<<<< HEAD
   private val wasAnother = UserAnswers().set(WasAnotherPensionSchemePage(ChargeTypeAnnualAllowance, 0), true).toOption
-  private val zeroedCharge = UserAnswers().set(chargeA.ChargeDetailsPage,
-    SampleData.chargeAChargeDetails.copy(totalAmount = BigDecimal(0.00))).toOption
-  private val multipleCharges = UserAnswers().set(chargeA.ChargeDetailsPage, SampleData.chargeAChargeDetails)
-    .flatMap(_.set(chargeB.ChargeBDetailsPage, SampleData.chargeBDetails)).toOption
-=======
   private val zeroedCharge =
     UserAnswers().set(chargeA.ChargeDetailsPage, SampleData.chargeAChargeDetails.copy(totalAmount = BigDecimal(0.00))).toOption
   private val multipleCharges = UserAnswers()
     .set(chargeA.ChargeDetailsPage, SampleData.chargeAChargeDetails)
     .flatMap(_.set(chargeB.ChargeBDetailsPage, SampleData.chargeBDetails))
     .toOption
->>>>>>> b5de14d5
   private val manualInput = UserAnswers().setOrException(InputSelectionPage(ChargeTypeLifetimeAllowance), ManualInput)
   private val fileUploadInput = UserAnswers().setOrException(InputSelectionPage(ChargeTypeLifetimeAllowance), FileUploadInput)
   private val publicPensionRemedyYes = UserAnswers().setOrException(IsPublicServicePensionsRemedyPage(ChargeTypeAnnualAllowance, 0), true)
