--- conflicted
+++ resolved
@@ -28,11 +28,7 @@
 import org.scalatest.prop.TableFor3
 import pages.chargeE._
 import pages.fileUpload.InputSelectionPage
-<<<<<<< HEAD
-import pages.mccloud.{AddAnotherPensionSchemePage, ChargeAmountReportedPage, EnterPstrPage, IsChargeInAdditionReportedPage, IsPublicServicePensionsRemedyPage, WasAnotherPensionSchemePage}
-=======
-import pages.mccloud.{EnterPstrPage, IsChargeInAdditionReportedPage, IsPublicServicePensionsRemedyPage, WasAnotherPensionSchemePage}
->>>>>>> 2a5bf0df
+import pages.mccloud._
 import pages.{Page, chargeA, chargeB}
 import play.api.mvc.Call
 import utils.AFTConstants.QUARTER_START_DATE
@@ -52,7 +48,6 @@
         row(WhatYouWillNeedPage)(MemberDetailsController.onPageLoad(NormalMode, srn, startDate, accessType, versionInt, index)),
         row(MemberDetailsPage(index))(AnnualAllowanceYearController.onPageLoad(NormalMode, srn, startDate, accessType, versionInt, index)),
         row(AnnualAllowanceYearPage(index))(ChargeDetailsController.onPageLoad(NormalMode, srn, startDate, accessType, versionInt, index)),
-<<<<<<< HEAD
         row(ChargeDetailsPage(index))(IsPublicServicePensionsRemedyController
           .onPageLoad(ChargeTypeAnnualAllowance, NormalMode, srn, startDate, accessType, versionInt, index)),
         row(IsPublicServicePensionsRemedyPage(ChargeTypeAnnualAllowance, index))(IsChargeInAdditionReportedController
@@ -74,26 +69,6 @@
         row(AddAnotherPensionSchemePage(ChargeTypeAnnualAllowance, index, schemeIndex))(CheckYourAnswersController
           .onPageLoad(srn, startDate, accessType, versionInt, index), isAnotherSchemeNo),
 
-=======
-        row(ChargeDetailsPage(index))(
-          IsPublicServicePensionsRemedyController
-            .onPageLoad(ChargeTypeAnnualAllowance, NormalMode, srn, startDate, accessType, versionInt, index)),
-        row(IsPublicServicePensionsRemedyPage(ChargeTypeAnnualAllowance, index))(
-          IsChargeInAdditionReportedController
-            .onPageLoad(ChargeTypeAnnualAllowance, NormalMode, srn, startDate, accessType, versionInt, index),
-          Some(publicPensionRemedyYes)
-        ),
-        row(IsChargeInAdditionReportedPage(ChargeTypeAnnualAllowance, index))(CheckYourAnswersController
-                                                                                .onPageLoad(srn, startDate, accessType, versionInt, index),
-                                                                              Some(chargeInAdditionReportedNo)),
-        row(WasAnotherPensionSchemePage(ChargeTypeAnnualAllowance, index))(
-          EnterPstrController
-            .onPageLoad(ChargeTypeAnnualAllowance, NormalMode, srn, startDate, accessType, versionInt, index, schemeIndex),
-          wasAnother),
-        row(EnterPstrPage(ChargeTypeAnnualAllowance, index, schemeIndex))(
-          CheckYourAnswersController
-            .onPageLoad(srn, startDate, accessType, versionInt, index)),
->>>>>>> 2a5bf0df
         row(CheckYourAnswersPage)(AddMembersController.onPageLoad(srn, startDate, accessType, versionInt)),
         row(AddMembersPage)(MemberDetailsController.onPageLoad(NormalMode, srn, startDate, accessType, versionInt, index), addMembersYes),
         row(AddMembersPage)(controllers.routes.AFTSummaryController.onPageLoad(srn, startDate, accessType, versionInt), addMembersNo),
@@ -101,13 +76,9 @@
         row(DeleteMemberPage)(controllers.routes.AFTSummaryController.onPageLoad(srn, startDate, accessType, versionInt), multipleCharges),
         row(DeleteMemberPage)(AddMembersController.onPageLoad(srn, startDate, accessType, versionInt), Some(SampleData.chargeEMember)),
         row(InputSelectionPage(ChargeTypeAnnualAllowance))(controllers.chargeE.routes.WhatYouWillNeedController
-                                                             .onPageLoad(srn, startDate, accessType, versionInt),
-                                                           Some(manualInput)),
-        row(InputSelectionPage(ChargeTypeAnnualAllowance))(
-          controllers.fileUpload.routes.WhatYouWillNeedController
-            .onPageLoad(srn, startDate, accessType, versionInt, ChargeTypeAnnualAllowance),
-          Some(fileUploadInput)
-        )
+          .onPageLoad(srn, startDate, accessType, versionInt), Some(manualInput)),
+        row(InputSelectionPage(ChargeTypeAnnualAllowance))(controllers.fileUpload.routes.WhatYouWillNeedController
+          .onPageLoad(srn, startDate, accessType, versionInt, ChargeTypeAnnualAllowance), Some(fileUploadInput))
       )
 
     behave like navigatorWithRoutesForMode(NormalMode)(navigator, normalModeRoutes, srn, startDate, accessType, versionInt)
@@ -135,20 +106,15 @@
   private val addMembersYes = UserAnswers().set(AddMembersPage, true).toOption
   private val addMembersNo = UserAnswers().set(AddMembersPage, false).toOption
   private val wasAnother = UserAnswers().set(WasAnotherPensionSchemePage(ChargeTypeAnnualAllowance, 0), true).toOption
-  private val zeroedCharge =
-    UserAnswers().set(chargeA.ChargeDetailsPage, SampleData.chargeAChargeDetails.copy(totalAmount = BigDecimal(0.00))).toOption
-  private val multipleCharges = UserAnswers()
-    .set(chargeA.ChargeDetailsPage, SampleData.chargeAChargeDetails)
-    .flatMap(_.set(chargeB.ChargeBDetailsPage, SampleData.chargeBDetails))
-    .toOption
+  private val zeroedCharge = UserAnswers().set(chargeA.ChargeDetailsPage,
+    SampleData.chargeAChargeDetails.copy(totalAmount = BigDecimal(0.00))).toOption
+  private val multipleCharges = UserAnswers().set(chargeA.ChargeDetailsPage, SampleData.chargeAChargeDetails)
+    .flatMap(_.set(chargeB.ChargeBDetailsPage, SampleData.chargeBDetails)).toOption
   private val manualInput = UserAnswers().setOrException(InputSelectionPage(ChargeTypeLifetimeAllowance), ManualInput)
   private val fileUploadInput = UserAnswers().setOrException(InputSelectionPage(ChargeTypeLifetimeAllowance), FileUploadInput)
   private val publicPensionRemedyYes = UserAnswers().setOrException(IsPublicServicePensionsRemedyPage(ChargeTypeAnnualAllowance, 0), true)
   private val chargeInAdditionReportedNo = UserAnswers().setOrException(IsChargeInAdditionReportedPage(ChargeTypeAnnualAllowance, 0), false)
-<<<<<<< HEAD
 
   private val isAnotherSchemeYes = UserAnswers().set(AddAnotherPensionSchemePage(ChargeTypeAnnualAllowance, 0, 0), true).toOption
   private val isAnotherSchemeNo = UserAnswers().set(AddAnotherPensionSchemePage(ChargeTypeAnnualAllowance, 0, 0), false).toOption
-=======
->>>>>>> 2a5bf0df
 }