/*
 * Copyright 2020 HM Revenue & Customs
 *
 * Licensed under the Apache License, Version 2.0 (the "License");
 * you may not use this file except in compliance with the License.
 * You may obtain a copy of the License at
 *
 *     http://www.apache.org/licenses/LICENSE-2.0
 *
 * Unless required by applicable law or agreed to in writing, software
 * distributed under the License is distributed on an "AS IS" BASIS,
 * WITHOUT WARRANTIES OR CONDITIONS OF ANY KIND, either express or implied.
 * See the License for the specific language governing permissions and
 * limitations under the License.
 */

package generators

import models._
import org.scalacheck.Arbitrary
import org.scalacheck.Arbitrary.arbitrary
import pages._
import pages.chargeC.IsSponsoringEmployerIndividualPage
import pages.chargeE.{DeleteMemberPage, MemberDetailsPage}
import pages.chargeF.ChargeDetailsPage
import play.api.libs.json.{JsValue, Json}

trait UserAnswersEntryGenerators extends PageGenerators with ModelGenerators {

<<<<<<< HEAD
  implicit lazy val arbitraryChargeDetailsUserAnswersEntry: Arbitrary[(ChargeDetailsPage.type, JsValue)] =
    Arbitrary {
      for {
        page  <- arbitrary[ChargeDetailsPage.type]
        value <- arbitrary[Int].map(Json.toJson(_))
=======
  implicit lazy val arbitraryIsSponsoringEmployerIndividualUserAnswersEntry: Arbitrary[(IsSponsoringEmployerIndividualPage.type, JsValue)] =
    Arbitrary {
      for {
        page  <- arbitrary[IsSponsoringEmployerIndividualPage.type]
        value <- arbitrary[Boolean].map(Json.toJson(_))
>>>>>>> 7969926a
      } yield (page, value)
    }

  implicit lazy val arbitraryAFTSummaryUserAnswersEntry: Arbitrary[(AFTSummaryPage.type, JsValue)] =
    Arbitrary {
      for {
        page  <- arbitrary[AFTSummaryPage.type]
        value <- arbitrary[Boolean].map(Json.toJson(_))
      } yield (page, value)
    }

  implicit lazy val arbitraryDeleteMemberUserAnswersEntry: Arbitrary[(DeleteMemberPage.type, JsValue)] =
    Arbitrary {
      for {
        page  <- arbitrary[DeleteMemberPage.type]
        value <- arbitrary[Boolean].map(Json.toJson(_))
      } yield (page, value)
    }

  implicit lazy val arbitraryMemberDetailsUserAnswersEntry: Arbitrary[(MemberDetailsPage.type, JsValue)] =
    Arbitrary {
      for {
        page  <- arbitrary[MemberDetailsPage.type]
        value <- arbitrary[MemberDetails].map(Json.toJson(_))
      } yield (page, value)
    }

  implicit lazy val arbitraryChargeTypeUserAnswersEntry: Arbitrary[(ChargeTypePage.type, JsValue)] =
    Arbitrary {
      for {
        page  <- arbitrary[ChargeTypePage.type]
        value <- arbitrary[ChargeType].map(Json.toJson(_))
      } yield (page, value)
    }

  implicit lazy val arbitraryChargeGDetailsUserAnswersEntry: Arbitrary[(pages.chargeG.ChargeDetailsPage.type, JsValue)] =
    Arbitrary {
      for {
        page  <- arbitrary[pages.chargeG.ChargeDetailsPage.type]
        value <- arbitrary[Int].map(Json.toJson(_))
      } yield (page, value)
    }
}<|MERGE_RESOLUTION|>--- conflicted
+++ resolved
@@ -27,19 +27,19 @@
 
 trait UserAnswersEntryGenerators extends PageGenerators with ModelGenerators {
 
-<<<<<<< HEAD
   implicit lazy val arbitraryChargeDetailsUserAnswersEntry: Arbitrary[(ChargeDetailsPage.type, JsValue)] =
     Arbitrary {
       for {
         page  <- arbitrary[ChargeDetailsPage.type]
         value <- arbitrary[Int].map(Json.toJson(_))
-=======
+      } yield (page, value)
+    }
+
   implicit lazy val arbitraryIsSponsoringEmployerIndividualUserAnswersEntry: Arbitrary[(IsSponsoringEmployerIndividualPage.type, JsValue)] =
     Arbitrary {
       for {
         page  <- arbitrary[IsSponsoringEmployerIndividualPage.type]
         value <- arbitrary[Boolean].map(Json.toJson(_))
->>>>>>> 7969926a
       } yield (page, value)
     }
 
