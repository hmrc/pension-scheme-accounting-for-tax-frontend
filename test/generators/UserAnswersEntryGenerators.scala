--- conflicted
+++ resolved
@@ -99,8 +99,6 @@
         value <- arbitrary[ChargeType].map(Json.toJson(_))
       } yield (page, value)
     }
-<<<<<<< HEAD
-=======
 
   implicit lazy val arbitraryChargeGDetailsUserAnswersEntry: Arbitrary[(pages.chargeG.ChargeDetailsPage.type, JsValue)] =
     Arbitrary {
@@ -109,5 +107,4 @@
         value <- arbitrary[Int].map(Json.toJson(_))
       } yield (page, value)
     }
->>>>>>> bbffe645
 }