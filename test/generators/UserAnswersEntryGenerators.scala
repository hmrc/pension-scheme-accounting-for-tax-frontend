/*
 * Copyright 2020 HM Revenue & Customs
 *
 * Licensed under the Apache License, Version 2.0 (the "License");
 * you may not use this file except in compliance with the License.
 * You may obtain a copy of the License at
 *
 *     http://www.apache.org/licenses/LICENSE-2.0
 *
 * Unless required by applicable law or agreed to in writing, software
 * distributed under the License is distributed on an "AS IS" BASIS,
 * WITHOUT WARRANTIES OR CONDITIONS OF ANY KIND, either express or implied.
 * See the License for the specific language governing permissions and
 * limitations under the License.
 */

package generators

import models._
import org.scalacheck.Arbitrary
import org.scalacheck.Arbitrary.arbitrary
import pages._
import pages.chargeC.{IsSponsoringEmployerIndividualPage, SponsoringEmployerAddressPage, SponsoringIndividualDetailsPage, SponsoringOrganisationDetailsPage}
import pages.chargeE.{DeleteMemberPage, MemberDetailsPage}
import pages.chargeF.ChargeDetailsPage
import play.api.libs.json.{JsValue, Json}

trait UserAnswersEntryGenerators extends PageGenerators with ModelGenerators {

<<<<<<< HEAD
  implicit lazy val arbitraryChargeDetailsUserAnswersEntry: Arbitrary[(ChargeDetailsPage.type, JsValue)] =
    Arbitrary {
      for {
        page  <- arbitrary[ChargeDetailsPage.type]
        value <- arbitrary[Int].map(Json.toJson(_))
=======
  implicit lazy val arbitrarySponsoringIndividualDetailsUserAnswersEntry: Arbitrary[(SponsoringIndividualDetailsPage.type, JsValue)] =
    Arbitrary {
      for {
        page  <- arbitrary[SponsoringIndividualDetailsPage.type]
        value <- arbitrary[String].suchThat(_.nonEmpty).map(Json.toJson(_))
>>>>>>> 6d03cebb
      } yield (page, value)
    }

  implicit lazy val arbitrarySponsoringEmployerAddressUserAnswersEntry: Arbitrary[(SponsoringEmployerAddressPage.type, JsValue)] =
    Arbitrary {
      for {
        page  <- arbitrary[SponsoringEmployerAddressPage.type]
        value <- arbitrary[String].suchThat(_.nonEmpty).map(Json.toJson(_))
      } yield (page, value)
    }

  implicit lazy val arbitrarySponsoringOrganisationDetailsUserAnswersEntry: Arbitrary[(SponsoringOrganisationDetailsPage.type, JsValue)] =
    Arbitrary {
      for {
        page  <- arbitrary[SponsoringOrganisationDetailsPage.type]
        value <- arbitrary[String].suchThat(_.nonEmpty).map(Json.toJson(_))
      } yield (page, value)
    }

  implicit lazy val arbitraryIsSponsoringEmployerIndividualUserAnswersEntry: Arbitrary[(IsSponsoringEmployerIndividualPage.type, JsValue)] =
    Arbitrary {
      for {
        page  <- arbitrary[IsSponsoringEmployerIndividualPage.type]
        value <- arbitrary[Boolean].map(Json.toJson(_))
      } yield (page, value)
    }

  implicit lazy val arbitraryAFTSummaryUserAnswersEntry: Arbitrary[(AFTSummaryPage.type, JsValue)] =
    Arbitrary {
      for {
        page  <- arbitrary[AFTSummaryPage.type]
        value <- arbitrary[Boolean].map(Json.toJson(_))
      } yield (page, value)
    }

  implicit lazy val arbitraryDeleteMemberUserAnswersEntry: Arbitrary[(DeleteMemberPage.type, JsValue)] =
    Arbitrary {
      for {
        page  <- arbitrary[DeleteMemberPage.type]
        value <- arbitrary[Boolean].map(Json.toJson(_))
      } yield (page, value)
    }

  implicit lazy val arbitraryMemberDetailsUserAnswersEntry: Arbitrary[(MemberDetailsPage.type, JsValue)] =
    Arbitrary {
      for {
        page  <- arbitrary[MemberDetailsPage.type]
        value <- arbitrary[MemberDetails].map(Json.toJson(_))
      } yield (page, value)
    }

  implicit lazy val arbitraryChargeTypeUserAnswersEntry: Arbitrary[(ChargeTypePage.type, JsValue)] =
    Arbitrary {
      for {
        page  <- arbitrary[ChargeTypePage.type]
        value <- arbitrary[ChargeType].map(Json.toJson(_))
      } yield (page, value)
    }

  implicit lazy val arbitraryChargeGDetailsUserAnswersEntry: Arbitrary[(pages.chargeG.ChargeDetailsPage.type, JsValue)] =
    Arbitrary {
      for {
        page  <- arbitrary[pages.chargeG.ChargeDetailsPage.type]
        value <- arbitrary[Int].map(Json.toJson(_))
      } yield (page, value)
    }
}<|MERGE_RESOLUTION|>--- conflicted
+++ resolved
@@ -27,19 +27,19 @@
 
 trait UserAnswersEntryGenerators extends PageGenerators with ModelGenerators {
 
-<<<<<<< HEAD
   implicit lazy val arbitraryChargeDetailsUserAnswersEntry: Arbitrary[(ChargeDetailsPage.type, JsValue)] =
     Arbitrary {
       for {
         page  <- arbitrary[ChargeDetailsPage.type]
         value <- arbitrary[Int].map(Json.toJson(_))
-=======
+      } yield (page, value)
+    }
+
   implicit lazy val arbitrarySponsoringIndividualDetailsUserAnswersEntry: Arbitrary[(SponsoringIndividualDetailsPage.type, JsValue)] =
     Arbitrary {
       for {
         page  <- arbitrary[SponsoringIndividualDetailsPage.type]
         value <- arbitrary[String].suchThat(_.nonEmpty).map(Json.toJson(_))
->>>>>>> 6d03cebb
       } yield (page, value)
     }
 
