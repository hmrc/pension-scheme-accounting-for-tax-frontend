/*
 * Copyright 2020 HM Revenue & Customs
 *
 * Licensed under the Apache License, Version 2.0 (the "License");
 * you may not use this file except in compliance with the License.
 * You may obtain a copy of the License at
 *
 *     http://www.apache.org/licenses/LICENSE-2.0
 *
 * Unless required by applicable law or agreed to in writing, software
 * distributed under the License is distributed on an "AS IS" BASIS,
 * WITHOUT WARRANTIES OR CONDITIONS OF ANY KIND, either express or implied.
 * See the License for the specific language governing permissions and
 * limitations under the License.
 */

package generators

import models.UserAnswers
import org.scalacheck.Arbitrary.arbitrary
import org.scalacheck.{Arbitrary, Gen}
import org.scalatest.TryValues
import pages._
import pages.chargeC.IsSponsoringEmployerIndividualPage
import pages.chargeE.DeleteMemberPage
import pages.chargeF.ChargeDetailsPage
import play.api.libs.json.{JsPath, JsValue, Json}

trait UserAnswersGenerator extends TryValues {
  self: Generators =>

  val generators: Seq[Gen[(QuestionPage[_], JsValue)]] =
<<<<<<< HEAD
    arbitrary[(ChargeDetailsPage.type, JsValue)] ::
=======
    arbitrary[(IsSponsoringEmployerIndividualPage.type, JsValue)] ::
>>>>>>> 7969926a
    arbitrary[(AFTSummaryPage.type, JsValue)] ::
    arbitrary[(DeleteMemberPage.type, JsValue)] ::
    arbitrary[(ChargeTypePage.type, JsValue)] ::
    arbitrary[(ChargeDetailsPage.type, JsValue)] ::
    Nil

  implicit lazy val arbitraryUserData: Arbitrary[UserAnswers] = {

    import models._

    Arbitrary {
      for {
        id      <- nonEmptyString
        data    <- generators match {
          case Nil => Gen.const(Map[QuestionPage[_], JsValue]())
          case _   => Gen.mapOf(oneOf(generators))
        }
      } yield UserAnswers (
        data = data.foldLeft(Json.obj()) {
          case (obj, (path, value)) =>
            obj.setObject(path.path, value).get
        }
      )
    }
  }
}<|MERGE_RESOLUTION|>--- conflicted
+++ resolved
@@ -30,11 +30,7 @@
   self: Generators =>
 
   val generators: Seq[Gen[(QuestionPage[_], JsValue)]] =
-<<<<<<< HEAD
-    arbitrary[(ChargeDetailsPage.type, JsValue)] ::
-=======
     arbitrary[(IsSponsoringEmployerIndividualPage.type, JsValue)] ::
->>>>>>> 7969926a
     arbitrary[(AFTSummaryPage.type, JsValue)] ::
     arbitrary[(DeleteMemberPage.type, JsValue)] ::
     arbitrary[(ChargeTypePage.type, JsValue)] ::
