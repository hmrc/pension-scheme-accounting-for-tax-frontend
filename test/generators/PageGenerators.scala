/*
 * Copyright 2020 HM Revenue & Customs
 *
 * Licensed under the Apache License, Version 2.0 (the "License");
 * you may not use this file except in compliance with the License.
 * You may obtain a copy of the License at
 *
 *     http://www.apache.org/licenses/LICENSE-2.0
 *
 * Unless required by applicable law or agreed to in writing, software
 * distributed under the License is distributed on an "AS IS" BASIS,
 * WITHOUT WARRANTIES OR CONDITIONS OF ANY KIND, either express or implied.
 * See the License for the specific language governing permissions and
 * limitations under the License.
 */

package generators

import org.scalacheck.Arbitrary
import pages._
import pages.chargeC._
import pages.chargeE.{AnnualAllowanceYearPage, DeleteMemberPage, MemberDetailsPage}
import pages.chargeF.ChargeDetailsPage

trait PageGenerators {

<<<<<<< HEAD
  implicit lazy val arbitraryChargeDetailsPage: Arbitrary[ChargeDetailsPage.type] =
    Arbitrary(ChargeDetailsPage)

  implicit lazy val arbitraryChargeCDetailsPage: Arbitrary[ChargeCDetailsPage.type] =
    Arbitrary(ChargeCDetailsPage)
=======
  implicit lazy val arbitraryChargeGDetailsPage: Arbitrary[pages.chargeG.ChargeDetailsPage.type] =
    Arbitrary(pages.chargeG.ChargeDetailsPage)
>>>>>>> bbffe645

  implicit lazy val arbitrarySponsoringIndividualDetailsPage: Arbitrary[SponsoringIndividualDetailsPage.type] =
    Arbitrary(SponsoringIndividualDetailsPage)

  implicit lazy val arbitrarySponsoringEmployerAddressPage: Arbitrary[SponsoringEmployerAddressPage.type] =
    Arbitrary(SponsoringEmployerAddressPage)

  implicit lazy val arbitrarySponsoringOrganisationDetailsPage: Arbitrary[SponsoringOrganisationDetailsPage.type] =
    Arbitrary(SponsoringOrganisationDetailsPage)

  implicit lazy val arbitraryIsSponsoringEmployerIndividualPage: Arbitrary[IsSponsoringEmployerIndividualPage.type] =
    Arbitrary(IsSponsoringEmployerIndividualPage)

  implicit lazy val arbitraryAFTSummaryPage: Arbitrary[AFTSummaryPage.type] =
    Arbitrary(AFTSummaryPage)

  implicit lazy val arbitraryDeleteMemberPage: Arbitrary[DeleteMemberPage.type] =
    Arbitrary(DeleteMemberPage)

  implicit lazy val arbitraryMemberDetailsPage: Arbitrary[MemberDetailsPage.type] =
    Arbitrary(MemberDetailsPage)

  implicit lazy val arbitraryChargeTypePage: Arbitrary[ChargeTypePage.type] =
    Arbitrary(ChargeTypePage)

  implicit lazy val arbitraryAnnualAllowanceYearPage: Arbitrary[AnnualAllowanceYearPage.type] =
    Arbitrary(AnnualAllowanceYearPage)
}<|MERGE_RESOLUTION|>--- conflicted
+++ resolved
@@ -24,16 +24,14 @@
 
 trait PageGenerators {
 
-<<<<<<< HEAD
+  implicit lazy val arbitraryChargeGDetailsPage: Arbitrary[pages.chargeG.ChargeDetailsPage.type] =
+    Arbitrary(pages.chargeG.ChargeDetailsPage)
+
   implicit lazy val arbitraryChargeDetailsPage: Arbitrary[ChargeDetailsPage.type] =
     Arbitrary(ChargeDetailsPage)
 
   implicit lazy val arbitraryChargeCDetailsPage: Arbitrary[ChargeCDetailsPage.type] =
     Arbitrary(ChargeCDetailsPage)
-=======
-  implicit lazy val arbitraryChargeGDetailsPage: Arbitrary[pages.chargeG.ChargeDetailsPage.type] =
-    Arbitrary(pages.chargeG.ChargeDetailsPage)
->>>>>>> bbffe645
 
   implicit lazy val arbitrarySponsoringIndividualDetailsPage: Arbitrary[SponsoringIndividualDetailsPage.type] =
     Arbitrary(SponsoringIndividualDetailsPage)
