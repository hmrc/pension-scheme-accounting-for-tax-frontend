/*
 * Copyright 2020 HM Revenue & Customs
 *
 * Licensed under the Apache License, Version 2.0 (the "License");
 * you may not use this file except in compliance with the License.
 * You may obtain a copy of the License at
 *
 *     http://www.apache.org/licenses/LICENSE-2.0
 *
 * Unless required by applicable law or agreed to in writing, software
 * distributed under the License is distributed on an "AS IS" BASIS,
 * WITHOUT WARRANTIES OR CONDITIONS OF ANY KIND, either express or implied.
 * See the License for the specific language governing permissions and
 * limitations under the License.
 */

package generators

import org.scalacheck.Arbitrary
import pages._
import pages.chargeC.IsSponsoringEmployerIndividualPage
import pages.chargeE.{AnnualAllowanceYearPage, DeleteMemberPage, MemberDetailsPage}
import pages.chargeF.ChargeDetailsPage

trait PageGenerators {

<<<<<<< HEAD
  implicit lazy val arbitraryChargeGDetailsPage: Arbitrary[pages.chargeG.ChargeDetailsPage.type] =
    Arbitrary(pages.chargeG.ChargeDetailsPage)
=======
  implicit lazy val arbitraryIsSponsoringEmployerIndividualPage: Arbitrary[IsSponsoringEmployerIndividualPage.type] =
    Arbitrary(IsSponsoringEmployerIndividualPage)
>>>>>>> 7969926a

  implicit lazy val arbitraryAFTSummaryPage: Arbitrary[AFTSummaryPage.type] =
    Arbitrary(AFTSummaryPage)

  implicit lazy val arbitraryDeleteMemberPage: Arbitrary[DeleteMemberPage.type] =
    Arbitrary(DeleteMemberPage)

  implicit lazy val arbitraryMemberDetailsPage: Arbitrary[MemberDetailsPage.type] =
    Arbitrary(MemberDetailsPage)

  implicit lazy val arbitraryChargeTypePage: Arbitrary[ChargeTypePage.type] =
    Arbitrary(ChargeTypePage)

  implicit lazy val arbitraryChargeDetailsPage: Arbitrary[ChargeDetailsPage.type] =
    Arbitrary(ChargeDetailsPage)

  implicit lazy val arbitraryAnnualAllowanceYearPage: Arbitrary[AnnualAllowanceYearPage.type] =
    Arbitrary(AnnualAllowanceYearPage)
}<|MERGE_RESOLUTION|>--- conflicted
+++ resolved
@@ -24,13 +24,11 @@
 
 trait PageGenerators {
 
-<<<<<<< HEAD
   implicit lazy val arbitraryChargeGDetailsPage: Arbitrary[pages.chargeG.ChargeDetailsPage.type] =
     Arbitrary(pages.chargeG.ChargeDetailsPage)
-=======
+
   implicit lazy val arbitraryIsSponsoringEmployerIndividualPage: Arbitrary[IsSponsoringEmployerIndividualPage.type] =
     Arbitrary(IsSponsoringEmployerIndividualPage)
->>>>>>> 7969926a
 
   implicit lazy val arbitraryAFTSummaryPage: Arbitrary[AFTSummaryPage.type] =
     Arbitrary(AFTSummaryPage)
