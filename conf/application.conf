--- conflicted
+++ resolved
@@ -118,12 +118,8 @@
 
 urls {
   login         = "http://localhost:9949/auth-login-stub/gg-sign-in"
-<<<<<<< HEAD
-  loginContinue = "http://localhost:8206/manage-pension-scheme-accounting-for-tax"
-=======
-  loginContinue = "http://localhost:8206/pension-scheme-accounting-for-tax-frontend"
+  loginContinue = "http://localhost:8206/pension-scheme-accounting-for-tax"
   logout        = "http://localhost:9514/feedback/PODS"
->>>>>>> 36d5c5e0
   aftFileReturn = "/pension-scheme-accounting-for-tax/aft-file-return"
   getAFTDetails = "/pension-scheme-accounting-for-tax/get-aft-details"
   schemeDetails = "/pensions-scheme/scheme"
