# microservice specific routes

GET         /                                                                                          controllers.IndexController.onPageLoad

GET         /assets/*file                                                                              controllers.Assets.versioned(path="/public", file: Asset)

GET         /language/:lang                                                                            controllers.LanguageSwitchController.switchToLanguage(lang: String)

GET         /this-service-has-been-reset                                                               controllers.SessionExpiredController.onPageLoad

GET         /unauthorised                                                                              controllers.UnauthorisedController.onPageLoad

GET         /accessibility-statement                                                                   controllers.AccessibilityController.onPageLoad

GET         /:srn/new-return/de-registration-charge/what-you-will-need                                 controllers.chargeF.WhatYouWillNeedController.onPageLoad(srn: String)

GET         /:srn/new-return/de-registration-charge/charge-details                                     controllers.chargeF.ChargeDetailsController.onPageLoad(mode: Mode = NormalMode, srn: String)
POST        /:srn/new-return/de-registration-charge/charge-details                                     controllers.chargeF.ChargeDetailsController.onSubmit(mode: Mode = NormalMode, srn: String)
GET         /:srn/new-return/de-registration-charge/change/charge-details                              controllers.chargeF.ChargeDetailsController.onPageLoad(mode: Mode = CheckMode, srn: String)
POST        /:srn/new-return/de-registration-charge/change/charge-details                              controllers.chargeF.ChargeDetailsController.onSubmit(mode: Mode = CheckMode, srn: String)

GET         /:srn/new-return/de-registration-charge/check-your-answers                                 controllers.chargeF.CheckYourAnswersController.onPageLoad(srn: String)
GET         /:srn/new-return/de-registration-charge/on-click-check-your-answers                        controllers.chargeF.CheckYourAnswersController.onClick(srn: String)

GET         /:srn/new-return/charge-type                                                               controllers.ChargeTypeController.onPageLoad(mode: Mode = NormalMode, srn: String)
POST        /:srn/new-return/charge-type                                                               controllers.ChargeTypeController.onSubmit(mode: Mode = NormalMode, srn: String)
GET         /:srn/new-return/change/charge-type                                                        controllers.ChargeTypeController.onPageLoad(mode: Mode = CheckMode, srn: String)
POST        /:srn/new-return/change/charge-type                                                        controllers.ChargeTypeController.onSubmit(mode: Mode = CheckMode, srn: String)

GET         /:srn/new-return/special-lump-sum-death-benefits-charge/what-you-will-need                 controllers.chargeB.WhatYouWillNeedController.onPageLoad(srn: String)

GET         /:srn/new-return/special-lump-sum-death-benefits-charge/charge-details                     controllers.chargeB.ChargeDetailsController.onPageLoad(mode: Mode = NormalMode, srn: String)
POST        /:srn/new-return/special-lump-sum-death-benefits-charge/charge-details                     controllers.chargeB.ChargeDetailsController.onSubmit(mode: Mode = NormalMode, srn: String)
GET         /:srn/new-return/special-lump-sum-death-benefits-charge/change/charge-details              controllers.chargeB.ChargeDetailsController.onPageLoad(mode: Mode = CheckMode, srn: String)
POST        /:srn/new-return/special-lump-sum-death-benefits-charge/change/charge-details              controllers.chargeB.ChargeDetailsController.onSubmit(mode: Mode = CheckMode, srn: String)

GET         /:srn/new-return/special-lump-sum-death-benefits-charge/check-your-answers                 controllers.chargeB.CheckYourAnswersController.onPageLoad(srn: String)
GET         /:srn/new-return/special-lump-sum-death-benefits-charge/on-click-check-your-answers        controllers.chargeB.CheckYourAnswersController.onClick(srn: String)

GET         /:srn/new-return/annual-allowance-charge/:index/members-details                            controllers.chargeE.MemberDetailsController.onPageLoad(mode: Mode = NormalMode, srn: String, index: Index)
POST        /:srn/new-return/annual-allowance-charge/:index/members-details                            controllers.chargeE.MemberDetailsController.onSubmit(mode: Mode = NormalMode, srn: String, index: Index)
GET         /:srn/new-return/change/annual-allowance-charge/:index/members-details                     controllers.chargeE.MemberDetailsController.onPageLoad(mode: Mode = CheckMode, srn: String, index: Index)
POST        /:srn/new-return/change/annual-allowance-charge/:index/members-details                     controllers.chargeE.MemberDetailsController.onSubmit(mode: Mode = CheckMode, srn: String, index: Index)

GET         /:srn/new-return/annual-allowance-charge/what-you-will-need                                controllers.chargeE.WhatYouWillNeedController.onPageLoad(srn: String)

GET         /:srn/new-return/annual-allowance-charge/:index/select-tax-year                            controllers.chargeE.AnnualAllowanceYearController.onPageLoad(mode: Mode = NormalMode, srn: String, index: Index)
POST        /:srn/new-return/annual-allowance-charge/:index/select-tax-year                            controllers.chargeE.AnnualAllowanceYearController.onSubmit(mode: Mode = NormalMode, srn: String, index: Index)
GET         /:srn/new-return/annual-allowance-charge/:index/change/select-tax-year                     controllers.chargeE.AnnualAllowanceYearController.onPageLoad(mode: Mode = CheckMode, srn: String, index: Index)
POST        /:srn/new-return/annual-allowance-charge/:index/change/select-tax-year                     controllers.chargeE.AnnualAllowanceYearController.onSubmit(mode: Mode = CheckMode, srn: String, index: Index)

GET         /:srn/new-return/short-service-refund-lump-sum-charge/what-you-will-need           controllers.chargeA.WhatYouWillNeedController.onPageLoad(srn: String)

GET         /:srn/new-return/short-service-refund-lump-sum-charge/charge-details                       controllers.chargeA.ChargeDetailsController.onPageLoad(mode: Mode = NormalMode, srn: String)
POST        /:srn/new-return/short-service-refund-lump-sum-charge/charge-details                       controllers.chargeA.ChargeDetailsController.onSubmit(mode: Mode = NormalMode, srn: String)
GET         /:srn/new-return/short-service-refund-lump-sum-charge/change/charge-details                controllers.chargeA.ChargeDetailsController.onPageLoad(mode: Mode = CheckMode, srn: String)
POST        /:srn/new-return/short-service-refund-lump-sum-charge/change/charge-details                controllers.chargeA.ChargeDetailsController.onSubmit(mode: Mode = CheckMode, srn: String)

GET         /:srn/new-return/short-service-refund-lump-sum-charge/check-your-answers                   controllers.chargeA.CheckYourAnswersController.onPageLoad(srn: String)
GET         /:srn/new-return/short-service-refund-lump-sum-charge/on-click-check-your-answers          controllers.chargeA.CheckYourAnswersController.onClick(srn: String)

GET        /:srn/new-return/annual-allowance-charge/:index/charge-details             controllers.chargeE.ChargeDetailsController.onPageLoad(mode: Mode = NormalMode, srn: String, index: Index)
POST       /:srn/new-return/annual-allowance-charge/:index/charge-details             controllers.chargeE.ChargeDetailsController.onSubmit(mode: Mode = NormalMode, srn: String, index: Index)
GET        /:srn/new-return/annual-allowance-charge/:index/change/charge-details      controllers.chargeE.ChargeDetailsController.onPageLoad(mode: Mode = CheckMode, srn: String, index: Index)
POST       /:srn/new-return/annual-allowance-charge/:index/change/charge-details      controllers.chargeE.ChargeDetailsController.onSubmit(mode: Mode = CheckMode, srn: String, index: Index)

GET         /:srn/new-return/annual-allowance-charge/:index/check-your-answers                 controllers.chargeE.CheckYourAnswersController.onPageLoad(srn: String, index: Index)
GET         /:srn/new-return/annual-allowance-charge/:index/on-click-check-your-answers        controllers.chargeE.CheckYourAnswersController.onClick(srn: String, index: Index)

GET        /:srn/new-return/annual-allowance-charge/list-of-charges                     controllers.chargeE.AddMembersController.onPageLoad(srn: String)
POST       /:srn/new-return/annual-allowance-charge/list-of-charges                     controllers.chargeE.AddMembersController.onSubmit(srn: String)

GET        /:srn/new-return/annual-allowance-charge/:index/remove-charge                        controllers.chargeE.DeleteMemberController.onPageLoad(mode: Mode = NormalMode, srn: String, index: Index)
POST       /:srn/new-return/annual-allowance-charge/:index/remove-charge                        controllers.chargeE.DeleteMemberController.onSubmit(mode: Mode = NormalMode, srn: String, index: Index)
GET        /:srn/new-return/annual-allowance-charge/:index/change/remove-charge                  controllers.chargeE.DeleteMemberController.onPageLoad(mode: Mode = CheckMode, srn: String, index: Index)
POST       /:srn/new-return/annual-allowance-charge/:index/change/remove-charge                  controllers.chargeE.DeleteMemberController.onSubmit(mode: Mode = CheckMode, srn: String, index: Index)

GET        /:srn/new-return/summary                                                                   controllers.AFTSummaryController.onPageLoad(mode: Mode = NormalMode, srn: String)
POST       /:srn/new-return/summary                                                                   controllers.AFTSummaryController.onSubmit(mode: Mode = NormalMode, srn: String)
GET        /:srn/new-return/change/summary                                                            controllers.AFTSummaryController.onPageLoad(mode: Mode = CheckMode, srn: String)
POST       /:srn/new-return/change/summary                                                            controllers.AFTSummaryController.onSubmit(mode: Mode = CheckMode, srn: String)

<<<<<<< HEAD
GET         /:srn/new-return/authorised-surplus-payments-charge/what-you-will-need           controllers.chargeC.WhatYouWillNeedController.onPageLoad(srn: String)

GET         /:srn/new-return/lifetime-allowance-charge/what-you-will-need                                controllers.chargeD.WhatYouWillNeedController.onPageLoad(srn: String)
=======
GET         /:srn/new-return/lifetime-allowance-charge/what-you-will-need                                controllers.chargeD.WhatYouWillNeedController.onPageLoad(srn: String)

GET         /:srn/new-return/overseas-transfer-charge/what-you-will-need           controllers.chargeG.WhatYouWillNeedController.onPageLoad(srn: String)
>>>>>>> 5125ada9
<|MERGE_RESOLUTION|>--- conflicted
+++ resolved
@@ -80,12 +80,8 @@
 GET        /:srn/new-return/change/summary                                                            controllers.AFTSummaryController.onPageLoad(mode: Mode = CheckMode, srn: String)
 POST       /:srn/new-return/change/summary                                                            controllers.AFTSummaryController.onSubmit(mode: Mode = CheckMode, srn: String)
 
-<<<<<<< HEAD
 GET         /:srn/new-return/authorised-surplus-payments-charge/what-you-will-need           controllers.chargeC.WhatYouWillNeedController.onPageLoad(srn: String)
 
 GET         /:srn/new-return/lifetime-allowance-charge/what-you-will-need                                controllers.chargeD.WhatYouWillNeedController.onPageLoad(srn: String)
-=======
-GET         /:srn/new-return/lifetime-allowance-charge/what-you-will-need                                controllers.chargeD.WhatYouWillNeedController.onPageLoad(srn: String)
 
-GET         /:srn/new-return/overseas-transfer-charge/what-you-will-need           controllers.chargeG.WhatYouWillNeedController.onPageLoad(srn: String)
->>>>>>> 5125ada9
+GET         /:srn/new-return/overseas-transfer-charge/what-you-will-need           controllers.chargeG.WhatYouWillNeedController.onPageLoad(srn: String)