# microservice specific routes

GET         /                                                                                                                   controllers.IndexController.onPageLoad

GET         /:srn/sign-out                                                                                               controllers.SignOutController.signOut(srn: String, startDate: Option[String] = None)
GET         /:startDate/:srn/sign-out                                                                                    controllers.SignOutController.signOut(srn: String, startDate: Option[String])

GET         /assets/*file                                                                                                       controllers.Assets.versioned(path="/public", file: Asset)

GET         /language/:lang                                                                                                     controllers.LanguageSwitchController.switchToLanguage(lang: String)

GET         /this-service-has-been-reset                                                                                        controllers.SessionExpiredController.onPageLoad

GET         /:srn/new-return/:startDate/cannot-start-aft-return                                                                     controllers.CannotStartAFTReturnController.onPageLoad(srn: String, startDate: String)
GET         /:srn/new-return/:startDate/cannot-change-aft-return                                                                    controllers.CannotChangeAFTReturnController.onPageLoad(srn: String, startDate: String, version: Option[String] = None)
GET         /:srn/new-return/:startDate/cannot-change-aft-return/version                                                            controllers.CannotChangeAFTReturnController.onPageLoad(srn: String, startDate: String, version: Option[String])

GET         /unauthorised                                                                                                       controllers.UnauthorisedController.onPageLoad

GET         /accessibility-statement                                                                                            controllers.AccessibilityController.onPageLoad

<<<<<<< HEAD

GET         /:srn/new-return/aft-login                                                                                       controllers.AFTLoginController.onPageLoad(srn: String)
=======
GET         /:srn/new-return/aft-login                                                                                       controllers.AFTLoginController.onPageLoad(srn: String)

GET         /:srn/new-return/select-year                                                                                 controllers.YearsController.onPageLoad(srn: String)
POST        /:srn/new-return/select-year                                                                                 controllers.YearsController.onSubmit(srn: String)

GET         /:srn/new-return/:year/select-quarter                                                                               controllers.QuartersController.onPageLoad(srn: String, year: String)
POST        /:srn/new-return/:year/select-quarter                                                                               controllers.QuartersController.onSubmit(srn: String, year: String)

GET         /:srn/new-return/:startDate/charge-type                                                                             controllers.ChargeTypeController.onPageLoad(srn: String, startDate: String)
POST        /:srn/new-return/:startDate/charge-type                                                                             controllers.ChargeTypeController.onSubmit(srn: String, startDate: String)
>>>>>>> 0354de0d

GET         /:srn/new-return/:startDate/de-registration-charge/what-you-will-need                                                   controllers.chargeF.WhatYouWillNeedController.onPageLoad(srn: String, startDate: String)

GET         /:srn/new-return/:startDate/de-registration-charge/charge-details                                                       controllers.chargeF.ChargeDetailsController.onPageLoad(mode: Mode = NormalMode, srn: String, startDate: String)
POST        /:srn/new-return/:startDate/de-registration-charge/charge-details                                                       controllers.chargeF.ChargeDetailsController.onSubmit(mode: Mode = NormalMode, srn: String, startDate: String)
GET         /:srn/new-return/:startDate/de-registration-charge/change/charge-details                                                controllers.chargeF.ChargeDetailsController.onPageLoad(mode: Mode = CheckMode, srn: String, startDate: String)
POST        /:srn/new-return/:startDate/de-registration-charge/change/charge-details                                                controllers.chargeF.ChargeDetailsController.onSubmit(mode: Mode = CheckMode, srn: String, startDate: String)

GET         /:srn/new-return/:startDate/de-registration-charge/check-your-answers                                                   controllers.chargeF.CheckYourAnswersController.onPageLoad(srn: String, startDate: String)
GET         /:srn/new-return/:startDate/de-registration-charge/on-click-check-your-answers                                          controllers.chargeF.CheckYourAnswersController.onClick(srn: String, startDate: String)


<<<<<<< HEAD
GET         /:srn/new-return/:startDate/de-registration-charge/what-you-will-need                                                   controllers.chargeF.WhatYouWillNeedController.onPageLoad(srn: String, startDate: String)

GET         /:srn/new-return/:startDate/de-registration-charge/charge-details                                                       controllers.chargeF.ChargeDetailsController.onPageLoad(mode: Mode = NormalMode, srn: String, startDate: String)
POST        /:srn/new-return/:startDate/de-registration-charge/charge-details                                                       controllers.chargeF.ChargeDetailsController.onSubmit(mode: Mode = NormalMode, srn: String, startDate: String)
GET         /:srn/new-return/:startDate/de-registration-charge/change/charge-details                                                controllers.chargeF.ChargeDetailsController.onPageLoad(mode: Mode = CheckMode, srn: String, startDate: String)
POST        /:srn/new-return/:startDate/de-registration-charge/change/charge-details                                                controllers.chargeF.ChargeDetailsController.onSubmit(mode: Mode = CheckMode, srn: String, startDate: String)

GET         /:srn/new-return/:startDate/de-registration-charge/check-your-answers                                                   controllers.chargeF.CheckYourAnswersController.onPageLoad(srn: String, startDate: String)
GET         /:srn/new-return/:startDate/de-registration-charge/on-click-check-your-answers                                          controllers.chargeF.CheckYourAnswersController.onClick(srn: String, startDate: String)


=======
>>>>>>> 0354de0d
GET         /:srn/new-return/:startDate/special-lump-sum-death-benefits-charge/what-you-will-need                                   controllers.chargeB.WhatYouWillNeedController.onPageLoad(srn: String, startDate: String)

GET         /:srn/new-return/:startDate/special-lump-sum-death-benefits-charge/charge-details                                       controllers.chargeB.ChargeDetailsController.onPageLoad(mode: Mode = NormalMode, srn: String, startDate: String)
POST        /:srn/new-return/:startDate/special-lump-sum-death-benefits-charge/charge-details                                       controllers.chargeB.ChargeDetailsController.onSubmit(mode: Mode = NormalMode, srn: String, startDate: String)
GET         /:srn/new-return/:startDate/special-lump-sum-death-benefits-charge/change/charge-details                                controllers.chargeB.ChargeDetailsController.onPageLoad(mode: Mode = CheckMode, srn: String, startDate: String)
POST        /:srn/new-return/:startDate/special-lump-sum-death-benefits-charge/change/charge-details                                controllers.chargeB.ChargeDetailsController.onSubmit(mode: Mode = CheckMode, srn: String, startDate: String)

GET         /:srn/new-return/:startDate/special-lump-sum-death-benefits-charge/check-your-answers                                   controllers.chargeB.CheckYourAnswersController.onPageLoad(srn: String, startDate: String)
GET         /:srn/new-return/:startDate/special-lump-sum-death-benefits-charge/on-click-check-your-answers                          controllers.chargeB.CheckYourAnswersController.onClick(srn: String, startDate: String)

GET         /:srn/new-return/:startDate/annual-allowance-charge/:index/members-details                                              controllers.chargeE.MemberDetailsController.onPageLoad(mode: Mode = NormalMode, srn: String, startDate: String, index: Index)
POST        /:srn/new-return/:startDate/annual-allowance-charge/:index/members-details                                              controllers.chargeE.MemberDetailsController.onSubmit(mode: Mode = NormalMode, srn: String, startDate: String, index: Index)
GET         /:srn/new-return/:startDate/annual-allowance-charge/:index/change/members-details                                       controllers.chargeE.MemberDetailsController.onPageLoad(mode: Mode = CheckMode, srn: String, startDate: String, index: Index)
POST        /:srn/new-return/:startDate/annual-allowance-charge/:index/change/members-details                                       controllers.chargeE.MemberDetailsController.onSubmit(mode: Mode = CheckMode, srn: String, startDate: String, index: Index)

GET         /:srn/new-return/:startDate/annual-allowance-charge/what-you-will-need                                                  controllers.chargeE.WhatYouWillNeedController.onPageLoad(srn: String, startDate: String)

GET         /:srn/new-return/:startDate/annual-allowance-charge/:index/select-tax-year                                              controllers.chargeE.AnnualAllowanceYearController.onPageLoad(mode: Mode = NormalMode, srn: String, startDate: String, index: Index)
POST        /:srn/new-return/:startDate/annual-allowance-charge/:index/select-tax-year                                              controllers.chargeE.AnnualAllowanceYearController.onSubmit(mode: Mode = NormalMode, srn: String, startDate: String, index: Index)
GET         /:srn/new-return/:startDate/annual-allowance-charge/:index/change/select-tax-year                                       controllers.chargeE.AnnualAllowanceYearController.onPageLoad(mode: Mode = CheckMode, srn: String, startDate: String, index: Index)
POST        /:srn/new-return/:startDate/annual-allowance-charge/:index/change/select-tax-year                                       controllers.chargeE.AnnualAllowanceYearController.onSubmit(mode: Mode = CheckMode, srn: String, startDate: String, index: Index)

GET         /:srn/new-return/:startDate/annual-allowance-charge/:index/charge-details                                               controllers.chargeE.ChargeDetailsController.onPageLoad(mode: Mode = NormalMode, srn: String, startDate: String, index: Index)
POST        /:srn/new-return/:startDate/annual-allowance-charge/:index/charge-details                                               controllers.chargeE.ChargeDetailsController.onSubmit(mode: Mode = NormalMode, srn: String, startDate: String, index: Index)
GET         /:srn/new-return/:startDate/annual-allowance-charge/:index/change/charge-details                                        controllers.chargeE.ChargeDetailsController.onPageLoad(mode: Mode = CheckMode, srn: String, startDate: String, index: Index)
POST        /:srn/new-return/:startDate/annual-allowance-charge/:index/change/charge-details                                        controllers.chargeE.ChargeDetailsController.onSubmit(mode: Mode = CheckMode, srn: String, startDate: String, index: Index)

GET         /:srn/new-return/:startDate/annual-allowance-charge/:index/check-your-answers                                           controllers.chargeE.CheckYourAnswersController.onPageLoad(srn: String, startDate: String, index: Index)
GET         /:srn/new-return/:startDate/annual-allowance-charge/:index/on-click-check-your-answers                                  controllers.chargeE.CheckYourAnswersController.onClick(srn: String, startDate: String, index: Index)

GET         /:srn/new-return/:startDate/annual-allowance-charge/list-of-charges                                                     controllers.chargeE.AddMembersController.onPageLoad(srn: String, startDate: String)
POST        /:srn/new-return/:startDate/annual-allowance-charge/list-of-charges                                                     controllers.chargeE.AddMembersController.onSubmit(srn: String, startDate: String)

GET         /:srn/new-return/:startDate/annual-allowance-charge/:index/remove-charge                                                controllers.chargeE.DeleteMemberController.onPageLoad(srn: String, startDate: String, index: Index)
POST        /:srn/new-return/:startDate/annual-allowance-charge/:index/remove-charge                                                controllers.chargeE.DeleteMemberController.onSubmit(srn: String, startDate: String, index: Index)

GET         /:srn/new-return/:startDate/summary                                                                                     controllers.AFTSummaryController.onPageLoad(srn: String, startDate: String, version: Option[String] = None)
POST        /:srn/new-return/:startDate/summary                                                                                     controllers.AFTSummaryController.onSubmit(srn: String, startDate: String, version: Option[String] = None)
GET         /:srn/new-return/:startDate/:version/summary                                                                            controllers.AFTSummaryController.onPageLoad(srn: String, startDate: String, version: Option[String])
POST        /:srn/new-return/:startDate/:version/summary                                                                            controllers.AFTSummaryController.onSubmit(srn: String, startDate: String, version: Option[String])

GET         /:srn/new-return/:startDate/short-service-refund-lump-sum-charge/what-you-will-need                                     controllers.chargeA.WhatYouWillNeedController.onPageLoad(srn: String, startDate: String)

GET         /:srn/new-return/:startDate/short-service-refund-lump-sum-charge/charge-details                                         controllers.chargeA.ChargeDetailsController.onPageLoad(mode: Mode = NormalMode, srn: String, startDate: String)
POST        /:srn/new-return/:startDate/short-service-refund-lump-sum-charge/charge-details                                         controllers.chargeA.ChargeDetailsController.onSubmit(mode: Mode = NormalMode, srn: String, startDate: String)
GET         /:srn/new-return/:startDate/short-service-refund-lump-sum-charge/change/charge-details                                  controllers.chargeA.ChargeDetailsController.onPageLoad(mode: Mode = CheckMode, srn: String, startDate: String)
POST        /:srn/new-return/:startDate/short-service-refund-lump-sum-charge/change/charge-details                                  controllers.chargeA.ChargeDetailsController.onSubmit(mode: Mode = CheckMode, srn: String, startDate: String)

GET         /:srn/new-return/:startDate/short-service-refund-lump-sum-charge/check-your-answers                                     controllers.chargeA.CheckYourAnswersController.onPageLoad(srn: String, startDate: String)
GET         /:srn/new-return/:startDate/short-service-refund-lump-sum-charge/on-click-check-your-answers                            controllers.chargeA.CheckYourAnswersController.onClick(srn: String, startDate: String)

GET         /:srn/new-return/:startDate/lifetime-allowance-charge/what-you-will-need                                               controllers.chargeD.WhatYouWillNeedController.onPageLoad(srn: String, startDate: String)

GET         /:srn/new-return/:startDate/lifetime-allowance-charge/:index/members-details                                            controllers.chargeD.MemberDetailsController.onPageLoad(mode: Mode = NormalMode, srn: String, startDate: String, index: Index)
POST        /:srn/new-return/:startDate/lifetime-allowance-charge/:index/members-details                                            controllers.chargeD.MemberDetailsController.onSubmit(mode: Mode = NormalMode, srn: String, startDate: String, index: Index)
GET         /:srn/new-return/:startDate/lifetime-allowance-charge/:index/change/members-details                                     controllers.chargeD.MemberDetailsController.onPageLoad(mode: Mode = CheckMode, srn: String, startDate: String, index: Index)
POST        /:srn/new-return/:startDate/lifetime-allowance-charge/:index/change/members-details                                     controllers.chargeD.MemberDetailsController.onSubmit(mode: Mode = CheckMode, srn: String, startDate: String, index: Index)

GET         /:srn/new-return/:startDate/lifetime-allowance-charge/:index/charge-details                                             controllers.chargeD.ChargeDetailsController.onPageLoad(mode: Mode = NormalMode, srn: String, startDate: String, index: Index)
POST        /:srn/new-return/:startDate/lifetime-allowance-charge/:index/charge-details                                             controllers.chargeD.ChargeDetailsController.onSubmit(mode: Mode = NormalMode, srn: String, startDate: String, index: Index)
GET         /:srn/new-return/:startDate/lifetime-allowance-charge/:index/change/charge-details                                      controllers.chargeD.ChargeDetailsController.onPageLoad(mode: Mode = CheckMode, srn: String, startDate: String, index: Index)
POST        /:srn/new-return/:startDate/lifetime-allowance-charge/:index/change/charge-details                                      controllers.chargeD.ChargeDetailsController.onSubmit(mode: Mode = CheckMode, srn: String, startDate: String, index: Index)

GET         /:srn/new-return/:startDate/lifetime-allowance-charge/:index/check-your-answers                                         controllers.chargeD.CheckYourAnswersController.onPageLoad(srn: String, startDate: String, index: Index)
GET         /:srn/new-return/:startDate/lifetime-allowance-charge/:index/on-click-check-your-answers                                controllers.chargeD.CheckYourAnswersController.onClick(srn: String, startDate: String, index: Index)

GET         /:srn/new-return/:startDate/lifetime-allowance-charge/list-of-charges                                                   controllers.chargeD.AddMembersController.onPageLoad(srn: String, startDate: String)
POST        /:srn/new-return/:startDate/lifetime-allowance-charge/list-of-charges                                                   controllers.chargeD.AddMembersController.onSubmit(srn: String, startDate: String)

GET         /:srn/new-return/:startDate/lifetime-allowance-charge/:index/remove-charge                                              controllers.chargeD.DeleteMemberController.onPageLoad(srn: String, startDate: String, index: Index)
POST        /:srn/new-return/:startDate/lifetime-allowance-charge/:index/remove-charge                                              controllers.chargeD.DeleteMemberController.onSubmit(srn: String, startDate: String, index: Index)

GET         /:srn/new-return/:startDate/authorised-surplus-payments-charge/what-you-will-need                                       controllers.chargeC.WhatYouWillNeedController.onPageLoad(srn: String, startDate: String)

GET         /:srn/new-return/:startDate/authorised-surplus-payments-charge/:index/is-sponsoring-employer-individual                        controllers.chargeC.IsSponsoringEmployerIndividualController.onPageLoad(mode: Mode = NormalMode, srn: String, startDate: String, index: Index)
POST        /:srn/new-return/:startDate/authorised-surplus-payments-charge/:index/is-sponsoring-employer-individual                        controllers.chargeC.IsSponsoringEmployerIndividualController.onSubmit(mode: Mode = NormalMode, srn: String, startDate: String, index: Index)
GET         /:srn/new-return/:startDate/authorised-surplus-payments-charge/:index/change/is-sponsoring-employer-individual                 controllers.chargeC.IsSponsoringEmployerIndividualController.onPageLoad(mode: Mode = CheckMode, srn: String, startDate: String, index: Index)
POST        /:srn/new-return/:startDate/authorised-surplus-payments-charge/:index/change/is-sponsoring-employer-individual                 controllers.chargeC.IsSponsoringEmployerIndividualController.onSubmit(mode: Mode = CheckMode, srn: String, startDate: String, index: Index)

GET         /:srn/new-return/:startDate/authorised-surplus-payments-charge/:index/sponsoring-individual-details                            controllers.chargeC.SponsoringIndividualDetailsController.onPageLoad(mode: Mode = NormalMode, srn: String, startDate: String, index: Index)
POST        /:srn/new-return/:startDate/authorised-surplus-payments-charge/:index/sponsoring-individual-details                            controllers.chargeC.SponsoringIndividualDetailsController.onSubmit(mode: Mode = NormalMode, srn: String, startDate: String, index: Index)
GET         /:srn/new-return/:startDate/authorised-surplus-payments-charge/:index/change/sponsoring-individual-details                     controllers.chargeC.SponsoringIndividualDetailsController.onPageLoad(mode: Mode = CheckMode, srn: String, startDate: String, index: Index)
POST        /:srn/new-return/:startDate/authorised-surplus-payments-charge/:index/change/sponsoring-individual-details                     controllers.chargeC.SponsoringIndividualDetailsController.onSubmit(mode: Mode = CheckMode, srn: String, startDate: String, index: Index)

GET         /:srn/new-return/:startDate/authorised-surplus-payments-charge/:index/sponsoring-company-or-organisation-details               controllers.chargeC.SponsoringOrganisationDetailsController.onPageLoad(mode: Mode = NormalMode, srn: String, startDate: String, index: Index)
POST        /:srn/new-return/:startDate/authorised-surplus-payments-charge/:index/sponsoring-company-or-organisation-details               controllers.chargeC.SponsoringOrganisationDetailsController.onSubmit(mode: Mode = NormalMode, srn: String, startDate: String, index: Index)
GET         /:srn/new-return/:startDate/authorised-surplus-payments-charge/:index/change/sponsoring-company-or-organisation-details        controllers.chargeC.SponsoringOrganisationDetailsController.onPageLoad(mode: Mode = CheckMode, srn: String, startDate: String, index: Index)
POST        /:srn/new-return/:startDate/authorised-surplus-payments-charge/:index/change/sponsoring-company-or-organisation-details        controllers.chargeC.SponsoringOrganisationDetailsController.onSubmit(mode: Mode = CheckMode, srn: String, startDate: String, index: Index)

GET         /:srn/new-return/:startDate/authorised-surplus-payments-charge/:index/enter-address                                            controllers.chargeC.SponsoringEmployerAddressController.onPageLoad(mode: Mode = NormalMode, srn: String, startDate: String, index: Index)
POST        /:srn/new-return/:startDate/authorised-surplus-payments-charge/:index/enter-address                                            controllers.chargeC.SponsoringEmployerAddressController.onSubmit(mode: Mode = NormalMode, srn: String, startDate: String, index: Index)
GET         /:srn/new-return/:startDate/authorised-surplus-payments-charge/:index/change/enter-address                                     controllers.chargeC.SponsoringEmployerAddressController.onPageLoad(mode: Mode = CheckMode, srn: String, startDate: String, index: Index)
POST        /:srn/new-return/:startDate/authorised-surplus-payments-charge/:index/change/enter-address                                     controllers.chargeC.SponsoringEmployerAddressController.onSubmit(mode: Mode = CheckMode, srn: String, startDate: String, index: Index)

GET        /:srn/new-return/:startDate/authorised-surplus-payments-charge/:index/charge-details                  controllers.chargeC.ChargeDetailsController.onPageLoad(mode: Mode = NormalMode, srn: String, startDate: String, index: Index)
POST       /:srn/new-return/:startDate/authorised-surplus-payments-charge/:index/charge-details                  controllers.chargeC.ChargeDetailsController.onSubmit(mode: Mode = NormalMode, srn: String, startDate: String, index: Index)
GET        /:srn/new-return/:startDate/authorised-surplus-payments-charge/:index/change/charge-details                        controllers.chargeC.ChargeDetailsController.onPageLoad(mode: Mode = CheckMode, srn: String, startDate: String, index: Index)
POST       /:srn/new-return/:startDate/authorised-surplus-payments-charge/:index/change/charge-details                        controllers.chargeC.ChargeDetailsController.onSubmit(mode: Mode = CheckMode, srn: String, startDate: String, index: Index)

GET         /:srn/new-return/:startDate/authorised-surplus-payments-charge/:index/check-your-answers                 controllers.chargeC.CheckYourAnswersController.onPageLoad(srn: String, startDate: String, index: Index)
GET         /:srn/new-return/:startDate/authorised-surplus-payments-charge/:index/on-click-check-your-answers        controllers.chargeC.CheckYourAnswersController.onClick(srn: String, startDate: String, index: Index)

GET         /:srn/new-return/:startDate/authorised-surplus-payments-charge/list-of-charges                  controllers.chargeC.AddEmployersController.onPageLoad(srn: String, startDate: String)
POST        /:srn/new-return/:startDate/authorised-surplus-payments-charge/list-of-charges                  controllers.chargeC.AddEmployersController.onSubmit(srn: String, startDate: String)

GET        /:srn/new-return/:startDate/authorised-surplus-payments-charge/:index/remove-charge                        controllers.chargeC.DeleteEmployerController.onPageLoad(srn: String, startDate: String, index: Index)
POST       /:srn/new-return/:startDate/authorised-surplus-payments-charge/:index/remove-charge                        controllers.chargeC.DeleteEmployerController.onSubmit(srn: String, startDate: String, index: Index)

GET         /:srn/new-return/:startDate/overseas-transfer-charge/what-you-will-need                                                 controllers.chargeG.WhatYouWillNeedController.onPageLoad(srn: String, startDate: String)

GET         /:srn/new-return/:startDate/overseas-transfer-charge/:index/members-details                                             controllers.chargeG.MemberDetailsController.onPageLoad(mode: Mode = NormalMode, srn: String, startDate: String, index: Index)
POST        /:srn/new-return/:startDate/overseas-transfer-charge/:index/members-details                                             controllers.chargeG.MemberDetailsController.onSubmit(mode: Mode = NormalMode, srn: String, startDate: String, index: Index)
GET         /:srn/new-return/:startDate/overseas-transfer-charge/:index/change/members-details                                      controllers.chargeG.MemberDetailsController.onPageLoad(mode: Mode = CheckMode, srn: String, startDate: String, index: Index)
POST        /:srn/new-return/:startDate/overseas-transfer-charge/:index/change/members-details                                      controllers.chargeG.MemberDetailsController.onSubmit(mode: Mode = CheckMode, srn: String, startDate: String, index: Index)

GET         /:srn/new-return/:startDate/overseas-transfer-charge/:index/charge-details                                              controllers.chargeG.ChargeDetailsController.onPageLoad(mode: Mode = NormalMode, srn: String, startDate: String, index: Index)
POST        /:srn/new-return/:startDate/overseas-transfer-charge/:index/charge-details                                              controllers.chargeG.ChargeDetailsController.onSubmit(mode: Mode = NormalMode, srn: String, startDate: String, index: Index)
GET         /:srn/new-return/:startDate/overseas-transfer-charge/:index/change/charge-details                                       controllers.chargeG.ChargeDetailsController.onPageLoad(mode: Mode = CheckMode, srn: String, startDate: String, index: Index)
POST        /:srn/new-return/:startDate/overseas-transfer-charge/:index/change/charge-details                                       controllers.chargeG.ChargeDetailsController.onSubmit(mode: Mode = CheckMode, srn: String, startDate: String, index: Index)

GET         /:srn/new-return/:startDate/overseas-transfer-charge/:index/charge-amounts                            controllers.chargeG.ChargeAmountsController.onPageLoad(mode: Mode = NormalMode, srn: String, startDate: String, index: Index)
POST        /:srn/new-return/:startDate/overseas-transfer-charge/:index/charge-amounts                            controllers.chargeG.ChargeAmountsController.onSubmit(mode: Mode = NormalMode, srn: String, startDate: String, index: Index)
GET         /:srn/new-return/:startDate/overseas-transfer-charge/:index/change/charge-amounts                     controllers.chargeG.ChargeAmountsController.onPageLoad(mode: Mode = CheckMode, srn: String, startDate: String, index: Index)
POST        /:srn/new-return/:startDate/overseas-transfer-charge/:index/change/charge-amounts                     controllers.chargeG.ChargeAmountsController.onSubmit(mode: Mode = CheckMode, srn: String, startDate: String, index: Index)

GET        /:srn/new-return/:startDate/overseas-transfer-charge/list-of-charges                     controllers.chargeG.AddMembersController.onPageLoad(srn: String, startDate: String)
POST       /:srn/new-return/:startDate/overseas-transfer-charge/list-of-charges                     controllers.chargeG.AddMembersController.onSubmit(srn: String, startDate: String)

GET         /:srn/new-return/:startDate/overseas-transfer-charge/:index/check-your-answers                 controllers.chargeG.CheckYourAnswersController.onPageLoad(srn: String, startDate: String, index: Index)

GET        /:srn/new-return/:startDate/overseas-transfer-charge/:index/on-click-check-your-answers          controllers.chargeG.CheckYourAnswersController.onClick(srn: String, startDate: String, index: Index)

GET         /:srn/new-return/:startDate/overseas-transfer-charge/:index/remove-charge                                               controllers.chargeG.DeleteMemberController.onPageLoad(srn: String, startDate: String, index: Index)
POST        /:srn/new-return/:startDate/overseas-transfer-charge/:index/remove-charge                                               controllers.chargeG.DeleteMemberController.onSubmit(srn: String, startDate: String, index: Index)

GET        /:srn/new-return/:startDate/confirmation                       controllers.ConfirmationController.onPageLoad(srn: String, startDate: String)

GET        /:srn/new-return/:startDate/want-to-submit                                                      controllers.ConfirmSubmitAFTReturnController.onPageLoad(mode: Mode = NormalMode, srn: String, startDate: String)
POST       /:srn/new-return/:startDate/want-to-submit                                                      controllers.ConfirmSubmitAFTReturnController.onSubmit(mode: Mode = NormalMode, srn: String, startDate: String)
GET        /:srn/new-return/:startDate/change/want-to-submit                                               controllers.ConfirmSubmitAFTReturnController.onPageLoad(mode: Mode = CheckMode, srn: String, startDate: String)
POST       /:srn/new-return/:startDate/change/want-to-submit                                               controllers.ConfirmSubmitAFTReturnController.onSubmit(mode: Mode = CheckMode, srn: String, startDate: String)

GET        /:srn/new-return/:startDate/declaration                                         controllers.DeclarationController.onPageLoad(srn: String, startDate: String)
GET        /:srn/new-return/:startDate/declaration/on-submit-declaration                                         controllers.DeclarationController.onSubmit(srn: String, startDate: String)<|MERGE_RESOLUTION|>--- conflicted
+++ resolved
@@ -19,10 +19,7 @@
 
 GET         /accessibility-statement                                                                                            controllers.AccessibilityController.onPageLoad
 
-<<<<<<< HEAD
 
-GET         /:srn/new-return/aft-login                                                                                       controllers.AFTLoginController.onPageLoad(srn: String)
-=======
 GET         /:srn/new-return/aft-login                                                                                       controllers.AFTLoginController.onPageLoad(srn: String)
 
 GET         /:srn/new-return/select-year                                                                                 controllers.YearsController.onPageLoad(srn: String)
@@ -33,7 +30,6 @@
 
 GET         /:srn/new-return/:startDate/charge-type                                                                             controllers.ChargeTypeController.onPageLoad(srn: String, startDate: String)
 POST        /:srn/new-return/:startDate/charge-type                                                                             controllers.ChargeTypeController.onSubmit(srn: String, startDate: String)
->>>>>>> 0354de0d
 
 GET         /:srn/new-return/:startDate/de-registration-charge/what-you-will-need                                                   controllers.chargeF.WhatYouWillNeedController.onPageLoad(srn: String, startDate: String)
 
@@ -46,20 +42,6 @@
 GET         /:srn/new-return/:startDate/de-registration-charge/on-click-check-your-answers                                          controllers.chargeF.CheckYourAnswersController.onClick(srn: String, startDate: String)
 
 
-<<<<<<< HEAD
-GET         /:srn/new-return/:startDate/de-registration-charge/what-you-will-need                                                   controllers.chargeF.WhatYouWillNeedController.onPageLoad(srn: String, startDate: String)
-
-GET         /:srn/new-return/:startDate/de-registration-charge/charge-details                                                       controllers.chargeF.ChargeDetailsController.onPageLoad(mode: Mode = NormalMode, srn: String, startDate: String)
-POST        /:srn/new-return/:startDate/de-registration-charge/charge-details                                                       controllers.chargeF.ChargeDetailsController.onSubmit(mode: Mode = NormalMode, srn: String, startDate: String)
-GET         /:srn/new-return/:startDate/de-registration-charge/change/charge-details                                                controllers.chargeF.ChargeDetailsController.onPageLoad(mode: Mode = CheckMode, srn: String, startDate: String)
-POST        /:srn/new-return/:startDate/de-registration-charge/change/charge-details                                                controllers.chargeF.ChargeDetailsController.onSubmit(mode: Mode = CheckMode, srn: String, startDate: String)
-
-GET         /:srn/new-return/:startDate/de-registration-charge/check-your-answers                                                   controllers.chargeF.CheckYourAnswersController.onPageLoad(srn: String, startDate: String)
-GET         /:srn/new-return/:startDate/de-registration-charge/on-click-check-your-answers                                          controllers.chargeF.CheckYourAnswersController.onClick(srn: String, startDate: String)
-
-
-=======
->>>>>>> 0354de0d
 GET         /:srn/new-return/:startDate/special-lump-sum-death-benefits-charge/what-you-will-need                                   controllers.chargeB.WhatYouWillNeedController.onPageLoad(srn: String, startDate: String)
 
 GET         /:srn/new-return/:startDate/special-lump-sum-death-benefits-charge/charge-details                                       controllers.chargeB.ChargeDetailsController.onPageLoad(mode: Mode = NormalMode, srn: String, startDate: String)
