# microservice specific routes

GET         /                                                                                          controllers.IndexController.onPageLoad

GET         /assets/*file                                                                              controllers.Assets.versioned(path="/public", file: Asset)

GET         /language/:lang                                                                            controllers.LanguageSwitchController.switchToLanguage(lang: String)

GET         /this-service-has-been-reset                                                               controllers.SessionExpiredController.onPageLoad

GET         /unauthorised                                                                              controllers.UnauthorisedController.onPageLoad

GET         /accessibility-statement                                                                   controllers.AccessibilityController.onPageLoad

GET         /:srn/new-return/de-registration-charge/what-you-will-need                                 controllers.chargeF.WhatYouWillNeedController.onPageLoad(srn: String)

GET         /:srn/new-return/de-registration-charge/charge-details                                     controllers.chargeF.ChargeDetailsController.onPageLoad(mode: Mode = NormalMode, srn: String)
POST        /:srn/new-return/de-registration-charge/charge-details                                     controllers.chargeF.ChargeDetailsController.onSubmit(mode: Mode = NormalMode, srn: String)
GET         /:srn/new-return/de-registration-charge/change/charge-details                              controllers.chargeF.ChargeDetailsController.onPageLoad(mode: Mode = CheckMode, srn: String)
POST        /:srn/new-return/de-registration-charge/change/charge-details                              controllers.chargeF.ChargeDetailsController.onSubmit(mode: Mode = CheckMode, srn: String)

GET         /:srn/new-return/de-registration-charge/check-your-answers                                 controllers.chargeF.CheckYourAnswersController.onPageLoad(srn: String)
GET         /:srn/new-return/de-registration-charge/on-click-check-your-answers                        controllers.chargeF.CheckYourAnswersController.onClick(srn: String)

GET         /:srn/new-return/charge-type                                                               controllers.ChargeTypeController.onPageLoad(mode: Mode = NormalMode, srn: String)
POST        /:srn/new-return/charge-type                                                               controllers.ChargeTypeController.onSubmit(mode: Mode = NormalMode, srn: String)
GET         /:srn/new-return/change/charge-type                                                        controllers.ChargeTypeController.onPageLoad(mode: Mode = CheckMode, srn: String)
POST        /:srn/new-return/change/charge-type                                                        controllers.ChargeTypeController.onSubmit(mode: Mode = CheckMode, srn: String)

GET         /:srn/new-return/special-lump-sum-death-benefits-charge/what-you-will-need                 controllers.chargeB.WhatYouWillNeedController.onPageLoad(srn: String)

GET         /:srn/new-return/special-lump-sum-death-benefits-charge/charge-details                     controllers.chargeB.ChargeDetailsController.onPageLoad(mode: Mode = NormalMode, srn: String)
POST        /:srn/new-return/special-lump-sum-death-benefits-charge/charge-details                     controllers.chargeB.ChargeDetailsController.onSubmit(mode: Mode = NormalMode, srn: String)
GET         /:srn/new-return/special-lump-sum-death-benefits-charge/change/charge-details              controllers.chargeB.ChargeDetailsController.onPageLoad(mode: Mode = CheckMode, srn: String)
POST        /:srn/new-return/special-lump-sum-death-benefits-charge/change/charge-details              controllers.chargeB.ChargeDetailsController.onSubmit(mode: Mode = CheckMode, srn: String)

GET         /:srn/new-return/special-lump-sum-death-benefits-charge/check-your-answers                 controllers.chargeB.CheckYourAnswersController.onPageLoad(srn: String)
GET         /:srn/new-return/special-lump-sum-death-benefits-charge/on-click-check-your-answers        controllers.chargeB.CheckYourAnswersController.onClick(srn: String)

GET         /:srn/new-return/annual-allowance-charge/:index/members-details                            controllers.chargeE.MemberDetailsController.onPageLoad(mode: Mode = NormalMode, srn: String, index: Index)
POST        /:srn/new-return/annual-allowance-charge/:index/members-details                            controllers.chargeE.MemberDetailsController.onSubmit(mode: Mode = NormalMode, srn: String, index: Index)
GET         /:srn/new-return/change/annual-allowance-charge/:index/members-details                     controllers.chargeE.MemberDetailsController.onPageLoad(mode: Mode = CheckMode, srn: String, index: Index)
POST        /:srn/new-return/change/annual-allowance-charge/:index/members-details                     controllers.chargeE.MemberDetailsController.onSubmit(mode: Mode = CheckMode, srn: String, index: Index)

GET         /:srn/new-return/annual-allowance-charge/what-you-will-need                                controllers.chargeE.WhatYouWillNeedController.onPageLoad(srn: String)

GET         /:srn/new-return/annual-allowance-charge/:index/select-tax-year                            controllers.chargeE.AnnualAllowanceYearController.onPageLoad(mode: Mode = NormalMode, srn: String, index: Index)
POST        /:srn/new-return/annual-allowance-charge/:index/select-tax-year                            controllers.chargeE.AnnualAllowanceYearController.onSubmit(mode: Mode = NormalMode, srn: String, index: Index)
GET         /:srn/new-return/annual-allowance-charge/:index/change/select-tax-year                     controllers.chargeE.AnnualAllowanceYearController.onPageLoad(mode: Mode = CheckMode, srn: String, index: Index)
POST        /:srn/new-return/annual-allowance-charge/:index/change/select-tax-year                     controllers.chargeE.AnnualAllowanceYearController.onSubmit(mode: Mode = CheckMode, srn: String, index: Index)

GET         /:srn/new-return/short-service-refund-lump-sum-charge/what-you-will-need           controllers.chargeA.WhatYouWillNeedController.onPageLoad(srn: String)

GET         /:srn/new-return/short-service-refund-lump-sum-charge/charge-details                       controllers.chargeA.ChargeDetailsController.onPageLoad(mode: Mode = NormalMode, srn: String)
POST        /:srn/new-return/short-service-refund-lump-sum-charge/charge-details                       controllers.chargeA.ChargeDetailsController.onSubmit(mode: Mode = NormalMode, srn: String)
GET         /:srn/new-return/short-service-refund-lump-sum-charge/change/charge-details                controllers.chargeA.ChargeDetailsController.onPageLoad(mode: Mode = CheckMode, srn: String)
POST        /:srn/new-return/short-service-refund-lump-sum-charge/change/charge-details                controllers.chargeA.ChargeDetailsController.onSubmit(mode: Mode = CheckMode, srn: String)

GET         /:srn/new-return/short-service-refund-lump-sum-charge/check-your-answers                   controllers.chargeA.CheckYourAnswersController.onPageLoad(srn: String)
GET         /:srn/new-return/short-service-refund-lump-sum-charge/on-click-check-your-answers          controllers.chargeA.CheckYourAnswersController.onClick(srn: String)

GET        /:srn/new-return/annual-allowance-charge/:index/charge-details             controllers.chargeE.ChargeDetailsController.onPageLoad(mode: Mode = NormalMode, srn: String, index: Index)
POST       /:srn/new-return/annual-allowance-charge/:index/charge-details             controllers.chargeE.ChargeDetailsController.onSubmit(mode: Mode = NormalMode, srn: String, index: Index)
GET        /:srn/new-return/annual-allowance-charge/:index/change/charge-details      controllers.chargeE.ChargeDetailsController.onPageLoad(mode: Mode = CheckMode, srn: String, index: Index)
POST       /:srn/new-return/annual-allowance-charge/:index/change/charge-details      controllers.chargeE.ChargeDetailsController.onSubmit(mode: Mode = CheckMode, srn: String, index: Index)

GET         /:srn/new-return/annual-allowance-charge/:index/check-your-answers                 controllers.chargeE.CheckYourAnswersController.onPageLoad(srn: String, index: Index)
GET         /:srn/new-return/annual-allowance-charge/:index/on-click-check-your-answers        controllers.chargeE.CheckYourAnswersController.onClick(srn: String, index: Index)

GET        /:srn/new-return/annual-allowance-charge/list-of-charges                     controllers.chargeE.AddMembersController.onPageLoad(srn: String)
POST       /:srn/new-return/annual-allowance-charge/list-of-charges                     controllers.chargeE.AddMembersController.onSubmit(srn: String)

GET        /:srn/new-return/annual-allowance-charge/:index/remove-charge                        controllers.chargeE.DeleteMemberController.onPageLoad(srn: String, index: Index)
POST       /:srn/new-return/annual-allowance-charge/:index/remove-charge                        controllers.chargeE.DeleteMemberController.onSubmit(srn: String, index: Index)

GET        /:srn/new-return/summary                                                                   controllers.AFTSummaryController.onPageLoad(mode: Mode = NormalMode, srn: String)
POST       /:srn/new-return/summary                                                                   controllers.AFTSummaryController.onSubmit(mode: Mode = NormalMode, srn: String)
GET        /:srn/new-return/change/summary                                                            controllers.AFTSummaryController.onPageLoad(mode: Mode = CheckMode, srn: String)
POST       /:srn/new-return/change/summary                                                            controllers.AFTSummaryController.onSubmit(mode: Mode = CheckMode, srn: String)

GET         /:srn/new-return/authorised-surplus-payments-charge/what-you-will-need           controllers.chargeC.WhatYouWillNeedController.onPageLoad(srn: String)

GET        /:srn/new-return/authorised-surplus-payments-charge/is-sponsoring-employer-individual                  controllers.chargeC.IsSponsoringEmployerIndividualController.onPageLoad(mode: Mode = NormalMode, srn: String)
POST       /:srn/new-return/authorised-surplus-payments-charge/is-sponsoring-employer-individual                  controllers.chargeC.IsSponsoringEmployerIndividualController.onSubmit(mode: Mode = NormalMode, srn: String)
GET        /:srn/new-return/authorised-surplus-payments-charge/change/is-sponsoring-employer-individual                  controllers.chargeC.IsSponsoringEmployerIndividualController.onPageLoad(mode: Mode = CheckMode, srn: String)
POST       /:srn/new-return/authorised-surplus-payments-charge/change/is-sponsoring-employer-individual                  controllers.chargeC.IsSponsoringEmployerIndividualController.onSubmit(mode: Mode = CheckMode, srn: String)

GET        /:srn/new-return/authorised-surplus-payments-charge/sponsoring-company-or-organisation-details                        controllers.chargeC.SponsoringOrganisationDetailsController.onPageLoad(mode: Mode = NormalMode, srn: String)
POST       /:srn/new-return/authorised-surplus-payments-charge/sponsoring-company-or-organisation-details                        controllers.chargeC.SponsoringOrganisationDetailsController.onSubmit(mode: Mode = NormalMode, srn: String)
GET        /:srn/new-return/authorised-surplus-payments-charge/change/sponsoring-company-or-organisation-details                  controllers.chargeC.SponsoringOrganisationDetailsController.onPageLoad(mode: Mode = CheckMode, srn: String)
POST       /:srn/new-return/authorised-surplus-payments-charge/change/sponsoring-company-or-organisation-details                  controllers.chargeC.SponsoringOrganisationDetailsController.onSubmit(mode: Mode = CheckMode, srn: String)



GET         /:srn/new-return/lifetime-allowance-charge/what-you-will-need                                controllers.chargeD.WhatYouWillNeedController.onPageLoad(srn: String)

<<<<<<< HEAD
GET         /:srn/new-return/overseas-transfer-charge/what-you-will-need           controllers.chargeG.WhatYouWillNeedController.onPageLoad(srn: String)

GET        /:srn/new-return/authorised-surplus-payments-charge/enter-address                        controllers.chargeC.SponsoringEmployerAddressController.onPageLoad(mode: Mode = NormalMode, srn: String)
POST       /:srn/new-return/authorised-surplus-payments-charge/enter-address                        controllers.chargeC.SponsoringEmployerAddressController.onSubmit(mode: Mode = NormalMode, srn: String)
GET        /:srn/new-return/authorised-surplus-payments-charge/change/enter-address                  controllers.chargeC.SponsoringEmployerAddressController.onPageLoad(mode: Mode = CheckMode, srn: String)
POST       /:srn/new-return/authorised-surplus-payments-charge/change/enter-address                  controllers.chargeC.SponsoringEmployerAddressController.onSubmit(mode: Mode = CheckMode, srn: String)
=======

GET         /:srn/new-return/lifetime-allowance-charge/:index/members-details                            controllers.chargeD.MemberDetailsController.onPageLoad(mode: Mode = NormalMode, srn: String, index: Index)
POST        /:srn/new-return/lifetime-allowance-charge/:index/members-details                            controllers.chargeD.MemberDetailsController.onSubmit(mode: Mode = NormalMode, srn: String, index: Index)
GET         /:srn/new-return/change/lifetime-allowance-charge/:index/members-details                     controllers.chargeD.MemberDetailsController.onPageLoad(mode: Mode = CheckMode, srn: String, index: Index)
POST        /:srn/new-return/change/lifetime-allowance-charge/:index/members-details                     controllers.chargeD.MemberDetailsController.onSubmit(mode: Mode = CheckMode, srn: String, index: Index)

GET        /:srn/new-return/lifetime-allowance-charge/:index/charge-details             controllers.chargeD.ChargeDetailsController.onPageLoad(mode: Mode = NormalMode, srn: String, index: Index)
POST       /:srn/new-return/lifetime-allowance-charge/:index/charge-details             controllers.chargeD.ChargeDetailsController.onSubmit(mode: Mode = NormalMode, srn: String, index: Index)
GET        /:srn/new-return/lifetime-allowance-charge/:index/change/charge-details      controllers.chargeD.ChargeDetailsController.onPageLoad(mode: Mode = CheckMode, srn: String, index: Index)
POST       /:srn/new-return/lifetime-allowance-charge/:index/change/charge-details      controllers.chargeD.ChargeDetailsController.onSubmit(mode: Mode = CheckMode, srn: String, index: Index)

GET         /:srn/new-return/lifetime-allowance-charge/:index/check-your-answers                 controllers.chargeD.CheckYourAnswersController.onPageLoad(srn: String, index: Index)
GET         /:srn/new-return/lifetime-allowance-charge/:index/on-click-check-your-answers        controllers.chargeD.CheckYourAnswersController.onClick(srn: String, index: Index)

GET        /:srn/new-return/lifetime-allowance-charge/list-of-charges                     controllers.chargeD.AddMembersController.onPageLoad(srn: String)
POST       /:srn/new-return/lifetime-allowance-charge/list-of-charges                     controllers.chargeD.AddMembersController.onSubmit(srn: String)

GET        /:srn/new-return/lifetime-allowance-charge/:index/remove-charge                        controllers.chargeD.DeleteMemberController.onPageLoad(srn: String, index: Index)
POST       /:srn/new-return/lifetime-allowance-charge/:index/remove-charge                        controllers.chargeD.DeleteMemberController.onSubmit(srn: String, index: Index)

GET         /:srn/new-return/overseas-transfer-charge/what-you-will-need           controllers.chargeG.WhatYouWillNeedController.onPageLoad(srn: String)
>>>>>>> e29f15f8
<|MERGE_RESOLUTION|>--- conflicted
+++ resolved
@@ -94,14 +94,6 @@
 
 GET         /:srn/new-return/lifetime-allowance-charge/what-you-will-need                                controllers.chargeD.WhatYouWillNeedController.onPageLoad(srn: String)
 
-<<<<<<< HEAD
-GET         /:srn/new-return/overseas-transfer-charge/what-you-will-need           controllers.chargeG.WhatYouWillNeedController.onPageLoad(srn: String)
-
-GET        /:srn/new-return/authorised-surplus-payments-charge/enter-address                        controllers.chargeC.SponsoringEmployerAddressController.onPageLoad(mode: Mode = NormalMode, srn: String)
-POST       /:srn/new-return/authorised-surplus-payments-charge/enter-address                        controllers.chargeC.SponsoringEmployerAddressController.onSubmit(mode: Mode = NormalMode, srn: String)
-GET        /:srn/new-return/authorised-surplus-payments-charge/change/enter-address                  controllers.chargeC.SponsoringEmployerAddressController.onPageLoad(mode: Mode = CheckMode, srn: String)
-POST       /:srn/new-return/authorised-surplus-payments-charge/change/enter-address                  controllers.chargeC.SponsoringEmployerAddressController.onSubmit(mode: Mode = CheckMode, srn: String)
-=======
 
 GET         /:srn/new-return/lifetime-allowance-charge/:index/members-details                            controllers.chargeD.MemberDetailsController.onPageLoad(mode: Mode = NormalMode, srn: String, index: Index)
 POST        /:srn/new-return/lifetime-allowance-charge/:index/members-details                            controllers.chargeD.MemberDetailsController.onSubmit(mode: Mode = NormalMode, srn: String, index: Index)
@@ -123,4 +115,8 @@
 POST       /:srn/new-return/lifetime-allowance-charge/:index/remove-charge                        controllers.chargeD.DeleteMemberController.onSubmit(srn: String, index: Index)
 
 GET         /:srn/new-return/overseas-transfer-charge/what-you-will-need           controllers.chargeG.WhatYouWillNeedController.onPageLoad(srn: String)
->>>>>>> e29f15f8
+
+GET        /:srn/new-return/authorised-surplus-payments-charge/enter-address                        controllers.chargeC.SponsoringEmployerAddressController.onPageLoad(mode: Mode = NormalMode, srn: String)
+POST       /:srn/new-return/authorised-surplus-payments-charge/enter-address                        controllers.chargeC.SponsoringEmployerAddressController.onSubmit(mode: Mode = NormalMode, srn: String)
+GET        /:srn/new-return/authorised-surplus-payments-charge/change/enter-address                  controllers.chargeC.SponsoringEmployerAddressController.onPageLoad(mode: Mode = CheckMode, srn: String)
+POST       /:srn/new-return/authorised-surplus-payments-charge/change/enter-address                  controllers.chargeC.SponsoringEmployerAddressController.onSubmit(mode: Mode = CheckMode, srn: String)
