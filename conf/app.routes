# microservice specific routes

GET         /                                                                                          controllers.IndexController.onPageLoad

GET         /assets/*file                                                                              controllers.Assets.versioned(path="/public", file: Asset)

GET         /language/:lang                                                                            controllers.LanguageSwitchController.switchToLanguage(lang: String)

GET         /this-service-has-been-reset                                                               controllers.SessionExpiredController.onPageLoad

GET         /unauthorised                                                                              controllers.UnauthorisedController.onPageLoad

GET         /accessibility-statement                                                                   controllers.AccessibilityController.onPageLoad

GET         /:srn/new-return/de-registration-charge/what-you-will-need                                 controllers.chargeF.WhatYouWillNeedController.onPageLoad(srn: String)

GET         /:srn/new-return/de-registration-charge/charge-details                                     controllers.chargeF.ChargeDetailsController.onPageLoad(mode: Mode = NormalMode, srn: String)
POST        /:srn/new-return/de-registration-charge/charge-details                                     controllers.chargeF.ChargeDetailsController.onSubmit(mode: Mode = NormalMode, srn: String)
GET         /:srn/new-return/de-registration-charge/change/charge-details                              controllers.chargeF.ChargeDetailsController.onPageLoad(mode: Mode = CheckMode, srn: String)
POST        /:srn/new-return/de-registration-charge/change/charge-details                              controllers.chargeF.ChargeDetailsController.onSubmit(mode: Mode = CheckMode, srn: String)

GET         /:srn/new-return/de-registration-charge/check-your-answers                                 controllers.chargeF.CheckYourAnswersController.onPageLoad(srn: String)
GET         /:srn/new-return/de-registration-charge/on-click-check-your-answers                        controllers.chargeF.CheckYourAnswersController.onClick(srn: String)

GET         /:srn/new-return/charge-type                                                               controllers.ChargeTypeController.onPageLoad(mode: Mode = NormalMode, srn: String)
POST        /:srn/new-return/charge-type                                                               controllers.ChargeTypeController.onSubmit(mode: Mode = NormalMode, srn: String)
GET         /:srn/new-return/change/charge-type                                                        controllers.ChargeTypeController.onPageLoad(mode: Mode = CheckMode, srn: String)
POST        /:srn/new-return/change/charge-type                                                        controllers.ChargeTypeController.onSubmit(mode: Mode = CheckMode, srn: String)

GET         /:srn/new-return/special-lump-sum-death-benefits-charge/what-you-will-need                 controllers.chargeB.WhatYouWillNeedController.onPageLoad(srn: String)

GET         /:srn/new-return/special-lump-sum-death-benefits-charge/charge-details                     controllers.chargeB.ChargeDetailsController.onPageLoad(mode: Mode = NormalMode, srn: String)
POST        /:srn/new-return/special-lump-sum-death-benefits-charge/charge-details                     controllers.chargeB.ChargeDetailsController.onSubmit(mode: Mode = NormalMode, srn: String)
GET         /:srn/new-return/special-lump-sum-death-benefits-charge/change/charge-details              controllers.chargeB.ChargeDetailsController.onPageLoad(mode: Mode = CheckMode, srn: String)
POST        /:srn/new-return/special-lump-sum-death-benefits-charge/change/charge-details              controllers.chargeB.ChargeDetailsController.onSubmit(mode: Mode = CheckMode, srn: String)

GET         /:srn/new-return/special-lump-sum-death-benefits-charge/check-your-answers                 controllers.chargeB.CheckYourAnswersController.onPageLoad(srn: String)
GET         /:srn/new-return/special-lump-sum-death-benefits-charge/on-click-check-your-answers        controllers.chargeB.CheckYourAnswersController.onClick(srn: String)

GET         /:srn/new-return/annual-allowance-charge/:index/members-details                            controllers.chargeE.MemberDetailsController.onPageLoad(mode: Mode = NormalMode, srn: String, index: Index)
POST        /:srn/new-return/annual-allowance-charge/:index/members-details                            controllers.chargeE.MemberDetailsController.onSubmit(mode: Mode = NormalMode, srn: String, index: Index)
GET         /:srn/new-return/change/annual-allowance-charge/:index/members-details                     controllers.chargeE.MemberDetailsController.onPageLoad(mode: Mode = CheckMode, srn: String, index: Index)
POST        /:srn/new-return/change/annual-allowance-charge/:index/members-details                     controllers.chargeE.MemberDetailsController.onSubmit(mode: Mode = CheckMode, srn: String, index: Index)

GET         /:srn/new-return/annual-allowance-charge/what-you-will-need                                controllers.chargeE.WhatYouWillNeedController.onPageLoad(srn: String)

GET         /:srn/new-return/annual-allowance-charge/:index/select-tax-year                            controllers.chargeE.AnnualAllowanceYearController.onPageLoad(mode: Mode = NormalMode, srn: String, index: Index)
POST        /:srn/new-return/annual-allowance-charge/:index/select-tax-year                            controllers.chargeE.AnnualAllowanceYearController.onSubmit(mode: Mode = NormalMode, srn: String, index: Index)
GET         /:srn/new-return/annual-allowance-charge/:index/change/select-tax-year                     controllers.chargeE.AnnualAllowanceYearController.onPageLoad(mode: Mode = CheckMode, srn: String, index: Index)
POST        /:srn/new-return/annual-allowance-charge/:index/change/select-tax-year                     controllers.chargeE.AnnualAllowanceYearController.onSubmit(mode: Mode = CheckMode, srn: String, index: Index)

GET         /:srn/new-return/short-service-refund-lump-sum-charge/what-you-will-need           controllers.chargeA.WhatYouWillNeedController.onPageLoad(srn: String)

GET         /:srn/new-return/short-service-refund-lump-sum-charge/charge-details                       controllers.chargeA.ChargeDetailsController.onPageLoad(mode: Mode = NormalMode, srn: String)
POST        /:srn/new-return/short-service-refund-lump-sum-charge/charge-details                       controllers.chargeA.ChargeDetailsController.onSubmit(mode: Mode = NormalMode, srn: String)
GET         /:srn/new-return/short-service-refund-lump-sum-charge/change/charge-details                controllers.chargeA.ChargeDetailsController.onPageLoad(mode: Mode = CheckMode, srn: String)
POST        /:srn/new-return/short-service-refund-lump-sum-charge/change/charge-details                controllers.chargeA.ChargeDetailsController.onSubmit(mode: Mode = CheckMode, srn: String)

GET         /:srn/new-return/short-service-refund-lump-sum-charge/check-your-answers                   controllers.chargeA.CheckYourAnswersController.onPageLoad(srn: String)
GET         /:srn/new-return/short-service-refund-lump-sum-charge/on-click-check-your-answers          controllers.chargeA.CheckYourAnswersController.onClick(srn: String)

GET        /:srn/new-return/annual-allowance-charge/:index/charge-details             controllers.chargeE.ChargeDetailsController.onPageLoad(mode: Mode = NormalMode, srn: String, index: Index)
POST       /:srn/new-return/annual-allowance-charge/:index/charge-details             controllers.chargeE.ChargeDetailsController.onSubmit(mode: Mode = NormalMode, srn: String, index: Index)
GET        /:srn/new-return/annual-allowance-charge/:index/change/charge-details      controllers.chargeE.ChargeDetailsController.onPageLoad(mode: Mode = CheckMode, srn: String, index: Index)
POST       /:srn/new-return/annual-allowance-charge/:index/change/charge-details      controllers.chargeE.ChargeDetailsController.onSubmit(mode: Mode = CheckMode, srn: String, index: Index)

GET         /:srn/new-return/annual-allowance-charge/:index/check-your-answers                 controllers.chargeE.CheckYourAnswersController.onPageLoad(srn: String, index: Index)
GET         /:srn/new-return/annual-allowance-charge/:index/on-click-check-your-answers        controllers.chargeE.CheckYourAnswersController.onClick(srn: String, index: Index)

GET        /:srn/new-return/annual-allowance-charge/list-of-charges                     controllers.chargeE.AddMembersController.onPageLoad(srn: String)
POST       /:srn/new-return/annual-allowance-charge/list-of-charges                     controllers.chargeE.AddMembersController.onSubmit(srn: String)

GET        /:srn/new-return/annual-allowance-charge/:index/remove-charge                        controllers.chargeE.DeleteMemberController.onPageLoad(mode: Mode = NormalMode, srn: String, index: Index)
POST       /:srn/new-return/annual-allowance-charge/:index/remove-charge                        controllers.chargeE.DeleteMemberController.onSubmit(mode: Mode = NormalMode, srn: String, index: Index)
GET        /:srn/new-return/annual-allowance-charge/:index/change/remove-charge                  controllers.chargeE.DeleteMemberController.onPageLoad(mode: Mode = CheckMode, srn: String, index: Index)
POST       /:srn/new-return/annual-allowance-charge/:index/change/remove-charge                  controllers.chargeE.DeleteMemberController.onSubmit(mode: Mode = CheckMode, srn: String, index: Index)

GET        /:srn/new-return/summary                                                                   controllers.AFTSummaryController.onPageLoad(mode: Mode = NormalMode, srn: String)
POST       /:srn/new-return/summary                                                                   controllers.AFTSummaryController.onSubmit(mode: Mode = NormalMode, srn: String)
GET        /:srn/new-return/change/summary                                                            controllers.AFTSummaryController.onPageLoad(mode: Mode = CheckMode, srn: String)
POST       /:srn/new-return/change/summary                                                            controllers.AFTSummaryController.onSubmit(mode: Mode = CheckMode, srn: String)

GET         /:srn/new-return/authorised-surplus-payments-charge/what-you-will-need           controllers.chargeC.WhatYouWillNeedController.onPageLoad(srn: String)

<<<<<<< HEAD
GET        /:srn/new-return/authorised-surplus-payments-charge/is-sponsoring-employer-individual                  controllers.chargeC.IsSponsoringEmployerIndividualController.onPageLoad(mode: Mode = NormalMode, srn: String)
POST       /:srn/new-return/authorised-surplus-payments-charge/is-sponsoring-employer-individual                  controllers.chargeC.IsSponsoringEmployerIndividualController.onSubmit(mode: Mode = NormalMode, srn: String)
GET        /:srn/new-return/authorised-surplus-payments-charge/change/is-sponsoring-employer-individual                  controllers.chargeC.IsSponsoringEmployerIndividualController.onPageLoad(mode: Mode = CheckMode, srn: String)
POST       /:srn/new-return/authorised-surplus-payments-charge/change/is-sponsoring-employer-individual                  controllers.chargeC.IsSponsoringEmployerIndividualController.onSubmit(mode: Mode = CheckMode, srn: String)

=======
>>>>>>> c65f1276
GET         /:srn/new-return/lifetime-allowance-charge/what-you-will-need                                controllers.chargeD.WhatYouWillNeedController.onPageLoad(srn: String)

GET         /:srn/new-return/overseas-transfer-charge/what-you-will-need           controllers.chargeG.WhatYouWillNeedController.onPageLoad(srn: String)<|MERGE_RESOLUTION|>--- conflicted
+++ resolved
@@ -82,14 +82,12 @@
 
 GET         /:srn/new-return/authorised-surplus-payments-charge/what-you-will-need           controllers.chargeC.WhatYouWillNeedController.onPageLoad(srn: String)
 
-<<<<<<< HEAD
 GET        /:srn/new-return/authorised-surplus-payments-charge/is-sponsoring-employer-individual                  controllers.chargeC.IsSponsoringEmployerIndividualController.onPageLoad(mode: Mode = NormalMode, srn: String)
 POST       /:srn/new-return/authorised-surplus-payments-charge/is-sponsoring-employer-individual                  controllers.chargeC.IsSponsoringEmployerIndividualController.onSubmit(mode: Mode = NormalMode, srn: String)
 GET        /:srn/new-return/authorised-surplus-payments-charge/change/is-sponsoring-employer-individual                  controllers.chargeC.IsSponsoringEmployerIndividualController.onPageLoad(mode: Mode = CheckMode, srn: String)
 POST       /:srn/new-return/authorised-surplus-payments-charge/change/is-sponsoring-employer-individual                  controllers.chargeC.IsSponsoringEmployerIndividualController.onSubmit(mode: Mode = CheckMode, srn: String)
 
-=======
->>>>>>> c65f1276
+
 GET         /:srn/new-return/lifetime-allowance-charge/what-you-will-need                                controllers.chargeD.WhatYouWillNeedController.onPageLoad(srn: String)
 
 GET         /:srn/new-return/overseas-transfer-charge/what-you-will-need           controllers.chargeG.WhatYouWillNeedController.onPageLoad(srn: String)