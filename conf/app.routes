--- conflicted
+++ resolved
@@ -143,10 +143,7 @@
 GET         /:srn/new-return/overseas-transfer-charge/:index/check-your-answers                 controllers.chargeG.CheckYourAnswersController.onPageLoad(srn: String, index: Index)
 
 GET        /:srn/new-return/overseas-transfer-charge/:index/remove-charge                        controllers.chargeG.DeleteMemberController.onPageLoad(srn: String, index: Index)
-<<<<<<< HEAD
 GET        /:srn/new-return/overseas-transfer-charge/:index/on-click-check-your-answers          controllers.chargeG.CheckYourAnswersController.onClick(srn: String, index: Index)
-=======
 
 GET        /:srn/new-return/overseas-transfer-charge/:index/remove-charge                        controllers.chargeG.DeleteMemberController.onPageLoad(srn: String, index: Index)
-POST       /:srn/new-return/overseas-transfer-charge/:index/remove-charge                        controllers.chargeG.DeleteMemberController.onSubmit(srn: String, index: Index)
->>>>>>> bb6de4a6
+POST       /:srn/new-return/overseas-transfer-charge/:index/remove-charge                        controllers.chargeG.DeleteMemberController.onSubmit(srn: String, index: Index)