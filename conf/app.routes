# microservice specific routes

GET         /                                                                                                                   controllers.IndexController.onPageLoad

GET         /:srn/sign-out                                                                                               controllers.SignOutController.signOut(srn: String, startDate: Option[String] = None)
GET         /:startDate/:srn/sign-out                                                                                    controllers.SignOutController.signOut(srn: String, startDate: Option[String])

GET         /assets/*file                                                                                                       controllers.Assets.versioned(path="/public", file: Asset)

GET         /language/:lang                                                                                                     controllers.LanguageSwitchController.switchToLanguage(lang: String)

GET         /this-service-has-been-reset                                                                                        controllers.SessionExpiredController.onPageLoad

GET         /:srn/:startDate/:accessType/:version/charge-type                                                                             controllers.ChargeTypeController.onPageLoad(srn: String, startDate: String, accessType: AccessType, version: Int)
POST        /:srn/:startDate/:accessType/:version/charge-type                                                                             controllers.ChargeTypeController.onSubmit(srn: String, startDate: String, accessType: AccessType, version: Int)

GET         /:srn/:startDate/:accessType/:version/annual-allowance-charge/:index/members-details                                              controllers.chargeE.MemberDetailsController.onPageLoad(mode: Mode = NormalMode, srn: String, startDate: String, accessType: AccessType, version: Int, index: Index)
POST        /:srn/:startDate/:accessType/:version/annual-allowance-charge/:index/members-details                                              controllers.chargeE.MemberDetailsController.onSubmit(mode: Mode = NormalMode, srn: String, startDate: String, accessType: AccessType, version: Int, index: Index)
GET         /:srn/:startDate/:accessType/:version/annual-allowance-charge/:index/change/members-details                                       controllers.chargeE.MemberDetailsController.onPageLoad(mode: Mode = CheckMode, srn: String, startDate: String, accessType: AccessType, version: Int, index: Index)
POST        /:srn/:startDate/:accessType/:version/annual-allowance-charge/:index/change/members-details                                       controllers.chargeE.MemberDetailsController.onSubmit(mode: Mode = CheckMode, srn: String, startDate: String, accessType: AccessType, version: Int, index: Index)

GET         /:srn/:startDate/:accessType/:version/annual-allowance-charge/what-you-will-need                                                  controllers.chargeE.WhatYouWillNeedController.onPageLoad(srn: String, startDate: String, accessType: AccessType, version: Int)

GET         /:srn/:startDate/:accessType/:version/annual-allowance-charge/:index/select-tax-year                                              controllers.chargeE.AnnualAllowanceYearController.onPageLoad(mode: Mode = NormalMode, srn: String, startDate: String, accessType: AccessType, version: Int, index: Index)
POST        /:srn/:startDate/:accessType/:version/annual-allowance-charge/:index/select-tax-year                                              controllers.chargeE.AnnualAllowanceYearController.onSubmit(mode: Mode = NormalMode, srn: String, startDate: String, accessType: AccessType, version: Int, index: Index)
GET         /:srn/:startDate/:accessType/:version/annual-allowance-charge/:index/change/select-tax-year                                       controllers.chargeE.AnnualAllowanceYearController.onPageLoad(mode: Mode = CheckMode, srn: String, startDate: String, accessType: AccessType, version: Int, index: Index)
POST        /:srn/:startDate/:accessType/:version/annual-allowance-charge/:index/change/select-tax-year                                       controllers.chargeE.AnnualAllowanceYearController.onSubmit(mode: Mode = CheckMode, srn: String, startDate: String, accessType: AccessType, version: Int, index: Index)

GET         /:srn/:startDate/:accessType/:version/annual-allowance-charge/:index/charge-details                                               controllers.chargeE.ChargeDetailsController.onPageLoad(mode: Mode = NormalMode, srn: String, startDate: String, accessType: AccessType, version: Int, index: Index)
POST        /:srn/:startDate/:accessType/:version/annual-allowance-charge/:index/charge-details                                               controllers.chargeE.ChargeDetailsController.onSubmit(mode: Mode = NormalMode, srn: String, startDate: String, accessType: AccessType, version: Int, index: Index)
GET         /:srn/:startDate/:accessType/:version/annual-allowance-charge/:index/change/charge-details                                        controllers.chargeE.ChargeDetailsController.onPageLoad(mode: Mode = CheckMode, srn: String, startDate: String, accessType: AccessType, version: Int, index: Index)
POST        /:srn/:startDate/:accessType/:version/annual-allowance-charge/:index/change/charge-details                                        controllers.chargeE.ChargeDetailsController.onSubmit(mode: Mode = CheckMode, srn: String, startDate: String, accessType: AccessType, version: Int, index: Index)

GET         /:srn/:startDate/:accessType/:version/annual-allowance-charge/:index/check-your-answers                                           controllers.chargeE.CheckYourAnswersController.onPageLoad(srn: String, startDate: String, accessType: AccessType, version: Int, index: Index)
GET         /:srn/:startDate/:accessType/:version/annual-allowance-charge/:index/on-click-check-your-answers                                  controllers.chargeE.CheckYourAnswersController.onClick(srn: String, startDate: String, accessType: AccessType, version: Int, index: Index)

GET         /:srn/:startDate/:accessType/:version/annual-allowance-charge/list-of-charges                                                     controllers.chargeE.AddMembersController.onPageLoad(srn: String, startDate: String, accessType: AccessType, version: Int)
POST        /:srn/:startDate/:accessType/:version/annual-allowance-charge/list-of-charges                                                     controllers.chargeE.AddMembersController.onSubmit(srn: String, startDate: String, accessType: AccessType, version: Int)

GET         /:srn/:startDate/:accessType/:version/annual-allowance-charge/:index/remove-charge                                                controllers.chargeE.DeleteMemberController.onPageLoad(srn: String, startDate: String, accessType: AccessType, version: Int, index: Index)
POST        /:srn/:startDate/:accessType/:version/annual-allowance-charge/:index/remove-charge                                                controllers.chargeE.DeleteMemberController.onSubmit(srn: String, startDate: String, accessType: AccessType, version: Int, index: Index)

GET         /:srn/:startDate/:accessType/:version/annual-allowance-charge/:index/remove-last-charge                                                   controllers.chargeE.RemoveLastChargeController.onPageLoad(srn: String, startDate: String, accessType: AccessType, version: Int, index: Index)

GET         /:srn/:startDate/:accessType/:version/de-registration-charge/what-you-will-need                                                   controllers.chargeF.WhatYouWillNeedController.onPageLoad(srn: String, startDate: String, accessType: AccessType, version: Int)

GET         /:srn/:startDate/:accessType/:version/de-registration-charge/charge-details                                                       controllers.chargeF.ChargeDetailsController.onPageLoad(mode: Mode = NormalMode, srn: String, startDate: String, accessType: AccessType, version: Int)
POST        /:srn/:startDate/:accessType/:version/de-registration-charge/charge-details                                                       controllers.chargeF.ChargeDetailsController.onSubmit(mode: Mode = NormalMode, srn: String, startDate: String, accessType: AccessType, version: Int)
GET         /:srn/:startDate/:accessType/:version/de-registration-charge/change/charge-details                                                controllers.chargeF.ChargeDetailsController.onPageLoad(mode: Mode = CheckMode, srn: String, startDate: String, accessType: AccessType, version: Int)
POST        /:srn/:startDate/:accessType/:version/de-registration-charge/change/charge-details                                                controllers.chargeF.ChargeDetailsController.onSubmit(mode: Mode = CheckMode, srn: String, startDate: String, accessType: AccessType, version: Int)

GET         /:srn/:startDate/:accessType/:version/de-registration-charge/check-your-answers                                                   controllers.chargeF.CheckYourAnswersController.onPageLoad(srn: String, startDate: String, accessType: AccessType, version: Int)
GET         /:srn/:startDate/:accessType/:version/de-registration-charge/on-click-check-your-answers                                          controllers.chargeF.CheckYourAnswersController.onClick(srn: String, startDate: String, accessType: AccessType, version: Int)

GET         /:srn/:startDate/:accessType/:version/de-registration-charge/remove-charge                                                        controllers.chargeF.DeleteChargeController.onPageLoad(srn: String, startDate: String, accessType: AccessType, version: Int)
POST        /:srn/:startDate/:accessType/:version/de-registration-charge/remove-charge                                                        controllers.chargeF.DeleteChargeController.onSubmit(srn: String, startDate: String, accessType: AccessType, version: Int)

GET         /:srn/:startDate/:accessType/:version/de-registration-charge/remove-last-charge                                                   controllers.chargeF.RemoveLastChargeController.onPageLoad(srn: String, startDate: String, accessType: AccessType, version: Int)

GET         /:srn/:startDate/:accessType/:version/special-lump-sum-death-benefits-charge/what-you-will-need                                   controllers.chargeB.WhatYouWillNeedController.onPageLoad(srn: String, startDate: String, accessType: AccessType, version: Int)

GET         /:srn/:startDate/:accessType/:version/special-lump-sum-death-benefits-charge/charge-details                                       controllers.chargeB.ChargeDetailsController.onPageLoad(mode: Mode = NormalMode, srn: String, startDate: String, accessType: AccessType, version: Int)
POST        /:srn/:startDate/:accessType/:version/special-lump-sum-death-benefits-charge/charge-details                                       controllers.chargeB.ChargeDetailsController.onSubmit(mode: Mode = NormalMode, srn: String, startDate: String, accessType: AccessType, version: Int)
GET         /:srn/:startDate/:accessType/:version/special-lump-sum-death-benefits-charge/change/charge-details                                controllers.chargeB.ChargeDetailsController.onPageLoad(mode: Mode = CheckMode, srn: String, startDate: String, accessType: AccessType, version: Int)
POST        /:srn/:startDate/:accessType/:version/special-lump-sum-death-benefits-charge/change/charge-details                                controllers.chargeB.ChargeDetailsController.onSubmit(mode: Mode = CheckMode, srn: String, startDate: String, accessType: AccessType, version: Int)

GET         /:srn/:startDate/:accessType/:version/special-lump-sum-death-benefits-charge/check-your-answers                                   controllers.chargeB.CheckYourAnswersController.onPageLoad(srn: String, startDate: String, accessType: AccessType, version: Int)
GET         /:srn/:startDate/:accessType/:version/special-lump-sum-death-benefits-charge/on-click-check-your-answers                          controllers.chargeB.CheckYourAnswersController.onClick(srn: String, startDate: String, accessType: AccessType, version: Int)

GET         /:srn/:startDate/:accessType/:version/special-lump-sum-death-benefits-charge/remove-charge                                        controllers.chargeB.DeleteChargeController.onPageLoad(srn: String, startDate: String, accessType: AccessType, version: Int)
POST        /:srn/:startDate/:accessType/:version/special-lump-sum-death-benefits-charge/remove-charge                                        controllers.chargeB.DeleteChargeController.onSubmit(srn: String, startDate: String, accessType: AccessType, version: Int)

GET         /:srn/:startDate/:accessType/:version/special-lump-sum-death-benefits-charge/remove-last-charge                                   controllers.chargeB.RemoveLastChargeController.onPageLoad(srn: String, startDate: String, accessType: AccessType, version: Int)

GET         /:srn/:startDate/:accessType/:version/short-service-refund-lump-sum-charge/what-you-will-need                                     controllers.chargeA.WhatYouWillNeedController.onPageLoad(srn: String, startDate: String, accessType: AccessType, version: Int)

GET         /:srn/:startDate/:accessType/:version/short-service-refund-lump-sum-charge/charge-details                                         controllers.chargeA.ChargeDetailsController.onPageLoad(mode: Mode = NormalMode, srn: String, startDate: String, accessType: AccessType, version: Int)
POST        /:srn/:startDate/:accessType/:version/short-service-refund-lump-sum-charge/charge-details                                         controllers.chargeA.ChargeDetailsController.onSubmit(mode: Mode = NormalMode, srn: String, startDate: String, accessType: AccessType, version: Int)
GET         /:srn/:startDate/:accessType/:version/short-service-refund-lump-sum-charge/change/charge-details                                  controllers.chargeA.ChargeDetailsController.onPageLoad(mode: Mode = CheckMode, srn: String, startDate: String, accessType: AccessType, version: Int)
POST        /:srn/:startDate/:accessType/:version/short-service-refund-lump-sum-charge/change/charge-details                                  controllers.chargeA.ChargeDetailsController.onSubmit(mode: Mode = CheckMode, srn: String, startDate: String, accessType: AccessType, version: Int)

GET         /:srn/:startDate/:accessType/:version/short-service-refund-lump-sum-charge/check-your-answers                                     controllers.chargeA.CheckYourAnswersController.onPageLoad(srn: String, startDate: String, accessType: AccessType, version: Int)
GET         /:srn/:startDate/:accessType/:version/short-service-refund-lump-sum-charge/on-click-check-your-answers                            controllers.chargeA.CheckYourAnswersController.onClick(srn: String, startDate: String, accessType: AccessType, version: Int)

GET         /:srn/:startDate/:accessType/:version/short-service-refund-lump-sum-charge/remove-charge                                          controllers.chargeA.DeleteChargeController.onPageLoad(srn: String, startDate: String, accessType: AccessType, version: Int)
POST        /:srn/:startDate/:accessType/:version/short-service-refund-lump-sum-charge/remove-charge                                          controllers.chargeA.DeleteChargeController.onSubmit(srn: String, startDate: String, accessType: AccessType, version: Int)

GET         /:srn/:startDate/:accessType/:version/short-service-refund-lump-sum-charge/remove-last-charge                                     controllers.chargeA.RemoveLastChargeController.onPageLoad(srn: String, startDate: String, accessType: AccessType, version: Int)

GET         /:srn/:startDate/:accessType/:version/lifetime-allowance-charge/what-you-will-need                                               controllers.chargeD.WhatYouWillNeedController.onPageLoad(srn: String, startDate: String, accessType: AccessType, version: Int)

GET         /:srn/:startDate/:accessType/:version/lifetime-allowance-charge/:index/members-details                                            controllers.chargeD.MemberDetailsController.onPageLoad(mode: Mode = NormalMode, srn: String, startDate: String, accessType: AccessType, version: Int, index: Index)
POST        /:srn/:startDate/:accessType/:version/lifetime-allowance-charge/:index/members-details                                            controllers.chargeD.MemberDetailsController.onSubmit(mode: Mode = NormalMode, srn: String, startDate: String, accessType: AccessType, version: Int, index: Index)
GET         /:srn/:startDate/:accessType/:version/lifetime-allowance-charge/:index/change/members-details                                     controllers.chargeD.MemberDetailsController.onPageLoad(mode: Mode = CheckMode, srn: String, startDate: String, accessType: AccessType, version: Int, index: Index)
POST        /:srn/:startDate/:accessType/:version/lifetime-allowance-charge/:index/change/members-details                                     controllers.chargeD.MemberDetailsController.onSubmit(mode: Mode = CheckMode, srn: String, startDate: String, accessType: AccessType, version: Int, index: Index)

GET         /:srn/:startDate/:accessType/:version/lifetime-allowance-charge/:index/charge-details                                             controllers.chargeD.ChargeDetailsController.onPageLoad(mode: Mode = NormalMode, srn: String, startDate: String, accessType: AccessType, version: Int, index: Index)
POST        /:srn/:startDate/:accessType/:version/lifetime-allowance-charge/:index/charge-details                                             controllers.chargeD.ChargeDetailsController.onSubmit(mode: Mode = NormalMode, srn: String, startDate: String, accessType: AccessType, version: Int, index: Index)
GET         /:srn/:startDate/:accessType/:version/lifetime-allowance-charge/:index/change/charge-details                                      controllers.chargeD.ChargeDetailsController.onPageLoad(mode: Mode = CheckMode, srn: String, startDate: String, accessType: AccessType, version: Int, index: Index)
POST        /:srn/:startDate/:accessType/:version/lifetime-allowance-charge/:index/change/charge-details                                      controllers.chargeD.ChargeDetailsController.onSubmit(mode: Mode = CheckMode, srn: String, startDate: String, accessType: AccessType, version: Int, index: Index)

GET         /:srn/:startDate/:accessType/:version/lifetime-allowance-charge/:index/check-your-answers                                         controllers.chargeD.CheckYourAnswersController.onPageLoad(srn: String, startDate: String, accessType: AccessType, version: Int, index: Index)
GET         /:srn/:startDate/:accessType/:version/lifetime-allowance-charge/:index/on-click-check-your-answers                                controllers.chargeD.CheckYourAnswersController.onClick(srn: String, startDate: String, accessType: AccessType, version: Int, index: Index)

GET         /:srn/:startDate/:accessType/:version/lifetime-allowance-charge/list-of-charges                                                   controllers.chargeD.AddMembersController.onPageLoad(srn: String, startDate: String, accessType: AccessType, version: Int)
POST        /:srn/:startDate/:accessType/:version/lifetime-allowance-charge/list-of-charges                                                   controllers.chargeD.AddMembersController.onSubmit(srn: String, startDate: String, accessType: AccessType, version: Int)

GET         /:srn/:startDate/:accessType/:version/lifetime-allowance-charge/:index/remove-charge                                              controllers.chargeD.DeleteMemberController.onPageLoad(srn: String, startDate: String, accessType: AccessType, version: Int, index: Index)
POST        /:srn/:startDate/:accessType/:version/lifetime-allowance-charge/:index/remove-charge                                              controllers.chargeD.DeleteMemberController.onSubmit(srn: String, startDate: String, accessType: AccessType, version: Int, index: Index)

GET        /:srn/:startDate/:accessType/:version/lifetime-allowance-charge/:index/remove-last-charge                                         controllers.chargeD.RemoveLastChargeController.onPageLoad(srn: String, startDate: String, accessType: AccessType, version: Int, index: Index)

GET         /:srn/:startDate/:accessType/:version/authorised-surplus-payments-charge/what-you-will-need                                       controllers.chargeC.WhatYouWillNeedController.onPageLoad(srn: String, startDate: String, accessType: AccessType, version: Int)

GET         /:srn/:startDate/:accessType/:version/authorised-surplus-payments-charge/:index/sponsoring-employer-individual-or-company                        controllers.chargeC.WhichTypeOfSponsoringEmployerController.onPageLoad(mode: Mode = NormalMode, srn: String, startDate: String, accessType: AccessType, version: Int, index: Index)
POST        /:srn/:startDate/:accessType/:version/authorised-surplus-payments-charge/:index/sponsoring-employer-individual-or-company                        controllers.chargeC.WhichTypeOfSponsoringEmployerController.onSubmit(mode: Mode = NormalMode, srn: String, startDate: String, accessType: AccessType, version: Int, index: Index)
GET         /:srn/:startDate/:accessType/:version/authorised-surplus-payments-charge/:index/change/sponsoring-employer-individual-or-company                 controllers.chargeC.WhichTypeOfSponsoringEmployerController.onPageLoad(mode: Mode = CheckMode, srn: String, startDate: String, accessType: AccessType, version: Int, index: Index)
POST        /:srn/:startDate/:accessType/:version/authorised-surplus-payments-charge/:index/change/sponsoring-employer-individual-or-company                 controllers.chargeC.WhichTypeOfSponsoringEmployerController.onSubmit(mode: Mode = CheckMode, srn: String, startDate: String, accessType: AccessType, version: Int, index: Index)

GET         /:srn/:startDate/:accessType/:version/authorised-surplus-payments-charge/:index/sponsoring-individual-details                            controllers.chargeC.SponsoringIndividualDetailsController.onPageLoad(mode: Mode = NormalMode, srn: String, startDate: String, accessType: AccessType, version: Int, index: Index)
POST        /:srn/:startDate/:accessType/:version/authorised-surplus-payments-charge/:index/sponsoring-individual-details                            controllers.chargeC.SponsoringIndividualDetailsController.onSubmit(mode: Mode = NormalMode, srn: String, startDate: String, accessType: AccessType, version: Int, index: Index)
GET         /:srn/:startDate/:accessType/:version/authorised-surplus-payments-charge/:index/change/sponsoring-individual-details                     controllers.chargeC.SponsoringIndividualDetailsController.onPageLoad(mode: Mode = CheckMode, srn: String, startDate: String, accessType: AccessType, version: Int, index: Index)
POST        /:srn/:startDate/:accessType/:version/authorised-surplus-payments-charge/:index/change/sponsoring-individual-details                     controllers.chargeC.SponsoringIndividualDetailsController.onSubmit(mode: Mode = CheckMode, srn: String, startDate: String, accessType: AccessType, version: Int, index: Index)

GET         /:srn/:startDate/:accessType/:version/authorised-surplus-payments-charge/:index/sponsoring-company-or-organisation-details               controllers.chargeC.SponsoringOrganisationDetailsController.onPageLoad(mode: Mode = NormalMode, srn: String, startDate: String, accessType: AccessType, version: Int, index: Index)
POST        /:srn/:startDate/:accessType/:version/authorised-surplus-payments-charge/:index/sponsoring-company-or-organisation-details               controllers.chargeC.SponsoringOrganisationDetailsController.onSubmit(mode: Mode = NormalMode, srn: String, startDate: String, accessType: AccessType, version: Int, index: Index)
GET         /:srn/:startDate/:accessType/:version/authorised-surplus-payments-charge/:index/change/sponsoring-company-or-organisation-details        controllers.chargeC.SponsoringOrganisationDetailsController.onPageLoad(mode: Mode = CheckMode, srn: String, startDate: String, accessType: AccessType, version: Int, index: Index)
POST        /:srn/:startDate/:accessType/:version/authorised-surplus-payments-charge/:index/change/sponsoring-company-or-organisation-details        controllers.chargeC.SponsoringOrganisationDetailsController.onSubmit(mode: Mode = CheckMode, srn: String, startDate: String, accessType: AccessType, version: Int, index: Index)

GET         /:srn/:startDate/:accessType/:version/authorised-surplus-payments-charge/:index/enter-address                                            controllers.chargeC.SponsoringEmployerAddressController.onPageLoad(mode: Mode = NormalMode, srn: String, startDate: String, accessType: AccessType, version: Int, index: Index)
POST        /:srn/:startDate/:accessType/:version/authorised-surplus-payments-charge/:index/enter-address                                            controllers.chargeC.SponsoringEmployerAddressController.onSubmit(mode: Mode = NormalMode, srn: String, startDate: String, accessType: AccessType, version: Int, index: Index)
GET         /:srn/:startDate/:accessType/:version/authorised-surplus-payments-charge/:index/change/enter-address                                     controllers.chargeC.SponsoringEmployerAddressController.onPageLoad(mode: Mode = CheckMode, srn: String, startDate: String, accessType: AccessType, version: Int, index: Index)
POST        /:srn/:startDate/:accessType/:version/authorised-surplus-payments-charge/:index/change/enter-address                                     controllers.chargeC.SponsoringEmployerAddressController.onSubmit(mode: Mode = CheckMode, srn: String, startDate: String, accessType: AccessType, version: Int, index: Index)

GET        /:srn/:startDate/:accessType/:version/authorised-surplus-payments-charge/:index/charge-details                  controllers.chargeC.ChargeDetailsController.onPageLoad(mode: Mode = NormalMode, srn: String, startDate: String, accessType: AccessType, version: Int, index: Index)
POST       /:srn/:startDate/:accessType/:version/authorised-surplus-payments-charge/:index/charge-details                  controllers.chargeC.ChargeDetailsController.onSubmit(mode: Mode = NormalMode, srn: String, startDate: String, accessType: AccessType, version: Int, index: Index)
GET        /:srn/:startDate/:accessType/:version/authorised-surplus-payments-charge/:index/change/charge-details                        controllers.chargeC.ChargeDetailsController.onPageLoad(mode: Mode = CheckMode, srn: String, startDate: String, accessType: AccessType, version: Int, index: Index)
POST       /:srn/:startDate/:accessType/:version/authorised-surplus-payments-charge/:index/change/charge-details                        controllers.chargeC.ChargeDetailsController.onSubmit(mode: Mode = CheckMode, srn: String, startDate: String, accessType: AccessType, version: Int, index: Index)

GET         /:srn/:startDate/:accessType/:version/authorised-surplus-payments-charge/:index/check-your-answers                 controllers.chargeC.CheckYourAnswersController.onPageLoad(srn: String, startDate: String, accessType: AccessType, version: Int, index: Index)
GET         /:srn/:startDate/:accessType/:version/authorised-surplus-payments-charge/:index/on-click-check-your-answers        controllers.chargeC.CheckYourAnswersController.onClick(srn: String, startDate: String, accessType: AccessType, version: Int, index: Index)

GET         /:srn/:startDate/:accessType/:version/authorised-surplus-payments-charge/list-of-charges                  controllers.chargeC.AddEmployersController.onPageLoad(srn: String, startDate: String, accessType: AccessType, version: Int)
POST        /:srn/:startDate/:accessType/:version/authorised-surplus-payments-charge/list-of-charges                  controllers.chargeC.AddEmployersController.onSubmit(srn: String, startDate: String, accessType: AccessType, version: Int)

GET        /:srn/:startDate/:accessType/:version/authorised-surplus-payments-charge/:index/remove-charge                        controllers.chargeC.DeleteEmployerController.onPageLoad(srn: String, startDate: String, accessType: AccessType, version: Int, index: Index)
POST       /:srn/:startDate/:accessType/:version/authorised-surplus-payments-charge/:index/remove-charge                        controllers.chargeC.DeleteEmployerController.onSubmit(srn: String, startDate: String, accessType: AccessType, version: Int, index: Index)

GET        /:srn/:startDate/:accessType/:version/authorised-surplus-payments-charge/:index/remove-last-charge                   controllers.chargeC.RemoveLastChargeController.onPageLoad(srn: String, startDate: String, accessType: AccessType, version: Int, index: Index)

GET        /:srn/:startDate/:accessType/:version/authorised-surplus-payments-charge/:index/enter-postcode                        controllers.chargeC.SponsoringEmployerAddressSearchController.onPageLoad(mode: Mode = NormalMode, srn: String, startDate: String, accessType: AccessType, version: Int, index: Index)
POST       /:srn/:startDate/:accessType/:version/authorised-surplus-payments-charge/:index/enter-postcode                        controllers.chargeC.SponsoringEmployerAddressSearchController.onSubmit(mode: Mode = NormalMode, srn: String, startDate: String, accessType: AccessType, version: Int, index: Index)
GET        /:srn/:startDate/:accessType/:version/authorised-surplus-payments-charge/:index/change/enter-postcode                  controllers.chargeC.SponsoringEmployerAddressSearchController.onPageLoad(mode: Mode = CheckMode, srn: String, startDate: String, accessType: AccessType, version: Int, index: Index)
POST       /:srn/:startDate/:accessType/:version/authorised-surplus-payments-charge/:index/change/enter-postcode                  controllers.chargeC.SponsoringEmployerAddressSearchController.onSubmit(mode: Mode = CheckMode, srn: String, startDate: String, accessType: AccessType, version: Int, index: Index)

GET        /:srn/:startDate/:accessType/:version/authorised-surplus-payments-charge/:index/select-address                        controllers.chargeC.SponsoringEmployerAddressResultsController.onPageLoad(mode: Mode = NormalMode, srn: String, startDate: String, accessType: AccessType, version: Int, index: Index)
POST       /:srn/:startDate/:accessType/:version/authorised-surplus-payments-charge/:index/select-address                        controllers.chargeC.SponsoringEmployerAddressResultsController.onSubmit(mode: Mode = NormalMode, srn: String, startDate: String, accessType: AccessType, version: Int, index: Index)
GET        /:srn/:startDate/:accessType/:version/authorised-surplus-payments-charge/:index/change/select-address                  controllers.chargeC.SponsoringEmployerAddressResultsController.onPageLoad(mode: Mode = CheckMode, srn: String, startDate: String, accessType: AccessType, version: Int, index: Index)
POST       /:srn/:startDate/:accessType/:version/authorised-surplus-payments-charge/:index/change/select-address                  controllers.chargeC.SponsoringEmployerAddressResultsController.onSubmit(mode: Mode = CheckMode, srn: String, startDate: String, accessType: AccessType, version: Int, index: Index)


GET         /:srn/:startDate/:accessType/:version/overseas-transfer-charge/what-you-will-need                                                 controllers.chargeG.WhatYouWillNeedController.onPageLoad(srn: String, startDate: String, accessType: AccessType, version: Int)

GET         /:srn/:startDate/:accessType/:version/overseas-transfer-charge/:index/members-details                                             controllers.chargeG.MemberDetailsController.onPageLoad(mode: Mode = NormalMode, srn: String, startDate: String, accessType: AccessType, version: Int, index: Index)
POST        /:srn/:startDate/:accessType/:version/overseas-transfer-charge/:index/members-details                                             controllers.chargeG.MemberDetailsController.onSubmit(mode: Mode = NormalMode, srn: String, startDate: String, accessType: AccessType, version: Int, index: Index)
GET         /:srn/:startDate/:accessType/:version/overseas-transfer-charge/:index/change/members-details                                      controllers.chargeG.MemberDetailsController.onPageLoad(mode: Mode = CheckMode, srn: String, startDate: String, accessType: AccessType, version: Int, index: Index)
POST        /:srn/:startDate/:accessType/:version/overseas-transfer-charge/:index/change/members-details                                      controllers.chargeG.MemberDetailsController.onSubmit(mode: Mode = CheckMode, srn: String, startDate: String, accessType: AccessType, version: Int, index: Index)

GET         /:srn/:startDate/:accessType/:version/overseas-transfer-charge/:index/charge-details                                              controllers.chargeG.ChargeDetailsController.onPageLoad(mode: Mode = NormalMode, srn: String, startDate: String, accessType: AccessType, version: Int, index: Index)
POST        /:srn/:startDate/:accessType/:version/overseas-transfer-charge/:index/charge-details                                              controllers.chargeG.ChargeDetailsController.onSubmit(mode: Mode = NormalMode, srn: String, startDate: String, accessType: AccessType, version: Int, index: Index)
GET         /:srn/:startDate/:accessType/:version/overseas-transfer-charge/:index/change/charge-details                                       controllers.chargeG.ChargeDetailsController.onPageLoad(mode: Mode = CheckMode, srn: String, startDate: String, accessType: AccessType, version: Int, index: Index)
POST        /:srn/:startDate/:accessType/:version/overseas-transfer-charge/:index/change/charge-details                                       controllers.chargeG.ChargeDetailsController.onSubmit(mode: Mode = CheckMode, srn: String, startDate: String, accessType: AccessType, version: Int, index: Index)

GET         /:srn/:startDate/:accessType/:version/overseas-transfer-charge/:index/charge-amounts                            controllers.chargeG.ChargeAmountsController.onPageLoad(mode: Mode = NormalMode, srn: String, startDate: String, accessType: AccessType, version: Int, index: Index)
POST        /:srn/:startDate/:accessType/:version/overseas-transfer-charge/:index/charge-amounts                            controllers.chargeG.ChargeAmountsController.onSubmit(mode: Mode = NormalMode, srn: String, startDate: String, accessType: AccessType, version: Int, index: Index)
GET         /:srn/:startDate/:accessType/:version/overseas-transfer-charge/:index/change/charge-amounts                     controllers.chargeG.ChargeAmountsController.onPageLoad(mode: Mode = CheckMode, srn: String, startDate: String, accessType: AccessType, version: Int, index: Index)
POST        /:srn/:startDate/:accessType/:version/overseas-transfer-charge/:index/change/charge-amounts                     controllers.chargeG.ChargeAmountsController.onSubmit(mode: Mode = CheckMode, srn: String, startDate: String, accessType: AccessType, version: Int, index: Index)

GET        /:srn/:startDate/:accessType/:version/overseas-transfer-charge/list-of-charges                     controllers.chargeG.AddMembersController.onPageLoad(srn: String, startDate: String, accessType: AccessType, version: Int)
POST       /:srn/:startDate/:accessType/:version/overseas-transfer-charge/list-of-charges                     controllers.chargeG.AddMembersController.onSubmit(srn: String, startDate: String, accessType: AccessType, version: Int)

GET         /:srn/:startDate/:accessType/:version/overseas-transfer-charge/:index/check-your-answers                 controllers.chargeG.CheckYourAnswersController.onPageLoad(srn: String, startDate: String, accessType: AccessType, version: Int, index: Index)

GET        /:srn/:startDate/:accessType/:version/overseas-transfer-charge/:index/on-click-check-your-answers          controllers.chargeG.CheckYourAnswersController.onClick(srn: String, startDate: String, accessType: AccessType, version: Int, index: Index)

GET         /:srn/:startDate/:accessType/:version/overseas-transfer-charge/:index/remove-charge                                               controllers.chargeG.DeleteMemberController.onPageLoad(srn: String, startDate: String, accessType: AccessType, version: Int, index: Index)
POST        /:srn/:startDate/:accessType/:version/overseas-transfer-charge/:index/remove-charge                                               controllers.chargeG.DeleteMemberController.onSubmit(srn: String, startDate: String, accessType: AccessType, version: Int, index: Index)

GET        /:srn/:startDate/:accessType/:version/overseas-transfer-charge/:index/remove-last-charge                   controllers.chargeG.RemoveLastChargeController.onPageLoad(srn: String, startDate: String, accessType: AccessType, version: Int, index: Index)


GET         /:srn/:startDate/:accessType/:version/summary                                                                                     controllers.AFTSummaryController.onPageLoad(srn: String, startDate: String, accessType: AccessType, version: Int)
POST        /:srn/:startDate/:accessType/:version/summary                                                                                     controllers.AFTSummaryController.onSubmit(srn: String, startDate: String, accessType: AccessType, version: Int)
GET         /:srn/:startDate/:accessType/:version/summary                                                                            controllers.AFTSummaryController.onPageLoad(srn: String, startDate: String, accessType: AccessType, version: Int)
POST        /:srn/:startDate/:accessType/:version/summary                                                                            controllers.AFTSummaryController.onSubmit(srn: String, startDate: String, accessType: AccessType, version: Int)

POST        /:srn/:startDate/:accessType/:version/summary-results                                                                            controllers.AFTSummaryController.onSearchMember(srn: String, startDate: String, accessType: AccessType, version: Int)
POST        /:srn/:startDate/:accessType/:version/summary-results                                                                            controllers.AFTSummaryController.onSearchMember(srn: String, startDate: String, accessType: AccessType, version: Int)

GET        /:srn/:startDate/draft/1/want-to-submit                                                      controllers.ConfirmSubmitAFTReturnController.onPageLoad(srn: String, startDate: String, accessType: AccessType = Draft, version: Int = 1)
POST       /:srn/:startDate/draft/1/want-to-submit                                                      controllers.ConfirmSubmitAFTReturnController.onSubmit(srn: String, startDate: String, accessType: AccessType = Draft, version: Int = 1)

GET         /:srn/:startDate/:accessType/:version/want-to-submit                                                      controllers.amend.ConfirmSubmitAFTAmendmentController.onPageLoad(srn: String, startDate: String, accessType: AccessType, version: Int)
POST        /:srn/:startDate/:accessType/:version/want-to-submit                                                      controllers.amend.ConfirmSubmitAFTAmendmentController.onSubmit(srn: String, startDate: String, accessType: AccessType, version: Int)

GET        /:srn/:startDate/:accessType/:version/declaration                                         controllers.DeclarationController.onPageLoad(srn: String, startDate: String, accessType: AccessType, version: Int)
GET        /:srn/:startDate/:accessType/:version/declaration/on-submit-declaration                                         controllers.DeclarationController.onSubmit(srn: String, startDate: String, accessType: AccessType, version: Int)

GET        /:srn/:startDate/:accessType/:version/confirmation                       controllers.ConfirmationController.onPageLoad(srn: String, startDate: String, accessType: AccessType, version: Int)


GET         /:srn/:startDate/:accessType/:version/changes-made-in-submission                                                      controllers.amend.ViewAllAmendmentsController.onPageLoad(srn: String, startDate: String, accessType: AccessType, version: Int)

GET         /unauthorised                                                                                                       controllers.UnauthorisedController.onPageLoad

GET         /accessibility-statement                                                                                            controllers.AccessibilityController.onPageLoad

GET         /:srn/:startDate/:accessType/:version/return-to-scheme-details                                                            controllers.ReturnToSchemeDetailsController.returnToSchemeDetails(srn: String, startDate: String, accessType: AccessType, version: Int)

GET         /:srn/new-return/aft-login                                                                                       controllers.AFTLoginController.onPageLoad(srn: String)

GET         /:srn/previous-return/amend-select                                                                               controllers.amend.AFTAmendController.onPageLoad(srn: String)

GET         /:srn/new-return/select-quarter-in-progress                                                                      controllers.amend.ContinueQuartersController.onPageLoad(srn: String)
POST        /:srn/new-return/select-quarter-in-progress                                                                      controllers.amend.ContinueQuartersController.onSubmit(srn: String)

GET         /:srn/previous-return/view-year                                                                                 controllers.amend.AmendYearsController.onPageLoad(srn: String)
POST        /:srn/previous-return/view-year                                                                                 controllers.amend.AmendYearsController.onSubmit(srn: String)

GET         /:srn/previous-return/:year/view-quarter                                                                              controllers.amend.AmendQuartersController.onPageLoad(srn: String, year: String)
POST        /:srn/previous-return/:year/view-quarter                                                                              controllers.amend.AmendQuartersController.onSubmit(srn: String, year: String)

GET         /:srn/previous-return/:startDate/amend-previous                                                                             controllers.amend.ReturnHistoryController.onPageLoad(srn: String, startDate: String)

GET         /:srn/new-return/select-year                                                                                 controllers.YearsController.onPageLoad(srn: String)
POST        /:srn/new-return/select-year                                                                                 controllers.YearsController.onSubmit(srn: String)

GET         /:srn/new-return/:year/select-quarter                                                                               controllers.QuartersController.onPageLoad(srn: String, year: String)
POST        /:srn/new-return/:year/select-quarter                                                                               controllers.QuartersController.onSubmit(srn: String, year: String)


GET         /:srn/aft-partial                                                                                            controllers.PartialController.aftPartial(srn: String)
<<<<<<< HEAD
GET         /penalties-partial                                                                                           controllers.financialStatement.PenaltiesPartialController.penaltiesPartial

GET         /penalties                                                                                        controllers.financialStatement.PenaltiesController.onPageLoad(year: String = "2020", srn: String = "S2400000041")
GET         /penalties/:srn/:startDate/:chargeReference/charge-details                                        controllers.financialStatement.ChargeDetailsController.onPageLoad(srn: String, startDate: String, chargeReference: String)
=======

GET         /:srn/payments-and-charges-partial                                                                           controllers.PartialController.paymentsAndChargesPartial(srn: String)

GET         /:srn/:year/payments-and-charges                                                                            controllers.paymentsAndCharges.PaymentsAndChargesController.onPageLoad(srn: String, year: Int)
GET         /:srn/payments-and-charges/:startDate/:chargeReference/charge-details                                       controllers.paymentsAndCharges.PaymentsAndChargeDetailsController.onPageLoad(srn: String, startDate: String, chargeReference: String)
GET         /:srn/payments-and-charges/:startDate/:chargeReference/interest/charge-details                              controllers.paymentsAndCharges.PaymentsAndChargesInterestController.onPageLoad(srn: String, startDate: String, chargeReference: String)
>>>>>>> 0651fd3b
<|MERGE_RESOLUTION|>--- conflicted
+++ resolved
@@ -240,16 +240,13 @@
 
 
 GET         /:srn/aft-partial                                                                                            controllers.PartialController.aftPartial(srn: String)
-<<<<<<< HEAD
 GET         /penalties-partial                                                                                           controllers.financialStatement.PenaltiesPartialController.penaltiesPartial
 
 GET         /penalties                                                                                        controllers.financialStatement.PenaltiesController.onPageLoad(year: String = "2020", srn: String = "S2400000041")
 GET         /penalties/:srn/:startDate/:chargeReference/charge-details                                        controllers.financialStatement.ChargeDetailsController.onPageLoad(srn: String, startDate: String, chargeReference: String)
-=======
 
 GET         /:srn/payments-and-charges-partial                                                                           controllers.PartialController.paymentsAndChargesPartial(srn: String)
 
 GET         /:srn/:year/payments-and-charges                                                                            controllers.paymentsAndCharges.PaymentsAndChargesController.onPageLoad(srn: String, year: Int)
 GET         /:srn/payments-and-charges/:startDate/:chargeReference/charge-details                                       controllers.paymentsAndCharges.PaymentsAndChargeDetailsController.onPageLoad(srn: String, startDate: String, chargeReference: String)
-GET         /:srn/payments-and-charges/:startDate/:chargeReference/interest/charge-details                              controllers.paymentsAndCharges.PaymentsAndChargesInterestController.onPageLoad(srn: String, startDate: String, chargeReference: String)
->>>>>>> 0651fd3b
+GET         /:srn/payments-and-charges/:startDate/:chargeReference/interest/charge-details                              controllers.paymentsAndCharges.PaymentsAndChargesInterestController.onPageLoad(srn: String, startDate: String, chargeReference: String)