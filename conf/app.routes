--- conflicted
+++ resolved
@@ -239,16 +239,11 @@
 GET         /:srn/aft-partial                                                                                                                        controllers.PartialController.aftPartial(srn: String)
 GET         /penalties-partial                                                                                                                       controllers.financialStatement.PenaltiesPartialController.penaltiesPartial
 
-<<<<<<< HEAD
 GET         /select-a-scheme                                                                                        controllers.financialStatement.SelectSchemeController.onPageLoad(year: String = "2020")
 POST        /select-a-scheme                                                                                        controllers.financialStatement.SelectSchemeController.onSubmit(year: String)
 
 GET         /:year/:srn/penalties                                                                                        controllers.financialStatement.PenaltiesController.onPageLoad(year: String, srn: String)
 GET         /:srn/penalties/:startDate/:chargeReference/charge-details                                             controllers.financialStatement.ChargeDetailsController.onPageLoad(srn: String, startDate: String, chargeReference: String)
-=======
-GET         /penalties                                                                                                                               controllers.financialStatement.PenaltiesController.onPageLoad(year: String = "2020", srn: String = "S2400000041")
-GET         /penalties/:srn/:startDate/:chargeReference/charge-details                                                                               controllers.financialStatement.ChargeDetailsController.onPageLoad(srn: String, startDate: String, chargeReference: String)
->>>>>>> 4db56e85
 
 GET         /:srn/payments-and-charges-partial                                                                                                       controllers.PartialController.paymentsAndChargesPartial(srn: String)
 
