--- conflicted
+++ resolved
@@ -120,16 +120,14 @@
 POST       /:srn/new-return/authorised-surplus-payments-charge/change/enter-address                  controllers.chargeC.SponsoringEmployerAddressController.onSubmit(mode: Mode = CheckMode, srn: String)
 
 
-<<<<<<< HEAD
 GET        /:srn/new-return/authorised-surplus-payments-charge/sponsoring-individual-details                        controllers.chargeC.SponsoringIndividualDetailsController.onPageLoad(mode: Mode = NormalMode, srn: String)
 POST       /:srn/new-return/authorised-surplus-payments-charge/sponsoring-individual-details                        controllers.chargeC.SponsoringIndividualDetailsController.onSubmit(mode: Mode = NormalMode, srn: String)
 GET        /:srn/new-return/authorised-surplus-payments-charge/change/sponsoring-individual-details                  controllers.chargeC.SponsoringIndividualDetailsController.onPageLoad(mode: Mode = CheckMode, srn: String)
 POST       /:srn/new-return/authorised-surplus-payments-charge/change/sponsoring-individual-details                  controllers.chargeC.SponsoringIndividualDetailsController.onSubmit(mode: Mode = CheckMode, srn: String)
-=======
+
 GET         /:srn/new-return/overseas-transfer-charge/what-you-will-need           controllers.chargeG.WhatYouWillNeedController.onPageLoad(srn: String)
 
 GET         /:srn/new-return/overseas-transfer-charge/:index/members-details                            controllers.chargeG.MemberDetailsController.onPageLoad(mode: Mode = NormalMode, srn: String, index: Index)
 POST        /:srn/new-return/overseas-transfer-charge/:index/members-details                            controllers.chargeG.MemberDetailsController.onSubmit(mode: Mode = NormalMode, srn: String, index: Index)
 GET         /:srn/new-return/change/overseas-transfer-charge/:index/members-details                     controllers.chargeG.MemberDetailsController.onPageLoad(mode: Mode = CheckMode, srn: String, index: Index)
-POST        /:srn/new-return/change/overseas-transfer-charge/:index/members-details                     controllers.chargeG.MemberDetailsController.onSubmit(mode: Mode = CheckMode, srn: String, index: Index)
->>>>>>> 2fcd3a49
+POST        /:srn/new-return/change/overseas-transfer-charge/:index/members-details                     controllers.chargeG.MemberDetailsController.onSubmit(mode: Mode = CheckMode, srn: String, index: Index)