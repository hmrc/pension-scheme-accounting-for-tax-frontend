# microservice specific routes

GET         /                                                                                          controllers.IndexController.onPageLoad

GET         /assets/*file                                                                              controllers.Assets.versioned(path="/public", file: Asset)

GET         /language/:lang                                                                            controllers.LanguageSwitchController.switchToLanguage(lang: String)

GET         /this-service-has-been-reset                                                               controllers.SessionExpiredController.onPageLoad

GET         /unauthorised                                                                              controllers.UnauthorisedController.onPageLoad

GET         /accessibility-statement                                                                   controllers.AccessibilityController.onPageLoad

GET         /:srn/new-return/de-registration-charge/what-you-will-need                                 controllers.chargeF.WhatYouWillNeedController.onPageLoad(srn: String)

GET         /:srn/new-return/de-registration-charge/charge-details                                     controllers.chargeF.ChargeDetailsController.onPageLoad(mode: Mode = NormalMode, srn: String)
POST        /:srn/new-return/de-registration-charge/charge-details                                     controllers.chargeF.ChargeDetailsController.onSubmit(mode: Mode = NormalMode, srn: String)
GET         /:srn/new-return/de-registration-charge/change/charge-details                              controllers.chargeF.ChargeDetailsController.onPageLoad(mode: Mode = CheckMode, srn: String)
POST        /:srn/new-return/de-registration-charge/change/charge-details                              controllers.chargeF.ChargeDetailsController.onSubmit(mode: Mode = CheckMode, srn: String)

GET         /:srn/new-return/de-registration-charge/check-your-answers                                 controllers.chargeF.CheckYourAnswersController.onPageLoad(srn: String)
GET         /:srn/new-return/de-registration-charge/on-click-check-your-answers                        controllers.chargeF.CheckYourAnswersController.onClick(srn: String)

GET         /:srn/new-return/charge-type                                                               controllers.ChargeTypeController.onPageLoad(mode: Mode = NormalMode, srn: String)
POST        /:srn/new-return/charge-type                                                               controllers.ChargeTypeController.onSubmit(mode: Mode = NormalMode, srn: String)
GET         /:srn/new-return/change/charge-type                                                        controllers.ChargeTypeController.onPageLoad(mode: Mode = CheckMode, srn: String)
POST        /:srn/new-return/change/charge-type                                                        controllers.ChargeTypeController.onSubmit(mode: Mode = CheckMode, srn: String)

GET         /:srn/new-return/special-lump-sum-death-benefits-charge/what-you-will-need                 controllers.chargeB.WhatYouWillNeedController.onPageLoad(srn: String)

GET         /:srn/new-return/special-lump-sum-death-benefits-charge/charge-details                     controllers.chargeB.ChargeDetailsController.onPageLoad(mode: Mode = NormalMode, srn: String)
POST        /:srn/new-return/special-lump-sum-death-benefits-charge/charge-details                     controllers.chargeB.ChargeDetailsController.onSubmit(mode: Mode = NormalMode, srn: String)
GET         /:srn/new-return/special-lump-sum-death-benefits-charge/change/charge-details              controllers.chargeB.ChargeDetailsController.onPageLoad(mode: Mode = CheckMode, srn: String)
POST        /:srn/new-return/special-lump-sum-death-benefits-charge/change/charge-details              controllers.chargeB.ChargeDetailsController.onSubmit(mode: Mode = CheckMode, srn: String)

GET         /:srn/new-return/special-lump-sum-death-benefits-charge/check-your-answers                 controllers.chargeB.CheckYourAnswersController.onPageLoad(srn: String)
GET         /:srn/new-return/special-lump-sum-death-benefits-charge/on-click-check-your-answers        controllers.chargeB.CheckYourAnswersController.onClick(srn: String)

GET         /:srn/new-return/annual-allowance-charge/:index/members-details                            controllers.chargeE.MemberDetailsController.onPageLoad(mode: Mode = NormalMode, srn: String, index: Index)
POST        /:srn/new-return/annual-allowance-charge/:index/members-details                            controllers.chargeE.MemberDetailsController.onSubmit(mode: Mode = NormalMode, srn: String, index: Index)
GET         /:srn/new-return/change/annual-allowance-charge/:index/members-details                     controllers.chargeE.MemberDetailsController.onPageLoad(mode: Mode = CheckMode, srn: String, index: Index)
POST        /:srn/new-return/change/annual-allowance-charge/:index/members-details                     controllers.chargeE.MemberDetailsController.onSubmit(mode: Mode = CheckMode, srn: String, index: Index)

GET         /:srn/new-return/annual-allowance-charge/what-you-will-need                                controllers.chargeE.WhatYouWillNeedController.onPageLoad(srn: String)

GET         /:srn/new-return/annual-allowance-charge/:index/select-tax-year                            controllers.chargeE.AnnualAllowanceYearController.onPageLoad(mode: Mode = NormalMode, srn: String, index: Index)
POST        /:srn/new-return/annual-allowance-charge/:index/select-tax-year                            controllers.chargeE.AnnualAllowanceYearController.onSubmit(mode: Mode = NormalMode, srn: String, index: Index)
GET         /:srn/new-return/annual-allowance-charge/:index/change/select-tax-year                     controllers.chargeE.AnnualAllowanceYearController.onPageLoad(mode: Mode = CheckMode, srn: String, index: Index)
POST        /:srn/new-return/annual-allowance-charge/:index/change/select-tax-year                     controllers.chargeE.AnnualAllowanceYearController.onSubmit(mode: Mode = CheckMode, srn: String, index: Index)

GET         /:srn/new-return/short-service-refund-lump-sum-charge/what-you-will-need           controllers.chargeA.WhatYouWillNeedController.onPageLoad(srn: String)

GET         /:srn/new-return/short-service-refund-lump-sum-charge/charge-details                       controllers.chargeA.ChargeDetailsController.onPageLoad(mode: Mode = NormalMode, srn: String)
POST        /:srn/new-return/short-service-refund-lump-sum-charge/charge-details                       controllers.chargeA.ChargeDetailsController.onSubmit(mode: Mode = NormalMode, srn: String)
GET         /:srn/new-return/short-service-refund-lump-sum-charge/change/charge-details                controllers.chargeA.ChargeDetailsController.onPageLoad(mode: Mode = CheckMode, srn: String)
POST        /:srn/new-return/short-service-refund-lump-sum-charge/change/charge-details                controllers.chargeA.ChargeDetailsController.onSubmit(mode: Mode = CheckMode, srn: String)

GET         /:srn/new-return/short-service-refund-lump-sum-charge/check-your-answers                   controllers.chargeA.CheckYourAnswersController.onPageLoad(srn: String)
GET         /:srn/new-return/short-service-refund-lump-sum-charge/on-click-check-your-answers          controllers.chargeA.CheckYourAnswersController.onClick(srn: String)

GET        /:srn/new-return/annual-allowance-charge/:index/charge-details             controllers.chargeE.ChargeDetailsController.onPageLoad(mode: Mode = NormalMode, srn: String, index: Index)
POST       /:srn/new-return/annual-allowance-charge/:index/charge-details             controllers.chargeE.ChargeDetailsController.onSubmit(mode: Mode = NormalMode, srn: String, index: Index)
GET        /:srn/new-return/annual-allowance-charge/:index/change/charge-details      controllers.chargeE.ChargeDetailsController.onPageLoad(mode: Mode = CheckMode, srn: String, index: Index)
POST       /:srn/new-return/annual-allowance-charge/:index/change/charge-details      controllers.chargeE.ChargeDetailsController.onSubmit(mode: Mode = CheckMode, srn: String, index: Index)

<<<<<<< HEAD
GET        /:srn/new-return/annual-allowance-charge/list-of-charges                     controllers.chargeE.AddMembersController.onPageLoad(srn: String)
POST       /:srn/new-return/annual-allowance-charge/list-of-charges                     controllers.chargeE.AddMembersController.onSubmit(srn: String)
=======
GET         /:srn/new-return/annual-allowance-charge/:index/check-your-answers                 controllers.chargeE.CheckYourAnswersController.onPageLoad(srn: String, index: Index)
GET         /:srn/new-return/annual-allowance-charge/:index/on-click-check-your-answers        controllers.chargeE.CheckYourAnswersController.onClick(srn: String, index: Index)
>>>>>>> f1ed24ae
<|MERGE_RESOLUTION|>--- conflicted
+++ resolved
@@ -64,10 +64,8 @@
 GET        /:srn/new-return/annual-allowance-charge/:index/change/charge-details      controllers.chargeE.ChargeDetailsController.onPageLoad(mode: Mode = CheckMode, srn: String, index: Index)
 POST       /:srn/new-return/annual-allowance-charge/:index/change/charge-details      controllers.chargeE.ChargeDetailsController.onSubmit(mode: Mode = CheckMode, srn: String, index: Index)
 
-<<<<<<< HEAD
-GET        /:srn/new-return/annual-allowance-charge/list-of-charges                     controllers.chargeE.AddMembersController.onPageLoad(srn: String)
-POST       /:srn/new-return/annual-allowance-charge/list-of-charges                     controllers.chargeE.AddMembersController.onSubmit(srn: String)
-=======
 GET         /:srn/new-return/annual-allowance-charge/:index/check-your-answers                 controllers.chargeE.CheckYourAnswersController.onPageLoad(srn: String, index: Index)
 GET         /:srn/new-return/annual-allowance-charge/:index/on-click-check-your-answers        controllers.chargeE.CheckYourAnswersController.onClick(srn: String, index: Index)
->>>>>>> f1ed24ae
+
+GET        /:srn/new-return/annual-allowance-charge/list-of-charges                     controllers.chargeE.AddMembersController.onPageLoad(srn: String)
+POST       /:srn/new-return/annual-allowance-charge/list-of-charges                     controllers.chargeE.AddMembersController.onSubmit(srn: String)