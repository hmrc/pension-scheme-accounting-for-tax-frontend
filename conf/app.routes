# microservice specific routes

GET         /                                                                                                                                        controllers.IndexController.onPageLoad
GET         /keep-alive                                                                                                                              controllers.KeepAliveController.keepAlive(srn: Option[String] = None, startDate: Option[String] = None)
GET         /:startDate/:srn/keep-alive                                                                                                              controllers.KeepAliveController.keepAlive(srn: Option[String], startDate: Option[String])

GET         /:srn/sign-out                                                                                                                           controllers.SignOutController.signOut(srn: String, startDate: Option[String] = None)
GET         /:startDate/:srn/sign-out                                                                                                                controllers.SignOutController.signOut(srn: String, startDate: Option[String])

GET         /assets/*file                                                                                                                            controllers.Assets.versioned(path="/public", file: Asset)

GET         /language/:lang                                                                                                                          controllers.LanguageSwitchController.switchToLanguage(lang: String)

GET         /this-service-has-been-reset                                                                                                             controllers.SessionExpiredController.onPageLoad

GET         /:srn/:startDate/:accessType/:version/charge-type                                                                                        controllers.ChargeTypeController.onPageLoad(srn: String, startDate: String, accessType: AccessType, version: Int)
POST        /:srn/:startDate/:accessType/:version/charge-type                                                                                        controllers.ChargeTypeController.onSubmit(srn: String, startDate: String, accessType: AccessType, version: Int)

GET         /:srn/:startDate/:accessType/:version/annual-allowance-charge/:index/members-details                                                     controllers.chargeE.MemberDetailsController.onPageLoad(mode: Mode = NormalMode, srn: String, startDate: String, accessType: AccessType, version: Int, index: Index)
POST        /:srn/:startDate/:accessType/:version/annual-allowance-charge/:index/members-details                                                     controllers.chargeE.MemberDetailsController.onSubmit(mode: Mode = NormalMode, srn: String, startDate: String, accessType: AccessType, version: Int, index: Index)
GET         /:srn/:startDate/:accessType/:version/annual-allowance-charge/:index/change/members-details                                              controllers.chargeE.MemberDetailsController.onPageLoad(mode: Mode = CheckMode, srn: String, startDate: String, accessType: AccessType, version: Int, index: Index)
POST        /:srn/:startDate/:accessType/:version/annual-allowance-charge/:index/change/members-details                                              controllers.chargeE.MemberDetailsController.onSubmit(mode: Mode = CheckMode, srn: String, startDate: String, accessType: AccessType, version: Int, index: Index)

GET         /:srn/:startDate/:accessType/:version/annual-allowance-charge/what-you-will-need                                                         controllers.chargeE.WhatYouWillNeedController.onPageLoad(srn: String, startDate: String, accessType: AccessType, version: Int)

GET         /:srn/:startDate/:accessType/:version/annual-allowance-charge/:index/select-tax-year                                                     controllers.chargeE.AnnualAllowanceYearController.onPageLoad(mode: Mode = NormalMode, srn: String, startDate: String, accessType: AccessType, version: Int, index: Index)
POST        /:srn/:startDate/:accessType/:version/annual-allowance-charge/:index/select-tax-year                                                     controllers.chargeE.AnnualAllowanceYearController.onSubmit(mode: Mode = NormalMode, srn: String, startDate: String, accessType: AccessType, version: Int, index: Index)
GET         /:srn/:startDate/:accessType/:version/annual-allowance-charge/:index/change/select-tax-year                                              controllers.chargeE.AnnualAllowanceYearController.onPageLoad(mode: Mode = CheckMode, srn: String, startDate: String, accessType: AccessType, version: Int, index: Index)
POST        /:srn/:startDate/:accessType/:version/annual-allowance-charge/:index/change/select-tax-year                                              controllers.chargeE.AnnualAllowanceYearController.onSubmit(mode: Mode = CheckMode, srn: String, startDate: String, accessType: AccessType, version: Int, index: Index)

GET         /:srn/:startDate/:accessType/:version/annual-allowance-charge/:index/charge-details                                                      controllers.chargeE.ChargeDetailsController.onPageLoad(mode: Mode = NormalMode, srn: String, startDate: String, accessType: AccessType, version: Int, index: Index)
POST        /:srn/:startDate/:accessType/:version/annual-allowance-charge/:index/charge-details                                                      controllers.chargeE.ChargeDetailsController.onSubmit(mode: Mode = NormalMode, srn: String, startDate: String, accessType: AccessType, version: Int, index: Index)
GET         /:srn/:startDate/:accessType/:version/annual-allowance-charge/:index/change/charge-details                                               controllers.chargeE.ChargeDetailsController.onPageLoad(mode: Mode = CheckMode, srn: String, startDate: String, accessType: AccessType, version: Int, index: Index)
POST        /:srn/:startDate/:accessType/:version/annual-allowance-charge/:index/change/charge-details                                               controllers.chargeE.ChargeDetailsController.onSubmit(mode: Mode = CheckMode, srn: String, startDate: String, accessType: AccessType, version: Int, index: Index)

GET         /:srn/:startDate/:accessType/:version/annual-allowance-charge/:index/check-your-answers                                                  controllers.chargeE.CheckYourAnswersController.onPageLoad(srn: String, startDate: String, accessType: AccessType, version: Int, index: Index)
GET         /:srn/:startDate/:accessType/:version/annual-allowance-charge/:index/on-click-check-your-answers                                         controllers.chargeE.CheckYourAnswersController.onClick(srn: String, startDate: String, accessType: AccessType, version: Int, index: Index)

GET         /:srn/:startDate/:accessType/:version/annual-allowance-charge/list-of-charges                                                            controllers.chargeE.AddMembersController.onPageLoad(srn: String, startDate: String, accessType: AccessType, version: Int)
POST        /:srn/:startDate/:accessType/:version/annual-allowance-charge/list-of-charges                                                            controllers.chargeE.AddMembersController.onSubmit(srn: String, startDate: String, accessType: AccessType, version: Int)

GET         /:srn/:startDate/:accessType/:version/annual-allowance-charge/:index/remove-charge                                                       controllers.chargeE.DeleteMemberController.onPageLoad(srn: String, startDate: String, accessType: AccessType, version: Int, index: Index)
POST        /:srn/:startDate/:accessType/:version/annual-allowance-charge/:index/remove-charge                                                       controllers.chargeE.DeleteMemberController.onSubmit(srn: String, startDate: String, accessType: AccessType, version: Int, index: Index)

GET         /:srn/:startDate/:accessType/:version/annual-allowance-charge/:index/remove-last-charge                                                  controllers.chargeE.RemoveLastChargeController.onPageLoad(srn: String, startDate: String, accessType: AccessType, version: Int, index: Index)

GET         /:srn/:startDate/:accessType/:version/de-registration-charge/what-you-will-need                                                          controllers.chargeF.WhatYouWillNeedController.onPageLoad(srn: String, startDate: String, accessType: AccessType, version: Int)

GET         /:srn/:startDate/:accessType/:version/de-registration-charge/charge-details                                                              controllers.chargeF.ChargeDetailsController.onPageLoad(mode: Mode = NormalMode, srn: String, startDate: String, accessType: AccessType, version: Int)
POST        /:srn/:startDate/:accessType/:version/de-registration-charge/charge-details                                                              controllers.chargeF.ChargeDetailsController.onSubmit(mode: Mode = NormalMode, srn: String, startDate: String, accessType: AccessType, version: Int)
GET         /:srn/:startDate/:accessType/:version/de-registration-charge/change/charge-details                                                       controllers.chargeF.ChargeDetailsController.onPageLoad(mode: Mode = CheckMode, srn: String, startDate: String, accessType: AccessType, version: Int)
POST        /:srn/:startDate/:accessType/:version/de-registration-charge/change/charge-details                                                       controllers.chargeF.ChargeDetailsController.onSubmit(mode: Mode = CheckMode, srn: String, startDate: String, accessType: AccessType, version: Int)

GET         /:srn/:startDate/:accessType/:version/de-registration-charge/check-your-answers                                                          controllers.chargeF.CheckYourAnswersController.onPageLoad(srn: String, startDate: String, accessType: AccessType, version: Int)
GET         /:srn/:startDate/:accessType/:version/de-registration-charge/on-click-check-your-answers                                                 controllers.chargeF.CheckYourAnswersController.onClick(srn: String, startDate: String, accessType: AccessType, version: Int)

GET         /:srn/:startDate/:accessType/:version/de-registration-charge/remove-charge                                                               controllers.chargeF.DeleteChargeController.onPageLoad(srn: String, startDate: String, accessType: AccessType, version: Int)
POST        /:srn/:startDate/:accessType/:version/de-registration-charge/remove-charge                                                               controllers.chargeF.DeleteChargeController.onSubmit(srn: String, startDate: String, accessType: AccessType, version: Int)

GET         /:srn/:startDate/:accessType/:version/de-registration-charge/remove-last-charge                                                          controllers.chargeF.RemoveLastChargeController.onPageLoad(srn: String, startDate: String, accessType: AccessType, version: Int)

GET         /:srn/:startDate/:accessType/:version/special-lump-sum-death-benefits-charge/what-you-will-need                                          controllers.chargeB.WhatYouWillNeedController.onPageLoad(srn: String, startDate: String, accessType: AccessType, version: Int)

GET         /:srn/:startDate/:accessType/:version/special-lump-sum-death-benefits-charge/charge-details                                              controllers.chargeB.ChargeDetailsController.onPageLoad(mode: Mode = NormalMode, srn: String, startDate: String, accessType: AccessType, version: Int)
POST        /:srn/:startDate/:accessType/:version/special-lump-sum-death-benefits-charge/charge-details                                              controllers.chargeB.ChargeDetailsController.onSubmit(mode: Mode = NormalMode, srn: String, startDate: String, accessType: AccessType, version: Int)
GET         /:srn/:startDate/:accessType/:version/special-lump-sum-death-benefits-charge/change/charge-details                                       controllers.chargeB.ChargeDetailsController.onPageLoad(mode: Mode = CheckMode, srn: String, startDate: String, accessType: AccessType, version: Int)
POST        /:srn/:startDate/:accessType/:version/special-lump-sum-death-benefits-charge/change/charge-details                                       controllers.chargeB.ChargeDetailsController.onSubmit(mode: Mode = CheckMode, srn: String, startDate: String, accessType: AccessType, version: Int)

GET         /:srn/:startDate/:accessType/:version/special-lump-sum-death-benefits-charge/check-your-answers                                          controllers.chargeB.CheckYourAnswersController.onPageLoad(srn: String, startDate: String, accessType: AccessType, version: Int)
GET         /:srn/:startDate/:accessType/:version/special-lump-sum-death-benefits-charge/on-click-check-your-answers                                 controllers.chargeB.CheckYourAnswersController.onClick(srn: String, startDate: String, accessType: AccessType, version: Int)

GET         /:srn/:startDate/:accessType/:version/special-lump-sum-death-benefits-charge/remove-charge                                               controllers.chargeB.DeleteChargeController.onPageLoad(srn: String, startDate: String, accessType: AccessType, version: Int)
POST        /:srn/:startDate/:accessType/:version/special-lump-sum-death-benefits-charge/remove-charge                                               controllers.chargeB.DeleteChargeController.onSubmit(srn: String, startDate: String, accessType: AccessType, version: Int)

GET         /:srn/:startDate/:accessType/:version/special-lump-sum-death-benefits-charge/remove-last-charge                                          controllers.chargeB.RemoveLastChargeController.onPageLoad(srn: String, startDate: String, accessType: AccessType, version: Int)

GET         /:srn/:startDate/:accessType/:version/short-service-refund-lump-sum-charge/what-you-will-need                                            controllers.chargeA.WhatYouWillNeedController.onPageLoad(srn: String, startDate: String, accessType: AccessType, version: Int)

GET         /:srn/:startDate/:accessType/:version/short-service-refund-lump-sum-charge/charge-details                                                controllers.chargeA.ChargeDetailsController.onPageLoad(mode: Mode = NormalMode, srn: String, startDate: String, accessType: AccessType, version: Int)
POST        /:srn/:startDate/:accessType/:version/short-service-refund-lump-sum-charge/charge-details                                                controllers.chargeA.ChargeDetailsController.onSubmit(mode: Mode = NormalMode, srn: String, startDate: String, accessType: AccessType, version: Int)
GET         /:srn/:startDate/:accessType/:version/short-service-refund-lump-sum-charge/change/charge-details                                         controllers.chargeA.ChargeDetailsController.onPageLoad(mode: Mode = CheckMode, srn: String, startDate: String, accessType: AccessType, version: Int)
POST        /:srn/:startDate/:accessType/:version/short-service-refund-lump-sum-charge/change/charge-details                                         controllers.chargeA.ChargeDetailsController.onSubmit(mode: Mode = CheckMode, srn: String, startDate: String, accessType: AccessType, version: Int)

GET         /:srn/:startDate/:accessType/:version/short-service-refund-lump-sum-charge/check-your-answers                                            controllers.chargeA.CheckYourAnswersController.onPageLoad(srn: String, startDate: String, accessType: AccessType, version: Int)
GET         /:srn/:startDate/:accessType/:version/short-service-refund-lump-sum-charge/on-click-check-your-answers                                   controllers.chargeA.CheckYourAnswersController.onClick(srn: String, startDate: String, accessType: AccessType, version: Int)

GET         /:srn/:startDate/:accessType/:version/short-service-refund-lump-sum-charge/remove-charge                                                 controllers.chargeA.DeleteChargeController.onPageLoad(srn: String, startDate: String, accessType: AccessType, version: Int)
POST        /:srn/:startDate/:accessType/:version/short-service-refund-lump-sum-charge/remove-charge                                                 controllers.chargeA.DeleteChargeController.onSubmit(srn: String, startDate: String, accessType: AccessType, version: Int)

GET         /:srn/:startDate/:accessType/:version/short-service-refund-lump-sum-charge/remove-last-charge                                            controllers.chargeA.RemoveLastChargeController.onPageLoad(srn: String, startDate: String, accessType: AccessType, version: Int)

GET         /:srn/:startDate/:accessType/:version/lifetime-allowance-charge/what-you-will-need                                                       controllers.chargeD.WhatYouWillNeedController.onPageLoad(srn: String, startDate: String, accessType: AccessType, version: Int)

GET         /:srn/:startDate/:accessType/:version/lifetime-allowance-charge/:index/members-details                                                   controllers.chargeD.MemberDetailsController.onPageLoad(mode: Mode = NormalMode, srn: String, startDate: String, accessType: AccessType, version: Int, index: Index)
POST        /:srn/:startDate/:accessType/:version/lifetime-allowance-charge/:index/members-details                                                   controllers.chargeD.MemberDetailsController.onSubmit(mode: Mode = NormalMode, srn: String, startDate: String, accessType: AccessType, version: Int, index: Index)
GET         /:srn/:startDate/:accessType/:version/lifetime-allowance-charge/:index/change/members-details                                            controllers.chargeD.MemberDetailsController.onPageLoad(mode: Mode = CheckMode, srn: String, startDate: String, accessType: AccessType, version: Int, index: Index)
POST        /:srn/:startDate/:accessType/:version/lifetime-allowance-charge/:index/change/members-details                                            controllers.chargeD.MemberDetailsController.onSubmit(mode: Mode = CheckMode, srn: String, startDate: String, accessType: AccessType, version: Int, index: Index)

GET         /:srn/:startDate/:accessType/:version/lifetime-allowance-charge/:index/charge-details                                                    controllers.chargeD.ChargeDetailsController.onPageLoad(mode: Mode = NormalMode, srn: String, startDate: String, accessType: AccessType, version: Int, index: Index)
POST        /:srn/:startDate/:accessType/:version/lifetime-allowance-charge/:index/charge-details                                                    controllers.chargeD.ChargeDetailsController.onSubmit(mode: Mode = NormalMode, srn: String, startDate: String, accessType: AccessType, version: Int, index: Index)
GET         /:srn/:startDate/:accessType/:version/lifetime-allowance-charge/:index/change/charge-details                                             controllers.chargeD.ChargeDetailsController.onPageLoad(mode: Mode = CheckMode, srn: String, startDate: String, accessType: AccessType, version: Int, index: Index)
POST        /:srn/:startDate/:accessType/:version/lifetime-allowance-charge/:index/change/charge-details                                             controllers.chargeD.ChargeDetailsController.onSubmit(mode: Mode = CheckMode, srn: String, startDate: String, accessType: AccessType, version: Int, index: Index)

GET         /:srn/:startDate/:accessType/:version/lifetime-allowance-charge/:index/check-your-answers                                                controllers.chargeD.CheckYourAnswersController.onPageLoad(srn: String, startDate: String, accessType: AccessType, version: Int, index: Index)
GET         /:srn/:startDate/:accessType/:version/lifetime-allowance-charge/:index/on-click-check-your-answers                                       controllers.chargeD.CheckYourAnswersController.onClick(srn: String, startDate: String, accessType: AccessType, version: Int, index: Index)

GET         /:srn/:startDate/:accessType/:version/lifetime-allowance-charge/list-of-charges                                                          controllers.chargeD.AddMembersController.onPageLoad(srn: String, startDate: String, accessType: AccessType, version: Int)
POST        /:srn/:startDate/:accessType/:version/lifetime-allowance-charge/list-of-charges                                                          controllers.chargeD.AddMembersController.onSubmit(srn: String, startDate: String, accessType: AccessType, version: Int)

GET         /:srn/:startDate/:accessType/:version/lifetime-allowance-charge/:index/remove-charge                                                     controllers.chargeD.DeleteMemberController.onPageLoad(srn: String, startDate: String, accessType: AccessType, version: Int, index: Index)
POST        /:srn/:startDate/:accessType/:version/lifetime-allowance-charge/:index/remove-charge                                                     controllers.chargeD.DeleteMemberController.onSubmit(srn: String, startDate: String, accessType: AccessType, version: Int, index: Index)

GET         /:srn/:startDate/:accessType/:version/lifetime-allowance-charge/:index/remove-last-charge                                                controllers.chargeD.RemoveLastChargeController.onPageLoad(srn: String, startDate: String, accessType: AccessType, version: Int, index: Index)

GET         /:srn/:startDate/:accessType/:version/authorised-surplus-payments-charge/what-you-will-need                                              controllers.chargeC.WhatYouWillNeedController.onPageLoad(srn: String, startDate: String, accessType: AccessType, version: Int)

GET         /:srn/:startDate/:accessType/:version/authorised-surplus-payments-charge/:index/sponsoring-employer-individual-or-company                controllers.chargeC.WhichTypeOfSponsoringEmployerController.onPageLoad(mode: Mode = NormalMode, srn: String, startDate: String, accessType: AccessType, version: Int, index: Index)
POST        /:srn/:startDate/:accessType/:version/authorised-surplus-payments-charge/:index/sponsoring-employer-individual-or-company                controllers.chargeC.WhichTypeOfSponsoringEmployerController.onSubmit(mode: Mode = NormalMode, srn: String, startDate: String, accessType: AccessType, version: Int, index: Index)
GET         /:srn/:startDate/:accessType/:version/authorised-surplus-payments-charge/:index/change/sponsoring-employer-individual-or-company         controllers.chargeC.WhichTypeOfSponsoringEmployerController.onPageLoad(mode: Mode = CheckMode, srn: String, startDate: String, accessType: AccessType, version: Int, index: Index)
POST        /:srn/:startDate/:accessType/:version/authorised-surplus-payments-charge/:index/change/sponsoring-employer-individual-or-company         controllers.chargeC.WhichTypeOfSponsoringEmployerController.onSubmit(mode: Mode = CheckMode, srn: String, startDate: String, accessType: AccessType, version: Int, index: Index)

GET         /:srn/:startDate/:accessType/:version/authorised-surplus-payments-charge/:index/sponsoring-individual-details                            controllers.chargeC.SponsoringIndividualDetailsController.onPageLoad(mode: Mode = NormalMode, srn: String, startDate: String, accessType: AccessType, version: Int, index: Index)
POST        /:srn/:startDate/:accessType/:version/authorised-surplus-payments-charge/:index/sponsoring-individual-details                            controllers.chargeC.SponsoringIndividualDetailsController.onSubmit(mode: Mode = NormalMode, srn: String, startDate: String, accessType: AccessType, version: Int, index: Index)
GET         /:srn/:startDate/:accessType/:version/authorised-surplus-payments-charge/:index/change/sponsoring-individual-details                     controllers.chargeC.SponsoringIndividualDetailsController.onPageLoad(mode: Mode = CheckMode, srn: String, startDate: String, accessType: AccessType, version: Int, index: Index)
POST        /:srn/:startDate/:accessType/:version/authorised-surplus-payments-charge/:index/change/sponsoring-individual-details                     controllers.chargeC.SponsoringIndividualDetailsController.onSubmit(mode: Mode = CheckMode, srn: String, startDate: String, accessType: AccessType, version: Int, index: Index)

GET         /:srn/:startDate/:accessType/:version/authorised-surplus-payments-charge/:index/sponsoring-company-or-organisation-details               controllers.chargeC.SponsoringOrganisationDetailsController.onPageLoad(mode: Mode = NormalMode, srn: String, startDate: String, accessType: AccessType, version: Int, index: Index)
POST        /:srn/:startDate/:accessType/:version/authorised-surplus-payments-charge/:index/sponsoring-company-or-organisation-details               controllers.chargeC.SponsoringOrganisationDetailsController.onSubmit(mode: Mode = NormalMode, srn: String, startDate: String, accessType: AccessType, version: Int, index: Index)
GET         /:srn/:startDate/:accessType/:version/authorised-surplus-payments-charge/:index/change/sponsoring-company-or-organisation-details        controllers.chargeC.SponsoringOrganisationDetailsController.onPageLoad(mode: Mode = CheckMode, srn: String, startDate: String, accessType: AccessType, version: Int, index: Index)
POST        /:srn/:startDate/:accessType/:version/authorised-surplus-payments-charge/:index/change/sponsoring-company-or-organisation-details        controllers.chargeC.SponsoringOrganisationDetailsController.onSubmit(mode: Mode = CheckMode, srn: String, startDate: String, accessType: AccessType, version: Int, index: Index)

GET         /:srn/:startDate/:accessType/:version/authorised-surplus-payments-charge/:index/enter-address                                            controllers.chargeC.SponsoringEmployerAddressController.onPageLoad(mode: Mode = NormalMode, srn: String, startDate: String, accessType: AccessType, version: Int, index: Index)
POST        /:srn/:startDate/:accessType/:version/authorised-surplus-payments-charge/:index/enter-address                                            controllers.chargeC.SponsoringEmployerAddressController.onSubmit(mode: Mode = NormalMode, srn: String, startDate: String, accessType: AccessType, version: Int, index: Index)
GET         /:srn/:startDate/:accessType/:version/authorised-surplus-payments-charge/:index/change/enter-address                                     controllers.chargeC.SponsoringEmployerAddressController.onPageLoad(mode: Mode = CheckMode, srn: String, startDate: String, accessType: AccessType, version: Int, index: Index)
POST        /:srn/:startDate/:accessType/:version/authorised-surplus-payments-charge/:index/change/enter-address                                     controllers.chargeC.SponsoringEmployerAddressController.onSubmit(mode: Mode = CheckMode, srn: String, startDate: String, accessType: AccessType, version: Int, index: Index)

GET         /:srn/:startDate/:accessType/:version/authorised-surplus-payments-charge/:index/charge-details                                           controllers.chargeC.ChargeDetailsController.onPageLoad(mode: Mode = NormalMode, srn: String, startDate: String, accessType: AccessType, version: Int, index: Index)
POST        /:srn/:startDate/:accessType/:version/authorised-surplus-payments-charge/:index/charge-details                                           controllers.chargeC.ChargeDetailsController.onSubmit(mode: Mode = NormalMode, srn: String, startDate: String, accessType: AccessType, version: Int, index: Index)
GET         /:srn/:startDate/:accessType/:version/authorised-surplus-payments-charge/:index/change/charge-details                                    controllers.chargeC.ChargeDetailsController.onPageLoad(mode: Mode = CheckMode, srn: String, startDate: String, accessType: AccessType, version: Int, index: Index)
POST        /:srn/:startDate/:accessType/:version/authorised-surplus-payments-charge/:index/change/charge-details                                    controllers.chargeC.ChargeDetailsController.onSubmit(mode: Mode = CheckMode, srn: String, startDate: String, accessType: AccessType, version: Int, index: Index)

GET         /:srn/:startDate/:accessType/:version/authorised-surplus-payments-charge/:index/check-your-answers                                       controllers.chargeC.CheckYourAnswersController.onPageLoad(srn: String, startDate: String, accessType: AccessType, version: Int, index: Index)
GET         /:srn/:startDate/:accessType/:version/authorised-surplus-payments-charge/:index/on-click-check-your-answers                              controllers.chargeC.CheckYourAnswersController.onClick(srn: String, startDate: String, accessType: AccessType, version: Int, index: Index)

GET         /:srn/:startDate/:accessType/:version/authorised-surplus-payments-charge/list-of-charges                                                 controllers.chargeC.AddEmployersController.onPageLoad(srn: String, startDate: String, accessType: AccessType, version: Int)
POST        /:srn/:startDate/:accessType/:version/authorised-surplus-payments-charge/list-of-charges                                                 controllers.chargeC.AddEmployersController.onSubmit(srn: String, startDate: String, accessType: AccessType, version: Int)

GET         /:srn/:startDate/:accessType/:version/authorised-surplus-payments-charge/:index/remove-charge                                            controllers.chargeC.DeleteEmployerController.onPageLoad(srn: String, startDate: String, accessType: AccessType, version: Int, index: Index)
POST        /:srn/:startDate/:accessType/:version/authorised-surplus-payments-charge/:index/remove-charge                                            controllers.chargeC.DeleteEmployerController.onSubmit(srn: String, startDate: String, accessType: AccessType, version: Int, index: Index)

GET         /:srn/:startDate/:accessType/:version/authorised-surplus-payments-charge/:index/remove-last-charge                                       controllers.chargeC.RemoveLastChargeController.onPageLoad(srn: String, startDate: String, accessType: AccessType, version: Int, index: Index)

GET         /:srn/:startDate/:accessType/:version/authorised-surplus-payments-charge/:index/enter-postcode                                           controllers.chargeC.SponsoringEmployerAddressSearchController.onPageLoad(mode: Mode = NormalMode, srn: String, startDate: String, accessType: AccessType, version: Int, index: Index)
POST        /:srn/:startDate/:accessType/:version/authorised-surplus-payments-charge/:index/enter-postcode                                           controllers.chargeC.SponsoringEmployerAddressSearchController.onSubmit(mode: Mode = NormalMode, srn: String, startDate: String, accessType: AccessType, version: Int, index: Index)
GET         /:srn/:startDate/:accessType/:version/authorised-surplus-payments-charge/:index/change/enter-postcode                                    controllers.chargeC.SponsoringEmployerAddressSearchController.onPageLoad(mode: Mode = CheckMode, srn: String, startDate: String, accessType: AccessType, version: Int, index: Index)
POST        /:srn/:startDate/:accessType/:version/authorised-surplus-payments-charge/:index/change/enter-postcode                                    controllers.chargeC.SponsoringEmployerAddressSearchController.onSubmit(mode: Mode = CheckMode, srn: String, startDate: String, accessType: AccessType, version: Int, index: Index)

GET         /:srn/:startDate/:accessType/:version/authorised-surplus-payments-charge/:index/select-address                                           controllers.chargeC.SponsoringEmployerAddressResultsController.onPageLoad(mode: Mode = NormalMode, srn: String, startDate: String, accessType: AccessType, version: Int, index: Index)
POST        /:srn/:startDate/:accessType/:version/authorised-surplus-payments-charge/:index/select-address                                           controllers.chargeC.SponsoringEmployerAddressResultsController.onSubmit(mode: Mode = NormalMode, srn: String, startDate: String, accessType: AccessType, version: Int, index: Index)
GET         /:srn/:startDate/:accessType/:version/authorised-surplus-payments-charge/:index/change/select-address                                    controllers.chargeC.SponsoringEmployerAddressResultsController.onPageLoad(mode: Mode = CheckMode, srn: String, startDate: String, accessType: AccessType, version: Int, index: Index)
POST        /:srn/:startDate/:accessType/:version/authorised-surplus-payments-charge/:index/change/select-address                                    controllers.chargeC.SponsoringEmployerAddressResultsController.onSubmit(mode: Mode = CheckMode, srn: String, startDate: String, accessType: AccessType, version: Int, index: Index)


GET         /:srn/:startDate/:accessType/:version/overseas-transfer-charge/what-you-will-need                                                        controllers.chargeG.WhatYouWillNeedController.onPageLoad(srn: String, startDate: String, accessType: AccessType, version: Int)

GET         /:srn/:startDate/:accessType/:version/overseas-transfer-charge/:index/members-details                                                    controllers.chargeG.MemberDetailsController.onPageLoad(mode: Mode = NormalMode, srn: String, startDate: String, accessType: AccessType, version: Int, index: Index)
POST        /:srn/:startDate/:accessType/:version/overseas-transfer-charge/:index/members-details                                                    controllers.chargeG.MemberDetailsController.onSubmit(mode: Mode = NormalMode, srn: String, startDate: String, accessType: AccessType, version: Int, index: Index)
GET         /:srn/:startDate/:accessType/:version/overseas-transfer-charge/:index/change/members-details                                             controllers.chargeG.MemberDetailsController.onPageLoad(mode: Mode = CheckMode, srn: String, startDate: String, accessType: AccessType, version: Int, index: Index)
POST        /:srn/:startDate/:accessType/:version/overseas-transfer-charge/:index/change/members-details                                             controllers.chargeG.MemberDetailsController.onSubmit(mode: Mode = CheckMode, srn: String, startDate: String, accessType: AccessType, version: Int, index: Index)

GET         /:srn/:startDate/:accessType/:version/overseas-transfer-charge/:index/charge-details                                                     controllers.chargeG.ChargeDetailsController.onPageLoad(mode: Mode = NormalMode, srn: String, startDate: String, accessType: AccessType, version: Int, index: Index)
POST        /:srn/:startDate/:accessType/:version/overseas-transfer-charge/:index/charge-details                                                     controllers.chargeG.ChargeDetailsController.onSubmit(mode: Mode = NormalMode, srn: String, startDate: String, accessType: AccessType, version: Int, index: Index)
GET         /:srn/:startDate/:accessType/:version/overseas-transfer-charge/:index/change/charge-details                                              controllers.chargeG.ChargeDetailsController.onPageLoad(mode: Mode = CheckMode, srn: String, startDate: String, accessType: AccessType, version: Int, index: Index)
POST        /:srn/:startDate/:accessType/:version/overseas-transfer-charge/:index/change/charge-details                                              controllers.chargeG.ChargeDetailsController.onSubmit(mode: Mode = CheckMode, srn: String, startDate: String, accessType: AccessType, version: Int, index: Index)

GET         /:srn/:startDate/:accessType/:version/overseas-transfer-charge/:index/charge-amounts                                                     controllers.chargeG.ChargeAmountsController.onPageLoad(mode: Mode = NormalMode, srn: String, startDate: String, accessType: AccessType, version: Int, index: Index)
POST        /:srn/:startDate/:accessType/:version/overseas-transfer-charge/:index/charge-amounts                                                     controllers.chargeG.ChargeAmountsController.onSubmit(mode: Mode = NormalMode, srn: String, startDate: String, accessType: AccessType, version: Int, index: Index)
GET         /:srn/:startDate/:accessType/:version/overseas-transfer-charge/:index/change/charge-amounts                                              controllers.chargeG.ChargeAmountsController.onPageLoad(mode: Mode = CheckMode, srn: String, startDate: String, accessType: AccessType, version: Int, index: Index)
POST        /:srn/:startDate/:accessType/:version/overseas-transfer-charge/:index/change/charge-amounts                                              controllers.chargeG.ChargeAmountsController.onSubmit(mode: Mode = CheckMode, srn: String, startDate: String, accessType: AccessType, version: Int, index: Index)

GET         /:srn/:startDate/:accessType/:version/overseas-transfer-charge/list-of-charges                                                           controllers.chargeG.AddMembersController.onPageLoad(srn: String, startDate: String, accessType: AccessType, version: Int)
POST        /:srn/:startDate/:accessType/:version/overseas-transfer-charge/list-of-charges                                                           controllers.chargeG.AddMembersController.onSubmit(srn: String, startDate: String, accessType: AccessType, version: Int)

GET         /:srn/:startDate/:accessType/:version/overseas-transfer-charge/:index/check-your-answers                                                 controllers.chargeG.CheckYourAnswersController.onPageLoad(srn: String, startDate: String, accessType: AccessType, version: Int, index: Index)

GET         /:srn/:startDate/:accessType/:version/overseas-transfer-charge/:index/on-click-check-your-answers                                        controllers.chargeG.CheckYourAnswersController.onClick(srn: String, startDate: String, accessType: AccessType, version: Int, index: Index)

GET         /:srn/:startDate/:accessType/:version/overseas-transfer-charge/:index/remove-charge                                                      controllers.chargeG.DeleteMemberController.onPageLoad(srn: String, startDate: String, accessType: AccessType, version: Int, index: Index)
POST        /:srn/:startDate/:accessType/:version/overseas-transfer-charge/:index/remove-charge                                                      controllers.chargeG.DeleteMemberController.onSubmit(srn: String, startDate: String, accessType: AccessType, version: Int, index: Index)

GET         /:srn/:startDate/:accessType/:version/overseas-transfer-charge/:index/remove-last-charge                                                 controllers.chargeG.RemoveLastChargeController.onPageLoad(srn: String, startDate: String, accessType: AccessType, version: Int, index: Index)


GET         /:srn/:startDate/:accessType/:version/summary                                                                                            controllers.AFTSummaryController.onPageLoad(srn: String, startDate: String, accessType: AccessType, version: Int)
POST        /:srn/:startDate/:accessType/:version/summary                                                                                            controllers.AFTSummaryController.onSubmit(srn: String, startDate: String, accessType: AccessType, version: Int)

POST        /:srn/:startDate/:accessType/:version/summary-results                                                                                    controllers.AFTSummaryController.onSearchMember(srn: String, startDate: String, accessType: AccessType, version: Int)

GET         /:srn/:startDate/draft/1/want-to-submit                                                                                                  controllers.ConfirmSubmitAFTReturnController.onPageLoad(srn: String, startDate: String, accessType: AccessType = Draft, version: Int = 1)
POST        /:srn/:startDate/draft/1/want-to-submit                                                                                                  controllers.ConfirmSubmitAFTReturnController.onSubmit(srn: String, startDate: String, accessType: AccessType = Draft, version: Int = 1)

GET         /:srn/:startDate/:accessType/:version/want-to-submit                                                                                     controllers.amend.ConfirmSubmitAFTAmendmentController.onPageLoad(srn: String, startDate: String, accessType: AccessType, version: Int)
POST        /:srn/:startDate/:accessType/:version/want-to-submit                                                                                     controllers.amend.ConfirmSubmitAFTAmendmentController.onSubmit(srn: String, startDate: String, accessType: AccessType, version: Int)

GET         /:srn/:startDate/:accessType/:version/declaration                                                                                        controllers.DeclarationController.onPageLoad(srn: String, startDate: String, accessType: AccessType, version: Int)

GET         /:srn/:startDate/:accessType/:version/declaration/on-submit-declaration                                                                  controllers.DeclarationController.onSubmit(srn: String, startDate: String, accessType: AccessType, version: Int)

GET         /:srn/:startDate/:accessType/:version/confirmation                                                                                       controllers.ConfirmationController.onPageLoad(srn: String, startDate: String, accessType: AccessType, version: Int)


GET         /:srn/:startDate/:accessType/:version/changes-made-in-submission                                                                         controllers.amend.ViewAllAmendmentsController.onPageLoad(srn: String, startDate: String, accessType: AccessType, version: Int)

GET         /unauthorised                                                                                                                            controllers.UnauthorisedController.onPageLoad

GET         /accessibility-statement                                                                                                                 controllers.AccessibilityController.onPageLoad

GET         /:srn/:startDate/:accessType/:version/return-to-scheme-details                                                                           controllers.ReturnToSchemeDetailsController.returnToSchemeDetails(srn: String, startDate: String, accessType: AccessType, version: Int)

GET         /:srn/new-return/aft-login                                                                                                               controllers.AFTLoginController.onPageLoad(srn: String)

GET         /:srn/previous-return/amend-select                                                                                                       controllers.amend.AFTAmendController.onPageLoad(srn: String)

GET         /:srn/new-return/select-quarter-in-progress                                                                                              controllers.amend.ContinueQuartersController.onPageLoad(srn: String)
POST        /:srn/new-return/select-quarter-in-progress                                                                                              controllers.amend.ContinueQuartersController.onSubmit(srn: String)

GET         /:srn/previous-return/view-year                                                                                                          controllers.amend.AmendYearsController.onPageLoad(srn: String)
POST        /:srn/previous-return/view-year                                                                                                          controllers.amend.AmendYearsController.onSubmit(srn: String)

GET         /:srn/previous-return/:year/view-quarter                                                                                                 controllers.amend.AmendQuartersController.onPageLoad(srn: String, year: String)
POST        /:srn/previous-return/:year/view-quarter                                                                                                 controllers.amend.AmendQuartersController.onSubmit(srn: String, year: String)

GET         /:srn/previous-return/:startDate/amend-previous                                                                                          controllers.amend.ReturnHistoryController.onPageLoad(srn: String, startDate: String)

GET         /:srn/new-return/select-year                                                                                                             controllers.YearsController.onPageLoad(srn: String)
POST        /:srn/new-return/select-year                                                                                                             controllers.YearsController.onSubmit(srn: String)

GET         /:srn/new-return/:year/select-quarter                                                                                                    controllers.QuartersController.onPageLoad(srn: String, year: String)
POST        /:srn/new-return/:year/select-quarter                                                                                                    controllers.QuartersController.onSubmit(srn: String, year: String)

<<<<<<< HEAD
GET         /psp-dashboard-aft-returns-card                                                                                                          controllers.partials.PspSchemeDashboardPartialsController.pspDashboardAftReturnsPartial()
GET         /psp-dashboard-upcoming-aft-charges-card                                                                                                 controllers.partials.PspSchemeDashboardPartialsController.pspDashboardUpcomingAftChargesPartial()
GET         /psp-dashboard-overdue-aft-charges-card                                                                                                  controllers.partials.PspSchemeDashboardPartialsController.pspDashboardOverdueAftChargesPartial()
=======

GET         /penalties-partial                                                                                                                       controllers.financialStatement.PenaltiesPartialController.penaltiesPartial

GET         /:year/select-a-scheme                                                                                                                   controllers.financialStatement.SelectSchemeController.onPageLoad(year: String)
POST        /:year/select-a-scheme                                                                                                                   controllers.financialStatement.SelectSchemeController.onSubmit(year: String)

GET         /:year/:identifier/penalties                                                                                                             controllers.financialStatement.PenaltiesController.onPageLoad(year: String, identifier: String)
GET         /:identifier/penalties/:startDate/:chargeReferenceIndex/charge-details                                                                   controllers.financialStatement.ChargeDetailsController.onPageLoad(identifier: String, startDate: String, chargeReferenceIndex: String)

GET         /psp-scheme-dashboard-cards                                                                                                              controllers.partials.PspSchemeDashboardPartialsController.pspDashboardAllTilesPartial()
>>>>>>> 19e1413e
GET         /:srn/psa-scheme-dashboard-cards                                                                                                         controllers.partials.PsaSchemeDashboardPartialsController.psaSchemeDashboardPartial(srn: String)

GET         /:srn/:startDate/:accessType/:version/enter-psa-id                                                                                       controllers.EnterPsaIdController.onPageLoad(srn: String, startDate: String, accessType: AccessType, version: Int)
POST        /:srn/:startDate/:accessType/:version/enter-psa-id                                                                                       controllers.EnterPsaIdController.onSubmit(srn: String, startDate: String, accessType: AccessType, version: Int)

GET         /penalties-partial                                                                                                                       controllers.financialStatement.penalties.PenaltiesPartialController.penaltiesPartial
GET         /view-penalties                                                                                                                          controllers.financialStatement.penalties.PenaltiesLogicController.onPageLoad()

GET         /select-penalties-year                                                                                                                   controllers.financialStatement.penalties.SelectPenaltiesYearController.onPageLoad()
POST        /select-penalties-year                                                                                                                   controllers.financialStatement.penalties.SelectPenaltiesYearController.onSubmit()

GET         /:year/select-penalties-quarter                                                                                                          controllers.financialStatement.penalties.SelectPenaltiesQuarterController.onPageLoad(year: String)
POST        /:year/select-penalties-quarter                                                                                                          controllers.financialStatement.penalties.SelectPenaltiesQuarterController.onSubmit(year: String)

GET         /:startDate/select-a-scheme                                                                                                              controllers.financialStatement.penalties.SelectSchemeController.onPageLoad(startDate: String)
POST        /:startDate/select-a-scheme                                                                                                              controllers.financialStatement.penalties.SelectSchemeController.onSubmit(startDate: String)

GET         /:startDate/:identifier/penalties                                                                                                             controllers.financialStatement.penalties.PenaltiesController.onPageLoad(startDate: String, identifier: String)
GET         /:identifier/penalties/:startDate/:chargeReferenceIndex/charge-details                                                                   controllers.financialStatement.penalties.ChargeDetailsController.onPageLoad(identifier: String, startDate: String, chargeReferenceIndex: String)

GET         /:srn/:year/payments-and-charges                                                                                                         controllers.financialStatement.paymentsAndCharges.PaymentsAndChargesController.onPageLoad(srn: String, year: Int)
GET         /:srn/payments-and-charges/:startDate/:index/charge-details                                                                              controllers.financialStatement.paymentsAndCharges.PaymentsAndChargeDetailsController.onPageLoad(srn: String, startDate: String, index: String)
GET         /:srn/payments-and-charges/:startDate/:index/upcoming-charge-details                                                                     controllers.financialStatement.paymentsAndCharges.PaymentsAndChargeDetailsController.onPageLoadUpcoming(srn: String, startDate: String, index: String)
GET         /:srn/payments-and-charges/:startDate/:index/overdue-charge-details                                                                      controllers.financialStatement.paymentsAndCharges.PaymentsAndChargeDetailsController.onPageLoadOverdue(srn: String, startDate: String, index: String)
GET         /:srn/payments-and-charges/:startDate/:index/interest/charge-details                                                                     controllers.financialStatement.paymentsAndCharges.PaymentsAndChargesInterestController.onPageLoad(srn: String, startDate: String, index: String)
GET         /:srn/payments-and-charges/:startDate/:index/interest/upcoming-charge-details                                                            controllers.financialStatement.paymentsAndCharges.PaymentsAndChargesInterestController.onPageLoadUpcoming(srn: String, startDate: String, index: String)
GET         /:srn/payments-and-charges/:startDate/:index/interest/overdue-charge-details                                                             controllers.financialStatement.paymentsAndCharges.PaymentsAndChargesInterestController.onPageLoadOverdue(srn: String, startDate: String, index: String)
GET         /:srn/payments-and-charges/:startDate/upcoming-payments-and-charges                                                                      controllers.financialStatement.paymentsAndCharges.PaymentsAndChargesUpcomingController.onPageLoad(srn: String, startDate: String)
GET         /:srn/payments-and-charges/:startDate/overdue-payments-and-charges                                                                       controllers.financialStatement.paymentsAndCharges.PaymentsAndChargesOverdueController.onPageLoad(srn: String, startDate: String)<|MERGE_RESOLUTION|>--- conflicted
+++ resolved
@@ -238,22 +238,7 @@
 GET         /:srn/new-return/:year/select-quarter                                                                                                    controllers.QuartersController.onPageLoad(srn: String, year: String)
 POST        /:srn/new-return/:year/select-quarter                                                                                                    controllers.QuartersController.onSubmit(srn: String, year: String)
 
-<<<<<<< HEAD
-GET         /psp-dashboard-aft-returns-card                                                                                                          controllers.partials.PspSchemeDashboardPartialsController.pspDashboardAftReturnsPartial()
-GET         /psp-dashboard-upcoming-aft-charges-card                                                                                                 controllers.partials.PspSchemeDashboardPartialsController.pspDashboardUpcomingAftChargesPartial()
-GET         /psp-dashboard-overdue-aft-charges-card                                                                                                  controllers.partials.PspSchemeDashboardPartialsController.pspDashboardOverdueAftChargesPartial()
-=======
-
-GET         /penalties-partial                                                                                                                       controllers.financialStatement.PenaltiesPartialController.penaltiesPartial
-
-GET         /:year/select-a-scheme                                                                                                                   controllers.financialStatement.SelectSchemeController.onPageLoad(year: String)
-POST        /:year/select-a-scheme                                                                                                                   controllers.financialStatement.SelectSchemeController.onSubmit(year: String)
-
-GET         /:year/:identifier/penalties                                                                                                             controllers.financialStatement.PenaltiesController.onPageLoad(year: String, identifier: String)
-GET         /:identifier/penalties/:startDate/:chargeReferenceIndex/charge-details                                                                   controllers.financialStatement.ChargeDetailsController.onPageLoad(identifier: String, startDate: String, chargeReferenceIndex: String)
-
 GET         /psp-scheme-dashboard-cards                                                                                                              controllers.partials.PspSchemeDashboardPartialsController.pspDashboardAllTilesPartial()
->>>>>>> 19e1413e
 GET         /:srn/psa-scheme-dashboard-cards                                                                                                         controllers.partials.PsaSchemeDashboardPartialsController.psaSchemeDashboardPartial(srn: String)
 
 GET         /:srn/:startDate/:accessType/:version/enter-psa-id                                                                                       controllers.EnterPsaIdController.onPageLoad(srn: String, startDate: String, accessType: AccessType, version: Int)
