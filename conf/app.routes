# microservice specific routes

GET         /                                                                                                            controllers.IndexController.onPageLoad

GET         /sign-out/:srn                                                                                                    controllers.SignOutController.signOut(srn: String)

GET         /assets/*file                                                                                                controllers.Assets.versioned(path="/public", file: Asset)

GET         /language/:lang                                                                                              controllers.LanguageSwitchController.switchToLanguage(lang: String)

GET         /this-service-has-been-reset                                                                                 controllers.SessionExpiredController.onPageLoad

GET         /:srn/new-return/cannot-make-changes                                                                         controllers.CannotMakeChangesController.onPageLoad(srn: String)

GET         /unauthorised                                                                                                controllers.UnauthorisedController.onPageLoad

GET         /accessibility-statement                                                                                     controllers.AccessibilityController.onPageLoad

GET         /:srn/new-return/de-registration-charge/what-you-will-need                                                   controllers.chargeF.WhatYouWillNeedController.onPageLoad(srn: String)

GET         /:srn/new-return/de-registration-charge/charge-details                                                       controllers.chargeF.ChargeDetailsController.onPageLoad(mode: Mode = NormalMode, srn: String)
POST        /:srn/new-return/de-registration-charge/charge-details                                                       controllers.chargeF.ChargeDetailsController.onSubmit(mode: Mode = NormalMode, srn: String)
GET         /:srn/new-return/de-registration-charge/change/charge-details                                                controllers.chargeF.ChargeDetailsController.onPageLoad(mode: Mode = CheckMode, srn: String)
POST        /:srn/new-return/de-registration-charge/change/charge-details                                                controllers.chargeF.ChargeDetailsController.onSubmit(mode: Mode = CheckMode, srn: String)

GET         /:srn/new-return/de-registration-charge/check-your-answers                                                   controllers.chargeF.CheckYourAnswersController.onPageLoad(srn: String)
GET         /:srn/new-return/de-registration-charge/on-click-check-your-answers                                          controllers.chargeF.CheckYourAnswersController.onClick(srn: String)

GET         /:srn/new-return/charge-type                                                                                 controllers.ChargeTypeController.onPageLoad(mode: Mode = NormalMode, srn: String)
POST        /:srn/new-return/charge-type                                                                                 controllers.ChargeTypeController.onSubmit(mode: Mode = NormalMode, srn: String)
GET         /:srn/new-return/change/charge-type                                                                          controllers.ChargeTypeController.onPageLoad(mode: Mode = CheckMode, srn: String)
POST        /:srn/new-return/change/charge-type                                                                          controllers.ChargeTypeController.onSubmit(mode: Mode = CheckMode, srn: String)

GET         /:srn/new-return/special-lump-sum-death-benefits-charge/what-you-will-need                                   controllers.chargeB.WhatYouWillNeedController.onPageLoad(srn: String)

GET         /:srn/new-return/special-lump-sum-death-benefits-charge/charge-details                                       controllers.chargeB.ChargeDetailsController.onPageLoad(mode: Mode = NormalMode, srn: String)
POST        /:srn/new-return/special-lump-sum-death-benefits-charge/charge-details                                       controllers.chargeB.ChargeDetailsController.onSubmit(mode: Mode = NormalMode, srn: String)
GET         /:srn/new-return/special-lump-sum-death-benefits-charge/change/charge-details                                controllers.chargeB.ChargeDetailsController.onPageLoad(mode: Mode = CheckMode, srn: String)
POST        /:srn/new-return/special-lump-sum-death-benefits-charge/change/charge-details                                controllers.chargeB.ChargeDetailsController.onSubmit(mode: Mode = CheckMode, srn: String)

GET         /:srn/new-return/special-lump-sum-death-benefits-charge/check-your-answers                                   controllers.chargeB.CheckYourAnswersController.onPageLoad(srn: String)
GET         /:srn/new-return/special-lump-sum-death-benefits-charge/on-click-check-your-answers                          controllers.chargeB.CheckYourAnswersController.onClick(srn: String)

GET         /:srn/new-return/annual-allowance-charge/:index/members-details                                              controllers.chargeE.MemberDetailsController.onPageLoad(mode: Mode = NormalMode, srn: String, index: Index)
POST        /:srn/new-return/annual-allowance-charge/:index/members-details                                              controllers.chargeE.MemberDetailsController.onSubmit(mode: Mode = NormalMode, srn: String, index: Index)
GET         /:srn/new-return/annual-allowance-charge/:index/change/members-details                                       controllers.chargeE.MemberDetailsController.onPageLoad(mode: Mode = CheckMode, srn: String, index: Index)
POST        /:srn/new-return/annual-allowance-charge/:index/change/members-details                                       controllers.chargeE.MemberDetailsController.onSubmit(mode: Mode = CheckMode, srn: String, index: Index)

GET         /:srn/new-return/annual-allowance-charge/what-you-will-need                                                  controllers.chargeE.WhatYouWillNeedController.onPageLoad(srn: String)

GET         /:srn/new-return/annual-allowance-charge/:index/select-tax-year                                              controllers.chargeE.AnnualAllowanceYearController.onPageLoad(mode: Mode = NormalMode, srn: String, index: Index)
POST        /:srn/new-return/annual-allowance-charge/:index/select-tax-year                                              controllers.chargeE.AnnualAllowanceYearController.onSubmit(mode: Mode = NormalMode, srn: String, index: Index)
GET         /:srn/new-return/annual-allowance-charge/:index/change/select-tax-year                                       controllers.chargeE.AnnualAllowanceYearController.onPageLoad(mode: Mode = CheckMode, srn: String, index: Index)
POST        /:srn/new-return/annual-allowance-charge/:index/change/select-tax-year                                       controllers.chargeE.AnnualAllowanceYearController.onSubmit(mode: Mode = CheckMode, srn: String, index: Index)

GET         /:srn/new-return/annual-allowance-charge/:index/charge-details                                               controllers.chargeE.ChargeDetailsController.onPageLoad(mode: Mode = NormalMode, srn: String, index: Index)
POST        /:srn/new-return/annual-allowance-charge/:index/charge-details                                               controllers.chargeE.ChargeDetailsController.onSubmit(mode: Mode = NormalMode, srn: String, index: Index)
GET         /:srn/new-return/annual-allowance-charge/:index/change/charge-details                                        controllers.chargeE.ChargeDetailsController.onPageLoad(mode: Mode = CheckMode, srn: String, index: Index)
POST        /:srn/new-return/annual-allowance-charge/:index/change/charge-details                                        controllers.chargeE.ChargeDetailsController.onSubmit(mode: Mode = CheckMode, srn: String, index: Index)

GET         /:srn/new-return/annual-allowance-charge/:index/check-your-answers                                           controllers.chargeE.CheckYourAnswersController.onPageLoad(srn: String, index: Index)
GET         /:srn/new-return/annual-allowance-charge/:index/on-click-check-your-answers                                  controllers.chargeE.CheckYourAnswersController.onClick(srn: String, index: Index)

GET         /:srn/new-return/annual-allowance-charge/list-of-charges                                                     controllers.chargeE.AddMembersController.onPageLoad(srn: String)
POST        /:srn/new-return/annual-allowance-charge/list-of-charges                                                     controllers.chargeE.AddMembersController.onSubmit(srn: String)

GET         /:srn/new-return/annual-allowance-charge/:index/remove-charge                                                controllers.chargeE.DeleteMemberController.onPageLoad(srn: String, index: Index)
POST        /:srn/new-return/annual-allowance-charge/:index/remove-charge                                                controllers.chargeE.DeleteMemberController.onSubmit(srn: String, index: Index)

GET         /:srn/new-return/summary                                                                                     controllers.AFTSummaryController.onPageLoad(srn: String, version: Option[String] = None)
POST        /:srn/new-return/summary                                                                                     controllers.AFTSummaryController.onSubmit(srn: String, version: Option[String] = None)
GET         /:srn/new-return/:version/summary                                                                            controllers.AFTSummaryController.onPageLoad(srn: String, version: Option[String])
POST        /:srn/new-return/:version/summary                                                                            controllers.AFTSummaryController.onSubmit(srn: String, version: Option[String])

GET         /:srn/new-return/short-service-refund-lump-sum-charge/what-you-will-need                                     controllers.chargeA.WhatYouWillNeedController.onPageLoad(srn: String)

GET         /:srn/new-return/short-service-refund-lump-sum-charge/charge-details                                         controllers.chargeA.ChargeDetailsController.onPageLoad(mode: Mode = NormalMode, srn: String)
POST        /:srn/new-return/short-service-refund-lump-sum-charge/charge-details                                         controllers.chargeA.ChargeDetailsController.onSubmit(mode: Mode = NormalMode, srn: String)
GET         /:srn/new-return/short-service-refund-lump-sum-charge/change/charge-details                                  controllers.chargeA.ChargeDetailsController.onPageLoad(mode: Mode = CheckMode, srn: String)
POST        /:srn/new-return/short-service-refund-lump-sum-charge/change/charge-details                                  controllers.chargeA.ChargeDetailsController.onSubmit(mode: Mode = CheckMode, srn: String)

GET         /:srn/new-return/short-service-refund-lump-sum-charge/check-your-answers                                     controllers.chargeA.CheckYourAnswersController.onPageLoad(srn: String)
GET         /:srn/new-return/short-service-refund-lump-sum-charge/on-click-check-your-answers                            controllers.chargeA.CheckYourAnswersController.onClick(srn: String)

GET         /:srn/new-return/lifetime-allowance-charge/what-you-will-need                                               controllers.chargeD.WhatYouWillNeedController.onPageLoad(srn: String)

GET         /:srn/new-return/lifetime-allowance-charge/:index/members-details                                            controllers.chargeD.MemberDetailsController.onPageLoad(mode: Mode = NormalMode, srn: String, index: Index)
POST        /:srn/new-return/lifetime-allowance-charge/:index/members-details                                            controllers.chargeD.MemberDetailsController.onSubmit(mode: Mode = NormalMode, srn: String, index: Index)
GET         /:srn/new-return/lifetime-allowance-charge/:index/change/members-details                                     controllers.chargeD.MemberDetailsController.onPageLoad(mode: Mode = CheckMode, srn: String, index: Index)
POST        /:srn/new-return/lifetime-allowance-charge/:index/change/members-details                                     controllers.chargeD.MemberDetailsController.onSubmit(mode: Mode = CheckMode, srn: String, index: Index)

GET         /:srn/new-return/lifetime-allowance-charge/:index/charge-details                                             controllers.chargeD.ChargeDetailsController.onPageLoad(mode: Mode = NormalMode, srn: String, index: Index)
POST        /:srn/new-return/lifetime-allowance-charge/:index/charge-details                                             controllers.chargeD.ChargeDetailsController.onSubmit(mode: Mode = NormalMode, srn: String, index: Index)
GET         /:srn/new-return/lifetime-allowance-charge/:index/change/charge-details                                      controllers.chargeD.ChargeDetailsController.onPageLoad(mode: Mode = CheckMode, srn: String, index: Index)
POST        /:srn/new-return/lifetime-allowance-charge/:index/change/charge-details                                      controllers.chargeD.ChargeDetailsController.onSubmit(mode: Mode = CheckMode, srn: String, index: Index)

GET         /:srn/new-return/lifetime-allowance-charge/:index/check-your-answers                                         controllers.chargeD.CheckYourAnswersController.onPageLoad(srn: String, index: Index)
GET         /:srn/new-return/lifetime-allowance-charge/:index/on-click-check-your-answers                                controllers.chargeD.CheckYourAnswersController.onClick(srn: String, index: Index)

GET         /:srn/new-return/lifetime-allowance-charge/list-of-charges                                                   controllers.chargeD.AddMembersController.onPageLoad(srn: String)
POST        /:srn/new-return/lifetime-allowance-charge/list-of-charges                                                   controllers.chargeD.AddMembersController.onSubmit(srn: String)

GET         /:srn/new-return/lifetime-allowance-charge/:index/remove-charge                                              controllers.chargeD.DeleteMemberController.onPageLoad(srn: String, index: Index)
POST        /:srn/new-return/lifetime-allowance-charge/:index/remove-charge                                              controllers.chargeD.DeleteMemberController.onSubmit(srn: String, index: Index)

GET         /:srn/new-return/authorised-surplus-payments-charge/what-you-will-need                                       controllers.chargeC.WhatYouWillNeedController.onPageLoad(srn: String)

GET         /:srn/new-return/authorised-surplus-payments-charge/:index/is-sponsoring-employer-individual                        controllers.chargeC.IsSponsoringEmployerIndividualController.onPageLoad(mode: Mode = NormalMode, srn: String, index: Index)
POST        /:srn/new-return/authorised-surplus-payments-charge/:index/is-sponsoring-employer-individual                        controllers.chargeC.IsSponsoringEmployerIndividualController.onSubmit(mode: Mode = NormalMode, srn: String, index: Index)
GET         /:srn/new-return/authorised-surplus-payments-charge/:index/change/is-sponsoring-employer-individual                 controllers.chargeC.IsSponsoringEmployerIndividualController.onPageLoad(mode: Mode = CheckMode, srn: String, index: Index)
POST        /:srn/new-return/authorised-surplus-payments-charge/:index/change/is-sponsoring-employer-individual                 controllers.chargeC.IsSponsoringEmployerIndividualController.onSubmit(mode: Mode = CheckMode, srn: String, index: Index)

GET         /:srn/new-return/authorised-surplus-payments-charge/:index/sponsoring-individual-details                            controllers.chargeC.SponsoringIndividualDetailsController.onPageLoad(mode: Mode = NormalMode, srn: String, index: Index)
POST        /:srn/new-return/authorised-surplus-payments-charge/:index/sponsoring-individual-details                            controllers.chargeC.SponsoringIndividualDetailsController.onSubmit(mode: Mode = NormalMode, srn: String, index: Index)
GET         /:srn/new-return/authorised-surplus-payments-charge/:index/change/sponsoring-individual-details                     controllers.chargeC.SponsoringIndividualDetailsController.onPageLoad(mode: Mode = CheckMode, srn: String, index: Index)
POST        /:srn/new-return/authorised-surplus-payments-charge/:index/change/sponsoring-individual-details                     controllers.chargeC.SponsoringIndividualDetailsController.onSubmit(mode: Mode = CheckMode, srn: String, index: Index)

GET         /:srn/new-return/authorised-surplus-payments-charge/:index/sponsoring-company-or-organisation-details               controllers.chargeC.SponsoringOrganisationDetailsController.onPageLoad(mode: Mode = NormalMode, srn: String, index: Index)
POST        /:srn/new-return/authorised-surplus-payments-charge/:index/sponsoring-company-or-organisation-details               controllers.chargeC.SponsoringOrganisationDetailsController.onSubmit(mode: Mode = NormalMode, srn: String, index: Index)
GET         /:srn/new-return/authorised-surplus-payments-charge/:index/change/sponsoring-company-or-organisation-details        controllers.chargeC.SponsoringOrganisationDetailsController.onPageLoad(mode: Mode = CheckMode, srn: String, index: Index)
POST        /:srn/new-return/authorised-surplus-payments-charge/:index/change/sponsoring-company-or-organisation-details        controllers.chargeC.SponsoringOrganisationDetailsController.onSubmit(mode: Mode = CheckMode, srn: String, index: Index)

GET         /:srn/new-return/authorised-surplus-payments-charge/:index/enter-address                                            controllers.chargeC.SponsoringEmployerAddressController.onPageLoad(mode: Mode = NormalMode, srn: String, index: Index)
POST        /:srn/new-return/authorised-surplus-payments-charge/:index/enter-address                                            controllers.chargeC.SponsoringEmployerAddressController.onSubmit(mode: Mode = NormalMode, srn: String, index: Index)
GET         /:srn/new-return/authorised-surplus-payments-charge/:index/change/enter-address                                     controllers.chargeC.SponsoringEmployerAddressController.onPageLoad(mode: Mode = CheckMode, srn: String, index: Index)
POST        /:srn/new-return/authorised-surplus-payments-charge/:index/change/enter-address                                     controllers.chargeC.SponsoringEmployerAddressController.onSubmit(mode: Mode = CheckMode, srn: String, index: Index)

GET        /:srn/new-return/authorised-surplus-payments-charge/:index/charge-details                  controllers.chargeC.ChargeDetailsController.onPageLoad(mode: Mode = NormalMode, srn: String, index: Index)
POST       /:srn/new-return/authorised-surplus-payments-charge/:index/charge-details                  controllers.chargeC.ChargeDetailsController.onSubmit(mode: Mode = NormalMode, srn: String, index: Index)
GET        /:srn/new-return/authorised-surplus-payments-charge/:index/change/charge-details                        controllers.chargeC.ChargeDetailsController.onPageLoad(mode: Mode = CheckMode, srn: String, index: Index)
POST       /:srn/new-return/authorised-surplus-payments-charge/:index/change/charge-details                        controllers.chargeC.ChargeDetailsController.onSubmit(mode: Mode = CheckMode, srn: String, index: Index)

GET         /:srn/new-return/authorised-surplus-payments-charge/:index/check-your-answers                 controllers.chargeC.CheckYourAnswersController.onPageLoad(srn: String, index: Index)
GET         /:srn/new-return/authorised-surplus-payments-charge/:index/on-click-check-your-answers        controllers.chargeC.CheckYourAnswersController.onClick(srn: String, index: Index)

GET         /:srn/new-return/authorised-surplus-payments-charge/list-of-charges                  controllers.chargeC.AddEmployersController.onPageLoad(srn: String)
POST        /:srn/new-return/authorised-surplus-payments-charge/list-of-charges                  controllers.chargeC.AddEmployersController.onSubmit(srn: String)

GET        /:srn/new-return/authorised-surplus-payments-charge/:index/remove-charge                        controllers.chargeC.DeleteEmployerController.onPageLoad(srn: String, index: Index)
POST       /:srn/new-return/authorised-surplus-payments-charge/:index/remove-charge                        controllers.chargeC.DeleteEmployerController.onSubmit(srn: String, index: Index)

GET         /:srn/new-return/overseas-transfer-charge/what-you-will-need                                                 controllers.chargeG.WhatYouWillNeedController.onPageLoad(srn: String)

GET         /:srn/new-return/overseas-transfer-charge/:index/members-details                                             controllers.chargeG.MemberDetailsController.onPageLoad(mode: Mode = NormalMode, srn: String, index: Index)
POST        /:srn/new-return/overseas-transfer-charge/:index/members-details                                             controllers.chargeG.MemberDetailsController.onSubmit(mode: Mode = NormalMode, srn: String, index: Index)
GET         /:srn/new-return/overseas-transfer-charge/:index/change/members-details                                      controllers.chargeG.MemberDetailsController.onPageLoad(mode: Mode = CheckMode, srn: String, index: Index)
POST        /:srn/new-return/overseas-transfer-charge/:index/change/members-details                                      controllers.chargeG.MemberDetailsController.onSubmit(mode: Mode = CheckMode, srn: String, index: Index)

GET         /:srn/new-return/overseas-transfer-charge/:index/charge-details                                              controllers.chargeG.ChargeDetailsController.onPageLoad(mode: Mode = NormalMode, srn: String, index: Index)
POST        /:srn/new-return/overseas-transfer-charge/:index/charge-details                                              controllers.chargeG.ChargeDetailsController.onSubmit(mode: Mode = NormalMode, srn: String, index: Index)
GET         /:srn/new-return/overseas-transfer-charge/:index/change/charge-details                                       controllers.chargeG.ChargeDetailsController.onPageLoad(mode: Mode = CheckMode, srn: String, index: Index)
POST        /:srn/new-return/overseas-transfer-charge/:index/change/charge-details                                       controllers.chargeG.ChargeDetailsController.onSubmit(mode: Mode = CheckMode, srn: String, index: Index)

GET         /:srn/new-return/overseas-transfer-charge/:index/charge-amounts                            controllers.chargeG.ChargeAmountsController.onPageLoad(mode: Mode = NormalMode, srn: String, index: Index)
POST        /:srn/new-return/overseas-transfer-charge/:index/charge-amounts                            controllers.chargeG.ChargeAmountsController.onSubmit(mode: Mode = NormalMode, srn: String, index: Index)
GET         /:srn/new-return/overseas-transfer-charge/:index/change/charge-amounts                     controllers.chargeG.ChargeAmountsController.onPageLoad(mode: Mode = CheckMode, srn: String, index: Index)
POST        /:srn/new-return/overseas-transfer-charge/:index/change/charge-amounts                     controllers.chargeG.ChargeAmountsController.onSubmit(mode: Mode = CheckMode, srn: String, index: Index)

GET        /:srn/new-return/overseas-transfer-charge/list-of-charges                     controllers.chargeG.AddMembersController.onPageLoad(srn: String)
POST       /:srn/new-return/overseas-transfer-charge/list-of-charges                     controllers.chargeG.AddMembersController.onSubmit(srn: String)

GET         /:srn/new-return/overseas-transfer-charge/:index/check-your-answers                 controllers.chargeG.CheckYourAnswersController.onPageLoad(srn: String, index: Index)

GET        /:srn/new-return/overseas-transfer-charge/:index/on-click-check-your-answers          controllers.chargeG.CheckYourAnswersController.onClick(srn: String, index: Index)

GET         /:srn/new-return/overseas-transfer-charge/:index/remove-charge                                               controllers.chargeG.DeleteMemberController.onPageLoad(srn: String, index: Index)
POST        /:srn/new-return/overseas-transfer-charge/:index/remove-charge                                               controllers.chargeG.DeleteMemberController.onSubmit(srn: String, index: Index)

<<<<<<< HEAD
GET        /:srn/new-return/want-to-submit                                                      controllers.ConfirmSubmitAFTReturnController.onPageLoad(mode: Mode = NormalMode, srn: String)
POST       /:srn/new-return/want-to-submit                                                      controllers.ConfirmSubmitAFTReturnController.onSubmit(mode: Mode = NormalMode, srn: String)
GET        /:srn/new-return/change/want-to-submit                                               controllers.ConfirmSubmitAFTReturnController.onPageLoad(mode: Mode = CheckMode, srn: String)
POST       /:srn/new-return/change/want-to-submit                                               controllers.ConfirmSubmitAFTReturnController.onSubmit(mode: Mode = CheckMode, srn: String)

GET        /:srn/new-return/declaration                                         controllers.DeclarationController.onPageLoad(srn: String)
GET        /:srn/new-return/declaration/on-submit-declaration                                         controllers.DeclarationController.onSubmit(srn: String)
=======
GET        /:srn/new-return/confirmation                       controllers.ConfirmationController.onPageLoad(srn: String)
>>>>>>> a6b70ce9
<|MERGE_RESOLUTION|>--- conflicted
+++ resolved
@@ -166,14 +166,12 @@
 GET         /:srn/new-return/overseas-transfer-charge/:index/remove-charge                                               controllers.chargeG.DeleteMemberController.onPageLoad(srn: String, index: Index)
 POST        /:srn/new-return/overseas-transfer-charge/:index/remove-charge                                               controllers.chargeG.DeleteMemberController.onSubmit(srn: String, index: Index)
 
-<<<<<<< HEAD
+GET        /:srn/new-return/confirmation                       controllers.ConfirmationController.onPageLoad(srn: String)
+
 GET        /:srn/new-return/want-to-submit                                                      controllers.ConfirmSubmitAFTReturnController.onPageLoad(mode: Mode = NormalMode, srn: String)
 POST       /:srn/new-return/want-to-submit                                                      controllers.ConfirmSubmitAFTReturnController.onSubmit(mode: Mode = NormalMode, srn: String)
 GET        /:srn/new-return/change/want-to-submit                                               controllers.ConfirmSubmitAFTReturnController.onPageLoad(mode: Mode = CheckMode, srn: String)
 POST       /:srn/new-return/change/want-to-submit                                               controllers.ConfirmSubmitAFTReturnController.onSubmit(mode: Mode = CheckMode, srn: String)
 
 GET        /:srn/new-return/declaration                                         controllers.DeclarationController.onPageLoad(srn: String)
-GET        /:srn/new-return/declaration/on-submit-declaration                                         controllers.DeclarationController.onSubmit(srn: String)
-=======
-GET        /:srn/new-return/confirmation                       controllers.ConfirmationController.onPageLoad(srn: String)
->>>>>>> a6b70ce9
+GET        /:srn/new-return/declaration/on-submit-declaration                                         controllers.DeclarationController.onSubmit(srn: String)