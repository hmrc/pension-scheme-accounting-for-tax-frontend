# microservice specific routes

GET         /                                                                                                            controllers.IndexController.onPageLoad

GET         /assets/*file                                                                                                controllers.Assets.versioned(path="/public", file: Asset)

GET         /language/:lang                                                                                              controllers.LanguageSwitchController.switchToLanguage(lang: String)

GET         /this-service-has-been-reset                                                                                 controllers.SessionExpiredController.onPageLoad

GET         /unauthorised                                                                                                controllers.UnauthorisedController.onPageLoad

GET         /accessibility-statement                                                                                     controllers.AccessibilityController.onPageLoad

GET         /:srn/new-return/de-registration-charge/what-you-will-need                                                   controllers.chargeF.WhatYouWillNeedController.onPageLoad(srn: String)

GET         /:srn/new-return/de-registration-charge/charge-details                                                       controllers.chargeF.ChargeDetailsController.onPageLoad(mode: Mode = NormalMode, srn: String)
POST        /:srn/new-return/de-registration-charge/charge-details                                                       controllers.chargeF.ChargeDetailsController.onSubmit(mode: Mode = NormalMode, srn: String)
GET         /:srn/new-return/de-registration-charge/change/charge-details                                                controllers.chargeF.ChargeDetailsController.onPageLoad(mode: Mode = CheckMode, srn: String)
POST        /:srn/new-return/de-registration-charge/change/charge-details                                                controllers.chargeF.ChargeDetailsController.onSubmit(mode: Mode = CheckMode, srn: String)

GET         /:srn/new-return/de-registration-charge/check-your-answers                                                   controllers.chargeF.CheckYourAnswersController.onPageLoad(srn: String)
GET         /:srn/new-return/de-registration-charge/on-click-check-your-answers                                          controllers.chargeF.CheckYourAnswersController.onClick(srn: String)

GET         /:srn/new-return/charge-type                                                                                 controllers.ChargeTypeController.onPageLoad(mode: Mode = NormalMode, srn: String)
POST        /:srn/new-return/charge-type                                                                                 controllers.ChargeTypeController.onSubmit(mode: Mode = NormalMode, srn: String)
GET         /:srn/new-return/change/charge-type                                                                          controllers.ChargeTypeController.onPageLoad(mode: Mode = CheckMode, srn: String)
POST        /:srn/new-return/change/charge-type                                                                          controllers.ChargeTypeController.onSubmit(mode: Mode = CheckMode, srn: String)

GET         /:srn/new-return/special-lump-sum-death-benefits-charge/what-you-will-need                                   controllers.chargeB.WhatYouWillNeedController.onPageLoad(srn: String)

GET         /:srn/new-return/special-lump-sum-death-benefits-charge/charge-details                                       controllers.chargeB.ChargeDetailsController.onPageLoad(mode: Mode = NormalMode, srn: String)
POST        /:srn/new-return/special-lump-sum-death-benefits-charge/charge-details                                       controllers.chargeB.ChargeDetailsController.onSubmit(mode: Mode = NormalMode, srn: String)
GET         /:srn/new-return/special-lump-sum-death-benefits-charge/change/charge-details                                controllers.chargeB.ChargeDetailsController.onPageLoad(mode: Mode = CheckMode, srn: String)
POST        /:srn/new-return/special-lump-sum-death-benefits-charge/change/charge-details                                controllers.chargeB.ChargeDetailsController.onSubmit(mode: Mode = CheckMode, srn: String)

GET         /:srn/new-return/special-lump-sum-death-benefits-charge/check-your-answers                                   controllers.chargeB.CheckYourAnswersController.onPageLoad(srn: String)
GET         /:srn/new-return/special-lump-sum-death-benefits-charge/on-click-check-your-answers                          controllers.chargeB.CheckYourAnswersController.onClick(srn: String)

GET         /:srn/new-return/annual-allowance-charge/:index/members-details                                              controllers.chargeE.MemberDetailsController.onPageLoad(mode: Mode = NormalMode, srn: String, index: Index)
POST        /:srn/new-return/annual-allowance-charge/:index/members-details                                              controllers.chargeE.MemberDetailsController.onSubmit(mode: Mode = NormalMode, srn: String, index: Index)
GET         /:srn/new-return/change/annual-allowance-charge/:index/members-details                                       controllers.chargeE.MemberDetailsController.onPageLoad(mode: Mode = CheckMode, srn: String, index: Index)
POST        /:srn/new-return/change/annual-allowance-charge/:index/members-details                                       controllers.chargeE.MemberDetailsController.onSubmit(mode: Mode = CheckMode, srn: String, index: Index)

GET         /:srn/new-return/annual-allowance-charge/what-you-will-need                                                  controllers.chargeE.WhatYouWillNeedController.onPageLoad(srn: String)

GET         /:srn/new-return/annual-allowance-charge/:index/select-tax-year                                              controllers.chargeE.AnnualAllowanceYearController.onPageLoad(mode: Mode = NormalMode, srn: String, index: Index)
POST        /:srn/new-return/annual-allowance-charge/:index/select-tax-year                                              controllers.chargeE.AnnualAllowanceYearController.onSubmit(mode: Mode = NormalMode, srn: String, index: Index)
GET         /:srn/new-return/annual-allowance-charge/:index/change/select-tax-year                                       controllers.chargeE.AnnualAllowanceYearController.onPageLoad(mode: Mode = CheckMode, srn: String, index: Index)
POST        /:srn/new-return/annual-allowance-charge/:index/change/select-tax-year                                       controllers.chargeE.AnnualAllowanceYearController.onSubmit(mode: Mode = CheckMode, srn: String, index: Index)

GET         /:srn/new-return/short-service-refund-lump-sum-charge/what-you-will-need                                     controllers.chargeA.WhatYouWillNeedController.onPageLoad(srn: String)

GET         /:srn/new-return/short-service-refund-lump-sum-charge/charge-details                                         controllers.chargeA.ChargeDetailsController.onPageLoad(mode: Mode = NormalMode, srn: String)
POST        /:srn/new-return/short-service-refund-lump-sum-charge/charge-details                                         controllers.chargeA.ChargeDetailsController.onSubmit(mode: Mode = NormalMode, srn: String)
GET         /:srn/new-return/short-service-refund-lump-sum-charge/change/charge-details                                  controllers.chargeA.ChargeDetailsController.onPageLoad(mode: Mode = CheckMode, srn: String)
POST        /:srn/new-return/short-service-refund-lump-sum-charge/change/charge-details                                  controllers.chargeA.ChargeDetailsController.onSubmit(mode: Mode = CheckMode, srn: String)

GET         /:srn/new-return/short-service-refund-lump-sum-charge/check-your-answers                                     controllers.chargeA.CheckYourAnswersController.onPageLoad(srn: String)
GET         /:srn/new-return/short-service-refund-lump-sum-charge/on-click-check-your-answers                            controllers.chargeA.CheckYourAnswersController.onClick(srn: String)

GET         /:srn/new-return/annual-allowance-charge/:index/charge-details                                               controllers.chargeE.ChargeDetailsController.onPageLoad(mode: Mode = NormalMode, srn: String, index: Index)
POST        /:srn/new-return/annual-allowance-charge/:index/charge-details                                               controllers.chargeE.ChargeDetailsController.onSubmit(mode: Mode = NormalMode, srn: String, index: Index)
GET         /:srn/new-return/annual-allowance-charge/:index/change/charge-details                                        controllers.chargeE.ChargeDetailsController.onPageLoad(mode: Mode = CheckMode, srn: String, index: Index)
POST        /:srn/new-return/annual-allowance-charge/:index/change/charge-details                                        controllers.chargeE.ChargeDetailsController.onSubmit(mode: Mode = CheckMode, srn: String, index: Index)

GET         /:srn/new-return/annual-allowance-charge/:index/check-your-answers                                           controllers.chargeE.CheckYourAnswersController.onPageLoad(srn: String, index: Index)
GET         /:srn/new-return/annual-allowance-charge/:index/on-click-check-your-answers                                  controllers.chargeE.CheckYourAnswersController.onClick(srn: String, index: Index)

GET         /:srn/new-return/annual-allowance-charge/list-of-charges                                                     controllers.chargeE.AddMembersController.onPageLoad(srn: String)
POST        /:srn/new-return/annual-allowance-charge/list-of-charges                                                     controllers.chargeE.AddMembersController.onSubmit(srn: String)

GET         /:srn/new-return/annual-allowance-charge/:index/remove-charge                                                controllers.chargeE.DeleteMemberController.onPageLoad(srn: String, index: Index)
POST        /:srn/new-return/annual-allowance-charge/:index/remove-charge                                                controllers.chargeE.DeleteMemberController.onSubmit(srn: String, index: Index)

GET         /:srn/new-return/summary                                                                                     controllers.AFTSummaryController.onPageLoad(mode: Mode = NormalMode, srn: String)
POST        /:srn/new-return/summary                                                                                     controllers.AFTSummaryController.onSubmit(mode: Mode = NormalMode, srn: String)
GET         /:srn/new-return/change/summary                                                                              controllers.AFTSummaryController.onPageLoad(mode: Mode = CheckMode, srn: String)
POST        /:srn/new-return/change/summary                                                                              controllers.AFTSummaryController.onSubmit(mode: Mode = CheckMode, srn: String)

GET         /:srn/new-return/authorised-surplus-payments-charge/what-you-will-need                                       controllers.chargeC.WhatYouWillNeedController.onPageLoad(srn: String)

GET         /:srn/new-return/authorised-surplus-payments-charge/is-sponsoring-employer-individual                        controllers.chargeC.IsSponsoringEmployerIndividualController.onPageLoad(mode: Mode = NormalMode, srn: String)
POST        /:srn/new-return/authorised-surplus-payments-charge/is-sponsoring-employer-individual                        controllers.chargeC.IsSponsoringEmployerIndividualController.onSubmit(mode: Mode = NormalMode, srn: String)
GET         /:srn/new-return/authorised-surplus-payments-charge/change/is-sponsoring-employer-individual                 controllers.chargeC.IsSponsoringEmployerIndividualController.onPageLoad(mode: Mode = CheckMode, srn: String)
POST        /:srn/new-return/authorised-surplus-payments-charge/change/is-sponsoring-employer-individual                 controllers.chargeC.IsSponsoringEmployerIndividualController.onSubmit(mode: Mode = CheckMode, srn: String)

GET         /:srn/new-return/authorised-surplus-payments-charge/sponsoring-company-or-organisation-details               controllers.chargeC.SponsoringOrganisationDetailsController.onPageLoad(mode: Mode = NormalMode, srn: String)
POST        /:srn/new-return/authorised-surplus-payments-charge/sponsoring-company-or-organisation-details               controllers.chargeC.SponsoringOrganisationDetailsController.onSubmit(mode: Mode = NormalMode, srn: String)
GET         /:srn/new-return/authorised-surplus-payments-charge/change/sponsoring-company-or-organisation-details        controllers.chargeC.SponsoringOrganisationDetailsController.onPageLoad(mode: Mode = CheckMode, srn: String)
POST        /:srn/new-return/authorised-surplus-payments-charge/change/sponsoring-company-or-organisation-details        controllers.chargeC.SponsoringOrganisationDetailsController.onSubmit(mode: Mode = CheckMode, srn: String)



GET         /:srn/new-return/lifetime-allowance-charge/what-you-will-need                                                controllers.chargeD.WhatYouWillNeedController.onPageLoad(srn: String)


GET         /:srn/new-return/lifetime-allowance-charge/:index/members-details                                            controllers.chargeD.MemberDetailsController.onPageLoad(mode: Mode = NormalMode, srn: String, index: Index)
POST        /:srn/new-return/lifetime-allowance-charge/:index/members-details                                            controllers.chargeD.MemberDetailsController.onSubmit(mode: Mode = NormalMode, srn: String, index: Index)
GET         /:srn/new-return/change/lifetime-allowance-charge/:index/members-details                                     controllers.chargeD.MemberDetailsController.onPageLoad(mode: Mode = CheckMode, srn: String, index: Index)
POST        /:srn/new-return/change/lifetime-allowance-charge/:index/members-details                                     controllers.chargeD.MemberDetailsController.onSubmit(mode: Mode = CheckMode, srn: String, index: Index)

GET         /:srn/new-return/lifetime-allowance-charge/:index/charge-details                                             controllers.chargeD.ChargeDetailsController.onPageLoad(mode: Mode = NormalMode, srn: String, index: Index)
POST        /:srn/new-return/lifetime-allowance-charge/:index/charge-details                                             controllers.chargeD.ChargeDetailsController.onSubmit(mode: Mode = NormalMode, srn: String, index: Index)
GET         /:srn/new-return/lifetime-allowance-charge/:index/change/charge-details                                      controllers.chargeD.ChargeDetailsController.onPageLoad(mode: Mode = CheckMode, srn: String, index: Index)
POST        /:srn/new-return/lifetime-allowance-charge/:index/change/charge-details                                      controllers.chargeD.ChargeDetailsController.onSubmit(mode: Mode = CheckMode, srn: String, index: Index)

GET         /:srn/new-return/lifetime-allowance-charge/:index/check-your-answers                                         controllers.chargeD.CheckYourAnswersController.onPageLoad(srn: String, index: Index)
GET         /:srn/new-return/lifetime-allowance-charge/:index/on-click-check-your-answers                                controllers.chargeD.CheckYourAnswersController.onClick(srn: String, index: Index)

GET         /:srn/new-return/lifetime-allowance-charge/list-of-charges                                                   controllers.chargeD.AddMembersController.onPageLoad(srn: String)
POST        /:srn/new-return/lifetime-allowance-charge/list-of-charges                                                   controllers.chargeD.AddMembersController.onSubmit(srn: String)

GET         /:srn/new-return/lifetime-allowance-charge/:index/remove-charge                                              controllers.chargeD.DeleteMemberController.onPageLoad(srn: String, index: Index)
POST        /:srn/new-return/lifetime-allowance-charge/:index/remove-charge                                              controllers.chargeD.DeleteMemberController.onSubmit(srn: String, index: Index)

GET        /:srn/new-return/authorised-surplus-payments-charge/enter-address                        controllers.chargeC.SponsoringEmployerAddressController.onPageLoad(mode: Mode = NormalMode, srn: String)
POST       /:srn/new-return/authorised-surplus-payments-charge/enter-address                        controllers.chargeC.SponsoringEmployerAddressController.onSubmit(mode: Mode = NormalMode, srn: String)
GET        /:srn/new-return/authorised-surplus-payments-charge/change/enter-address                  controllers.chargeC.SponsoringEmployerAddressController.onPageLoad(mode: Mode = CheckMode, srn: String)
POST       /:srn/new-return/authorised-surplus-payments-charge/change/enter-address                  controllers.chargeC.SponsoringEmployerAddressController.onSubmit(mode: Mode = CheckMode, srn: String)


GET        /:srn/new-return/authorised-surplus-payments-charge/sponsoring-individual-details                        controllers.chargeC.SponsoringIndividualDetailsController.onPageLoad(mode: Mode = NormalMode, srn: String)
POST       /:srn/new-return/authorised-surplus-payments-charge/sponsoring-individual-details                        controllers.chargeC.SponsoringIndividualDetailsController.onSubmit(mode: Mode = NormalMode, srn: String)
GET        /:srn/new-return/authorised-surplus-payments-charge/change/sponsoring-individual-details                  controllers.chargeC.SponsoringIndividualDetailsController.onPageLoad(mode: Mode = CheckMode, srn: String)
POST       /:srn/new-return/authorised-surplus-payments-charge/change/sponsoring-individual-details                  controllers.chargeC.SponsoringIndividualDetailsController.onSubmit(mode: Mode = CheckMode, srn: String)

GET         /:srn/new-return/overseas-transfer-charge/what-you-will-need           controllers.chargeG.WhatYouWillNeedController.onPageLoad(srn: String)

GET         /:srn/new-return/overseas-transfer-charge/:index/members-details                            controllers.chargeG.MemberDetailsController.onPageLoad(mode: Mode = NormalMode, srn: String, index: Index)
POST        /:srn/new-return/overseas-transfer-charge/:index/members-details                            controllers.chargeG.MemberDetailsController.onSubmit(mode: Mode = NormalMode, srn: String, index: Index)
GET         /:srn/new-return/change/overseas-transfer-charge/:index/members-details                     controllers.chargeG.MemberDetailsController.onPageLoad(mode: Mode = CheckMode, srn: String, index: Index)
POST        /:srn/new-return/change/overseas-transfer-charge/:index/members-details                     controllers.chargeG.MemberDetailsController.onSubmit(mode: Mode = CheckMode, srn: String, index: Index)

<<<<<<< HEAD
GET        /:srn/new-return/authorised-surplus-payments-charge/charge-details                  controllers.chargeC.ChargeDetailsController.onPageLoad(mode: Mode = NormalMode, srn: String)
POST       /:srn/new-return/authorised-surplus-payments-charge/charge-details                  controllers.chargeC.ChargeDetailsController.onSubmit(mode: Mode = NormalMode, srn: String)
GET        /:srn/new-return/authorised-surplus-payments-charge/change/charge-details                        controllers.chargeC.ChargeDetailsController.onPageLoad(mode: Mode = CheckMode, srn: String)
POST       /:srn/new-return/authorised-surplus-payments-charge/change/charge-details                        controllers.chargeC.ChargeDetailsController.onSubmit(mode: Mode = CheckMode, srn: String)

GET         /:srn/new-return/authorised-surplus-payments-charge/check-your-answers                 controllers.chargeC.CheckYourAnswersController.onPageLoad(srn: String)
GET         /:srn/new-return/authorised-surplus-payments-charge/on-click-check-your-answers        controllers.chargeC.CheckYourAnswersController.onClick(srn: String)
=======
GET         /:srn/new-return/overseas-transfer-charge/:index/charge-details                                              controllers.chargeG.ChargeDetailsController.onPageLoad(mode: Mode = NormalMode, srn: String, index: Index)
POST        /:srn/new-return/overseas-transfer-charge/:index/charge-details                                              controllers.chargeG.ChargeDetailsController.onSubmit(mode: Mode = NormalMode, srn: String, index: Index)
GET         /:srn/new-return/overseas-transfer-charge/:index/change/charge-details                                       controllers.chargeG.ChargeDetailsController.onPageLoad(mode: Mode = CheckMode, srn: String, index: Index)
POST        /:srn/new-return/overseas-transfer-charge/:index/change/charge-details                                       controllers.chargeG.ChargeDetailsController.onSubmit(mode: Mode = CheckMode, srn: String, index: Index)

GET         /:srn/new-return/overseas-transfer-charge/:index/charge-amounts                            controllers.chargeG.ChargeAmountsController.onPageLoad(mode: Mode = NormalMode, srn: String, index: Index)
POST        /:srn/new-return/overseas-transfer-charge/:index/charge-amounts                            controllers.chargeG.ChargeAmountsController.onSubmit(mode: Mode = NormalMode, srn: String, index: Index)
GET         /:srn/new-return/change/overseas-transfer-charge/:index/charge-amounts                     controllers.chargeG.ChargeAmountsController.onPageLoad(mode: Mode = CheckMode, srn: String, index: Index)
POST        /:srn/new-return/change/overseas-transfer-charge/:index/charge-amounts                     controllers.chargeG.ChargeAmountsController.onSubmit(mode: Mode = CheckMode, srn: String, index: Index)

GET        /:srn/new-return/overseas-transfer-charge/list-of-charges                     controllers.chargeG.AddMembersController.onPageLoad(srn: String)
POST       /:srn/new-return/overseas-transfer-charge/list-of-charges                     controllers.chargeG.AddMembersController.onSubmit(srn: String)

GET         /:srn/new-return/overseas-transfer-charge/:index/check-your-answers                 controllers.chargeG.CheckYourAnswersController.onPageLoad(srn: String, index: Index)

GET        /:srn/new-return/overseas-transfer-charge/:index/remove-charge                        controllers.chargeG.DeleteMemberController.onPageLoad(srn: String, index: Index)
GET        /:srn/new-return/overseas-transfer-charge/:index/on-click-check-your-answers          controllers.chargeG.CheckYourAnswersController.onClick(srn: String, index: Index)

GET        /:srn/new-return/overseas-transfer-charge/:index/remove-charge                        controllers.chargeG.DeleteMemberController.onPageLoad(srn: String, index: Index)
POST       /:srn/new-return/overseas-transfer-charge/:index/remove-charge                        controllers.chargeG.DeleteMemberController.onSubmit(srn: String, index: Index)
>>>>>>> bbffe645
<|MERGE_RESOLUTION|>--- conflicted
+++ resolved
@@ -132,7 +132,6 @@
 GET         /:srn/new-return/change/overseas-transfer-charge/:index/members-details                     controllers.chargeG.MemberDetailsController.onPageLoad(mode: Mode = CheckMode, srn: String, index: Index)
 POST        /:srn/new-return/change/overseas-transfer-charge/:index/members-details                     controllers.chargeG.MemberDetailsController.onSubmit(mode: Mode = CheckMode, srn: String, index: Index)
 
-<<<<<<< HEAD
 GET        /:srn/new-return/authorised-surplus-payments-charge/charge-details                  controllers.chargeC.ChargeDetailsController.onPageLoad(mode: Mode = NormalMode, srn: String)
 POST       /:srn/new-return/authorised-surplus-payments-charge/charge-details                  controllers.chargeC.ChargeDetailsController.onSubmit(mode: Mode = NormalMode, srn: String)
 GET        /:srn/new-return/authorised-surplus-payments-charge/change/charge-details                        controllers.chargeC.ChargeDetailsController.onPageLoad(mode: Mode = CheckMode, srn: String)
@@ -140,7 +139,7 @@
 
 GET         /:srn/new-return/authorised-surplus-payments-charge/check-your-answers                 controllers.chargeC.CheckYourAnswersController.onPageLoad(srn: String)
 GET         /:srn/new-return/authorised-surplus-payments-charge/on-click-check-your-answers        controllers.chargeC.CheckYourAnswersController.onClick(srn: String)
-=======
+
 GET         /:srn/new-return/overseas-transfer-charge/:index/charge-details                                              controllers.chargeG.ChargeDetailsController.onPageLoad(mode: Mode = NormalMode, srn: String, index: Index)
 POST        /:srn/new-return/overseas-transfer-charge/:index/charge-details                                              controllers.chargeG.ChargeDetailsController.onSubmit(mode: Mode = NormalMode, srn: String, index: Index)
 GET         /:srn/new-return/overseas-transfer-charge/:index/change/charge-details                                       controllers.chargeG.ChargeDetailsController.onPageLoad(mode: Mode = CheckMode, srn: String, index: Index)
@@ -160,5 +159,4 @@
 GET        /:srn/new-return/overseas-transfer-charge/:index/on-click-check-your-answers          controllers.chargeG.CheckYourAnswersController.onClick(srn: String, index: Index)
 
 GET        /:srn/new-return/overseas-transfer-charge/:index/remove-charge                        controllers.chargeG.DeleteMemberController.onPageLoad(srn: String, index: Index)
-POST       /:srn/new-return/overseas-transfer-charge/:index/remove-charge                        controllers.chargeG.DeleteMemberController.onSubmit(srn: String, index: Index)
->>>>>>> bbffe645
+POST       /:srn/new-return/overseas-transfer-charge/:index/remove-charge                        controllers.chargeG.DeleteMemberController.onSubmit(srn: String, index: Index)