# microservice specific routes

GET         /                                                                                                                                        controllers.IndexController.onPageLoad
GET         /keep-alive                                                                                                                              controllers.KeepAliveController.keepAlive(srn: Option[String] = None, startDate: Option[String] = None)
GET         /:startDate/:srn/keep-alive                                                                                                              controllers.KeepAliveController.keepAlive(srn: Option[String], startDate: Option[String])

GET         /:srn/sign-out                                                                                                                           controllers.SignOutController.signOut(srn: String, startDate: Option[String] = None)
GET         /:startDate/:srn/sign-out                                                                                                                controllers.SignOutController.signOut(srn: String, startDate: Option[String])

GET         /assets/*file                                                                                                                            controllers.Assets.versioned(path="/public", file: Asset)

GET         /language/:lang                                                                                                                          controllers.LanguageSwitchController.switchToLanguage(lang: String)

GET         /this-service-has-been-reset                                                                                                             controllers.SessionExpiredController.onPageLoad

GET         /:srn/:startDate/:accessType/:version/charge-type                                                                                        controllers.ChargeTypeController.onPageLoad(srn: String, startDate: String, accessType: AccessType, version: Int)
POST        /:srn/:startDate/:accessType/:version/charge-type                                                                                        controllers.ChargeTypeController.onSubmit(srn: String, startDate: String, accessType: AccessType, version: Int)

GET         /:srn/:startDate/:accessType/:version/annual-allowance-charge/:index/members-details                                                     controllers.chargeE.MemberDetailsController.onPageLoad(mode: Mode = NormalMode, srn: String, startDate: String, accessType: AccessType, version: Int, index: Index)
POST        /:srn/:startDate/:accessType/:version/annual-allowance-charge/:index/members-details                                                     controllers.chargeE.MemberDetailsController.onSubmit(mode: Mode = NormalMode, srn: String, startDate: String, accessType: AccessType, version: Int, index: Index)
GET         /:srn/:startDate/:accessType/:version/annual-allowance-charge/:index/change/members-details                                              controllers.chargeE.MemberDetailsController.onPageLoad(mode: Mode = CheckMode, srn: String, startDate: String, accessType: AccessType, version: Int, index: Index)
POST        /:srn/:startDate/:accessType/:version/annual-allowance-charge/:index/change/members-details                                              controllers.chargeE.MemberDetailsController.onSubmit(mode: Mode = CheckMode, srn: String, startDate: String, accessType: AccessType, version: Int, index: Index)

GET         /:srn/:startDate/:accessType/:version/annual-allowance-charge/what-you-will-need                                                         controllers.chargeE.WhatYouWillNeedController.onPageLoad(srn: String, startDate: String, accessType: AccessType, version: Int)

GET         /:srn/:startDate/:accessType/:version/annual-allowance-charge/:index/select-tax-year                                                     controllers.chargeE.AnnualAllowanceYearController.onPageLoad(mode: Mode = NormalMode, srn: String, startDate: String, accessType: AccessType, version: Int, index: Index)
POST        /:srn/:startDate/:accessType/:version/annual-allowance-charge/:index/select-tax-year                                                     controllers.chargeE.AnnualAllowanceYearController.onSubmit(mode: Mode = NormalMode, srn: String, startDate: String, accessType: AccessType, version: Int, index: Index)
GET         /:srn/:startDate/:accessType/:version/annual-allowance-charge/:index/change/select-tax-year                                              controllers.chargeE.AnnualAllowanceYearController.onPageLoad(mode: Mode = CheckMode, srn: String, startDate: String, accessType: AccessType, version: Int, index: Index)
POST        /:srn/:startDate/:accessType/:version/annual-allowance-charge/:index/change/select-tax-year                                              controllers.chargeE.AnnualAllowanceYearController.onSubmit(mode: Mode = CheckMode, srn: String, startDate: String, accessType: AccessType, version: Int, index: Index)

GET         /:srn/:startDate/:accessType/:version/annual-allowance-charge/:index/charge-details                                                      controllers.chargeE.ChargeDetailsController.onPageLoad(mode: Mode = NormalMode, srn: String, startDate: String, accessType: AccessType, version: Int, index: Index)
POST        /:srn/:startDate/:accessType/:version/annual-allowance-charge/:index/charge-details                                                      controllers.chargeE.ChargeDetailsController.onSubmit(mode: Mode = NormalMode, srn: String, startDate: String, accessType: AccessType, version: Int, index: Index)
GET         /:srn/:startDate/:accessType/:version/annual-allowance-charge/:index/change/charge-details                                               controllers.chargeE.ChargeDetailsController.onPageLoad(mode: Mode = CheckMode, srn: String, startDate: String, accessType: AccessType, version: Int, index: Index)
POST        /:srn/:startDate/:accessType/:version/annual-allowance-charge/:index/change/charge-details                                               controllers.chargeE.ChargeDetailsController.onSubmit(mode: Mode = CheckMode, srn: String, startDate: String, accessType: AccessType, version: Int, index: Index)

GET         /:srn/:startDate/:accessType/:version/annual-allowance-charge/:index/check-your-answers                                                  controllers.chargeE.CheckYourAnswersController.onPageLoad(srn: String, startDate: String, accessType: AccessType, version: Int, index: Index)
GET         /:srn/:startDate/:accessType/:version/annual-allowance-charge/:index/on-click-check-your-answers                                         controllers.chargeE.CheckYourAnswersController.onClick(srn: String, startDate: String, accessType: AccessType, version: Int, index: Index)

GET         /:srn/:startDate/:accessType/:version/annual-allowance-charge/list-of-charges                                                            controllers.chargeE.AddMembersController.onPageLoad(srn: String, startDate: String, accessType: AccessType, version: Int)
POST        /:srn/:startDate/:accessType/:version/annual-allowance-charge/list-of-charges                                                            controllers.chargeE.AddMembersController.onSubmit(srn: String, startDate: String, accessType: AccessType, version: Int)

GET         /:srn/:startDate/:accessType/:version/annual-allowance-charge/:index/remove-charge                                                       controllers.chargeE.DeleteMemberController.onPageLoad(srn: String, startDate: String, accessType: AccessType, version: Int, index: Index)
POST        /:srn/:startDate/:accessType/:version/annual-allowance-charge/:index/remove-charge                                                       controllers.chargeE.DeleteMemberController.onSubmit(srn: String, startDate: String, accessType: AccessType, version: Int, index: Index)

GET         /:srn/:startDate/:accessType/:version/annual-allowance-charge/:index/remove-last-charge                                                  controllers.chargeE.RemoveLastChargeController.onPageLoad(srn: String, startDate: String, accessType: AccessType, version: Int, index: Index)

GET         /:srn/:startDate/:accessType/:version/de-registration-charge/what-you-will-need                                                          controllers.chargeF.WhatYouWillNeedController.onPageLoad(srn: String, startDate: String, accessType: AccessType, version: Int)

GET         /:srn/:startDate/:accessType/:version/de-registration-charge/charge-details                                                              controllers.chargeF.ChargeDetailsController.onPageLoad(mode: Mode = NormalMode, srn: String, startDate: String, accessType: AccessType, version: Int)
POST        /:srn/:startDate/:accessType/:version/de-registration-charge/charge-details                                                              controllers.chargeF.ChargeDetailsController.onSubmit(mode: Mode = NormalMode, srn: String, startDate: String, accessType: AccessType, version: Int)
GET         /:srn/:startDate/:accessType/:version/de-registration-charge/change/charge-details                                                       controllers.chargeF.ChargeDetailsController.onPageLoad(mode: Mode = CheckMode, srn: String, startDate: String, accessType: AccessType, version: Int)
POST        /:srn/:startDate/:accessType/:version/de-registration-charge/change/charge-details                                                       controllers.chargeF.ChargeDetailsController.onSubmit(mode: Mode = CheckMode, srn: String, startDate: String, accessType: AccessType, version: Int)

GET         /:srn/:startDate/:accessType/:version/de-registration-charge/check-your-answers                                                          controllers.chargeF.CheckYourAnswersController.onPageLoad(srn: String, startDate: String, accessType: AccessType, version: Int)
GET         /:srn/:startDate/:accessType/:version/de-registration-charge/on-click-check-your-answers                                                 controllers.chargeF.CheckYourAnswersController.onClick(srn: String, startDate: String, accessType: AccessType, version: Int)

GET         /:srn/:startDate/:accessType/:version/de-registration-charge/remove-charge                                                               controllers.chargeF.DeleteChargeController.onPageLoad(srn: String, startDate: String, accessType: AccessType, version: Int)
POST        /:srn/:startDate/:accessType/:version/de-registration-charge/remove-charge                                                               controllers.chargeF.DeleteChargeController.onSubmit(srn: String, startDate: String, accessType: AccessType, version: Int)

GET         /:srn/:startDate/:accessType/:version/de-registration-charge/remove-last-charge                                                          controllers.chargeF.RemoveLastChargeController.onPageLoad(srn: String, startDate: String, accessType: AccessType, version: Int)

GET         /:srn/:startDate/:accessType/:version/special-lump-sum-death-benefits-charge/what-you-will-need                                          controllers.chargeB.WhatYouWillNeedController.onPageLoad(srn: String, startDate: String, accessType: AccessType, version: Int)

GET         /:srn/:startDate/:accessType/:version/special-lump-sum-death-benefits-charge/charge-details                                              controllers.chargeB.ChargeDetailsController.onPageLoad(mode: Mode = NormalMode, srn: String, startDate: String, accessType: AccessType, version: Int)
POST        /:srn/:startDate/:accessType/:version/special-lump-sum-death-benefits-charge/charge-details                                              controllers.chargeB.ChargeDetailsController.onSubmit(mode: Mode = NormalMode, srn: String, startDate: String, accessType: AccessType, version: Int)
GET         /:srn/:startDate/:accessType/:version/special-lump-sum-death-benefits-charge/change/charge-details                                       controllers.chargeB.ChargeDetailsController.onPageLoad(mode: Mode = CheckMode, srn: String, startDate: String, accessType: AccessType, version: Int)
POST        /:srn/:startDate/:accessType/:version/special-lump-sum-death-benefits-charge/change/charge-details                                       controllers.chargeB.ChargeDetailsController.onSubmit(mode: Mode = CheckMode, srn: String, startDate: String, accessType: AccessType, version: Int)

GET         /:srn/:startDate/:accessType/:version/special-lump-sum-death-benefits-charge/check-your-answers                                          controllers.chargeB.CheckYourAnswersController.onPageLoad(srn: String, startDate: String, accessType: AccessType, version: Int)
GET         /:srn/:startDate/:accessType/:version/special-lump-sum-death-benefits-charge/on-click-check-your-answers                                 controllers.chargeB.CheckYourAnswersController.onClick(srn: String, startDate: String, accessType: AccessType, version: Int)

GET         /:srn/:startDate/:accessType/:version/special-lump-sum-death-benefits-charge/remove-charge                                               controllers.chargeB.DeleteChargeController.onPageLoad(srn: String, startDate: String, accessType: AccessType, version: Int)
POST        /:srn/:startDate/:accessType/:version/special-lump-sum-death-benefits-charge/remove-charge                                               controllers.chargeB.DeleteChargeController.onSubmit(srn: String, startDate: String, accessType: AccessType, version: Int)

GET         /:srn/:startDate/:accessType/:version/special-lump-sum-death-benefits-charge/remove-last-charge                                          controllers.chargeB.RemoveLastChargeController.onPageLoad(srn: String, startDate: String, accessType: AccessType, version: Int)

GET         /:srn/:startDate/:accessType/:version/short-service-refund-lump-sum-charge/what-you-will-need                                            controllers.chargeA.WhatYouWillNeedController.onPageLoad(srn: String, startDate: String, accessType: AccessType, version: Int)

GET         /:srn/:startDate/:accessType/:version/short-service-refund-lump-sum-charge/charge-details                                                controllers.chargeA.ChargeDetailsController.onPageLoad(mode: Mode = NormalMode, srn: String, startDate: String, accessType: AccessType, version: Int)
POST        /:srn/:startDate/:accessType/:version/short-service-refund-lump-sum-charge/charge-details                                                controllers.chargeA.ChargeDetailsController.onSubmit(mode: Mode = NormalMode, srn: String, startDate: String, accessType: AccessType, version: Int)
GET         /:srn/:startDate/:accessType/:version/short-service-refund-lump-sum-charge/change/charge-details                                         controllers.chargeA.ChargeDetailsController.onPageLoad(mode: Mode = CheckMode, srn: String, startDate: String, accessType: AccessType, version: Int)
POST        /:srn/:startDate/:accessType/:version/short-service-refund-lump-sum-charge/change/charge-details                                         controllers.chargeA.ChargeDetailsController.onSubmit(mode: Mode = CheckMode, srn: String, startDate: String, accessType: AccessType, version: Int)

GET         /:srn/:startDate/:accessType/:version/short-service-refund-lump-sum-charge/check-your-answers                                            controllers.chargeA.CheckYourAnswersController.onPageLoad(srn: String, startDate: String, accessType: AccessType, version: Int)
GET         /:srn/:startDate/:accessType/:version/short-service-refund-lump-sum-charge/on-click-check-your-answers                                   controllers.chargeA.CheckYourAnswersController.onClick(srn: String, startDate: String, accessType: AccessType, version: Int)

GET         /:srn/:startDate/:accessType/:version/short-service-refund-lump-sum-charge/remove-charge                                                 controllers.chargeA.DeleteChargeController.onPageLoad(srn: String, startDate: String, accessType: AccessType, version: Int)
POST        /:srn/:startDate/:accessType/:version/short-service-refund-lump-sum-charge/remove-charge                                                 controllers.chargeA.DeleteChargeController.onSubmit(srn: String, startDate: String, accessType: AccessType, version: Int)

GET         /:srn/:startDate/:accessType/:version/short-service-refund-lump-sum-charge/remove-last-charge                                            controllers.chargeA.RemoveLastChargeController.onPageLoad(srn: String, startDate: String, accessType: AccessType, version: Int)

GET         /:srn/:startDate/:accessType/:version/lifetime-allowance-charge/what-you-will-need                                                       controllers.chargeD.WhatYouWillNeedController.onPageLoad(srn: String, startDate: String, accessType: AccessType, version: Int)

GET         /:srn/:startDate/:accessType/:version/lifetime-allowance-charge/:index/members-details                                                   controllers.chargeD.MemberDetailsController.onPageLoad(mode: Mode = NormalMode, srn: String, startDate: String, accessType: AccessType, version: Int, index: Index)
POST        /:srn/:startDate/:accessType/:version/lifetime-allowance-charge/:index/members-details                                                   controllers.chargeD.MemberDetailsController.onSubmit(mode: Mode = NormalMode, srn: String, startDate: String, accessType: AccessType, version: Int, index: Index)
GET         /:srn/:startDate/:accessType/:version/lifetime-allowance-charge/:index/change/members-details                                            controllers.chargeD.MemberDetailsController.onPageLoad(mode: Mode = CheckMode, srn: String, startDate: String, accessType: AccessType, version: Int, index: Index)
POST        /:srn/:startDate/:accessType/:version/lifetime-allowance-charge/:index/change/members-details                                            controllers.chargeD.MemberDetailsController.onSubmit(mode: Mode = CheckMode, srn: String, startDate: String, accessType: AccessType, version: Int, index: Index)

GET         /:srn/:startDate/:accessType/:version/lifetime-allowance-charge/:index/charge-details                                                    controllers.chargeD.ChargeDetailsController.onPageLoad(mode: Mode = NormalMode, srn: String, startDate: String, accessType: AccessType, version: Int, index: Index)
POST        /:srn/:startDate/:accessType/:version/lifetime-allowance-charge/:index/charge-details                                                    controllers.chargeD.ChargeDetailsController.onSubmit(mode: Mode = NormalMode, srn: String, startDate: String, accessType: AccessType, version: Int, index: Index)
GET         /:srn/:startDate/:accessType/:version/lifetime-allowance-charge/:index/change/charge-details                                             controllers.chargeD.ChargeDetailsController.onPageLoad(mode: Mode = CheckMode, srn: String, startDate: String, accessType: AccessType, version: Int, index: Index)
POST        /:srn/:startDate/:accessType/:version/lifetime-allowance-charge/:index/change/charge-details                                             controllers.chargeD.ChargeDetailsController.onSubmit(mode: Mode = CheckMode, srn: String, startDate: String, accessType: AccessType, version: Int, index: Index)

GET         /:srn/:startDate/:accessType/:version/lifetime-allowance-charge/:index/check-your-answers                                                controllers.chargeD.CheckYourAnswersController.onPageLoad(srn: String, startDate: String, accessType: AccessType, version: Int, index: Index)
GET         /:srn/:startDate/:accessType/:version/lifetime-allowance-charge/:index/on-click-check-your-answers                                       controllers.chargeD.CheckYourAnswersController.onClick(srn: String, startDate: String, accessType: AccessType, version: Int, index: Index)

GET         /:srn/:startDate/:accessType/:version/lifetime-allowance-charge/list-of-charges                                                          controllers.chargeD.AddMembersController.onPageLoad(srn: String, startDate: String, accessType: AccessType, version: Int)
POST        /:srn/:startDate/:accessType/:version/lifetime-allowance-charge/list-of-charges                                                          controllers.chargeD.AddMembersController.onSubmit(srn: String, startDate: String, accessType: AccessType, version: Int)

GET         /:srn/:startDate/:accessType/:version/lifetime-allowance-charge/:index/remove-charge                                                     controllers.chargeD.DeleteMemberController.onPageLoad(srn: String, startDate: String, accessType: AccessType, version: Int, index: Index)
POST        /:srn/:startDate/:accessType/:version/lifetime-allowance-charge/:index/remove-charge                                                     controllers.chargeD.DeleteMemberController.onSubmit(srn: String, startDate: String, accessType: AccessType, version: Int, index: Index)

GET         /:srn/:startDate/:accessType/:version/lifetime-allowance-charge/:index/remove-last-charge                                                controllers.chargeD.RemoveLastChargeController.onPageLoad(srn: String, startDate: String, accessType: AccessType, version: Int, index: Index)

GET         /:srn/:startDate/:accessType/:version/authorised-surplus-payments-charge/what-you-will-need                                              controllers.chargeC.WhatYouWillNeedController.onPageLoad(srn: String, startDate: String, accessType: AccessType, version: Int)

GET         /:srn/:startDate/:accessType/:version/authorised-surplus-payments-charge/:index/sponsoring-employer-individual-or-company                controllers.chargeC.WhichTypeOfSponsoringEmployerController.onPageLoad(mode: Mode = NormalMode, srn: String, startDate: String, accessType: AccessType, version: Int, index: Index)
POST        /:srn/:startDate/:accessType/:version/authorised-surplus-payments-charge/:index/sponsoring-employer-individual-or-company                controllers.chargeC.WhichTypeOfSponsoringEmployerController.onSubmit(mode: Mode = NormalMode, srn: String, startDate: String, accessType: AccessType, version: Int, index: Index)
GET         /:srn/:startDate/:accessType/:version/authorised-surplus-payments-charge/:index/change/sponsoring-employer-individual-or-company         controllers.chargeC.WhichTypeOfSponsoringEmployerController.onPageLoad(mode: Mode = CheckMode, srn: String, startDate: String, accessType: AccessType, version: Int, index: Index)
POST        /:srn/:startDate/:accessType/:version/authorised-surplus-payments-charge/:index/change/sponsoring-employer-individual-or-company         controllers.chargeC.WhichTypeOfSponsoringEmployerController.onSubmit(mode: Mode = CheckMode, srn: String, startDate: String, accessType: AccessType, version: Int, index: Index)

GET         /:srn/:startDate/:accessType/:version/authorised-surplus-payments-charge/:index/sponsoring-individual-details                            controllers.chargeC.SponsoringIndividualDetailsController.onPageLoad(mode: Mode = NormalMode, srn: String, startDate: String, accessType: AccessType, version: Int, index: Index)
POST        /:srn/:startDate/:accessType/:version/authorised-surplus-payments-charge/:index/sponsoring-individual-details                            controllers.chargeC.SponsoringIndividualDetailsController.onSubmit(mode: Mode = NormalMode, srn: String, startDate: String, accessType: AccessType, version: Int, index: Index)
GET         /:srn/:startDate/:accessType/:version/authorised-surplus-payments-charge/:index/change/sponsoring-individual-details                     controllers.chargeC.SponsoringIndividualDetailsController.onPageLoad(mode: Mode = CheckMode, srn: String, startDate: String, accessType: AccessType, version: Int, index: Index)
POST        /:srn/:startDate/:accessType/:version/authorised-surplus-payments-charge/:index/change/sponsoring-individual-details                     controllers.chargeC.SponsoringIndividualDetailsController.onSubmit(mode: Mode = CheckMode, srn: String, startDate: String, accessType: AccessType, version: Int, index: Index)

GET         /:srn/:startDate/:accessType/:version/authorised-surplus-payments-charge/:index/sponsoring-company-or-organisation-details               controllers.chargeC.SponsoringOrganisationDetailsController.onPageLoad(mode: Mode = NormalMode, srn: String, startDate: String, accessType: AccessType, version: Int, index: Index)
POST        /:srn/:startDate/:accessType/:version/authorised-surplus-payments-charge/:index/sponsoring-company-or-organisation-details               controllers.chargeC.SponsoringOrganisationDetailsController.onSubmit(mode: Mode = NormalMode, srn: String, startDate: String, accessType: AccessType, version: Int, index: Index)
GET         /:srn/:startDate/:accessType/:version/authorised-surplus-payments-charge/:index/change/sponsoring-company-or-organisation-details        controllers.chargeC.SponsoringOrganisationDetailsController.onPageLoad(mode: Mode = CheckMode, srn: String, startDate: String, accessType: AccessType, version: Int, index: Index)
POST        /:srn/:startDate/:accessType/:version/authorised-surplus-payments-charge/:index/change/sponsoring-company-or-organisation-details        controllers.chargeC.SponsoringOrganisationDetailsController.onSubmit(mode: Mode = CheckMode, srn: String, startDate: String, accessType: AccessType, version: Int, index: Index)

GET         /:srn/:startDate/:accessType/:version/authorised-surplus-payments-charge/:index/enter-address                                            controllers.chargeC.SponsoringEmployerAddressController.onPageLoad(mode: Mode = NormalMode, srn: String, startDate: String, accessType: AccessType, version: Int, index: Index)
POST        /:srn/:startDate/:accessType/:version/authorised-surplus-payments-charge/:index/enter-address                                            controllers.chargeC.SponsoringEmployerAddressController.onSubmit(mode: Mode = NormalMode, srn: String, startDate: String, accessType: AccessType, version: Int, index: Index)
GET         /:srn/:startDate/:accessType/:version/authorised-surplus-payments-charge/:index/change/enter-address                                     controllers.chargeC.SponsoringEmployerAddressController.onPageLoad(mode: Mode = CheckMode, srn: String, startDate: String, accessType: AccessType, version: Int, index: Index)
POST        /:srn/:startDate/:accessType/:version/authorised-surplus-payments-charge/:index/change/enter-address                                     controllers.chargeC.SponsoringEmployerAddressController.onSubmit(mode: Mode = CheckMode, srn: String, startDate: String, accessType: AccessType, version: Int, index: Index)

GET         /:srn/:startDate/:accessType/:version/authorised-surplus-payments-charge/:index/charge-details                                           controllers.chargeC.ChargeDetailsController.onPageLoad(mode: Mode = NormalMode, srn: String, startDate: String, accessType: AccessType, version: Int, index: Index)
POST        /:srn/:startDate/:accessType/:version/authorised-surplus-payments-charge/:index/charge-details                                           controllers.chargeC.ChargeDetailsController.onSubmit(mode: Mode = NormalMode, srn: String, startDate: String, accessType: AccessType, version: Int, index: Index)
GET         /:srn/:startDate/:accessType/:version/authorised-surplus-payments-charge/:index/change/charge-details                                    controllers.chargeC.ChargeDetailsController.onPageLoad(mode: Mode = CheckMode, srn: String, startDate: String, accessType: AccessType, version: Int, index: Index)
POST        /:srn/:startDate/:accessType/:version/authorised-surplus-payments-charge/:index/change/charge-details                                    controllers.chargeC.ChargeDetailsController.onSubmit(mode: Mode = CheckMode, srn: String, startDate: String, accessType: AccessType, version: Int, index: Index)

GET         /:srn/:startDate/:accessType/:version/authorised-surplus-payments-charge/:index/check-your-answers                                       controllers.chargeC.CheckYourAnswersController.onPageLoad(srn: String, startDate: String, accessType: AccessType, version: Int, index: Index)
GET         /:srn/:startDate/:accessType/:version/authorised-surplus-payments-charge/:index/on-click-check-your-answers                              controllers.chargeC.CheckYourAnswersController.onClick(srn: String, startDate: String, accessType: AccessType, version: Int, index: Index)

GET         /:srn/:startDate/:accessType/:version/authorised-surplus-payments-charge/list-of-charges                                                 controllers.chargeC.AddEmployersController.onPageLoad(srn: String, startDate: String, accessType: AccessType, version: Int)
POST        /:srn/:startDate/:accessType/:version/authorised-surplus-payments-charge/list-of-charges                                                 controllers.chargeC.AddEmployersController.onSubmit(srn: String, startDate: String, accessType: AccessType, version: Int)

GET         /:srn/:startDate/:accessType/:version/authorised-surplus-payments-charge/:index/remove-charge                                            controllers.chargeC.DeleteEmployerController.onPageLoad(srn: String, startDate: String, accessType: AccessType, version: Int, index: Index)
POST        /:srn/:startDate/:accessType/:version/authorised-surplus-payments-charge/:index/remove-charge                                            controllers.chargeC.DeleteEmployerController.onSubmit(srn: String, startDate: String, accessType: AccessType, version: Int, index: Index)

GET         /:srn/:startDate/:accessType/:version/authorised-surplus-payments-charge/:index/remove-last-charge                                       controllers.chargeC.RemoveLastChargeController.onPageLoad(srn: String, startDate: String, accessType: AccessType, version: Int, index: Index)

GET         /:srn/:startDate/:accessType/:version/authorised-surplus-payments-charge/:index/enter-postcode                                           controllers.chargeC.SponsoringEmployerAddressSearchController.onPageLoad(mode: Mode = NormalMode, srn: String, startDate: String, accessType: AccessType, version: Int, index: Index)
POST        /:srn/:startDate/:accessType/:version/authorised-surplus-payments-charge/:index/enter-postcode                                           controllers.chargeC.SponsoringEmployerAddressSearchController.onSubmit(mode: Mode = NormalMode, srn: String, startDate: String, accessType: AccessType, version: Int, index: Index)
GET         /:srn/:startDate/:accessType/:version/authorised-surplus-payments-charge/:index/change/enter-postcode                                    controllers.chargeC.SponsoringEmployerAddressSearchController.onPageLoad(mode: Mode = CheckMode, srn: String, startDate: String, accessType: AccessType, version: Int, index: Index)
POST        /:srn/:startDate/:accessType/:version/authorised-surplus-payments-charge/:index/change/enter-postcode                                    controllers.chargeC.SponsoringEmployerAddressSearchController.onSubmit(mode: Mode = CheckMode, srn: String, startDate: String, accessType: AccessType, version: Int, index: Index)

GET         /:srn/:startDate/:accessType/:version/authorised-surplus-payments-charge/:index/select-address                                           controllers.chargeC.SponsoringEmployerAddressResultsController.onPageLoad(mode: Mode = NormalMode, srn: String, startDate: String, accessType: AccessType, version: Int, index: Index)
POST        /:srn/:startDate/:accessType/:version/authorised-surplus-payments-charge/:index/select-address                                           controllers.chargeC.SponsoringEmployerAddressResultsController.onSubmit(mode: Mode = NormalMode, srn: String, startDate: String, accessType: AccessType, version: Int, index: Index)
GET         /:srn/:startDate/:accessType/:version/authorised-surplus-payments-charge/:index/change/select-address                                    controllers.chargeC.SponsoringEmployerAddressResultsController.onPageLoad(mode: Mode = CheckMode, srn: String, startDate: String, accessType: AccessType, version: Int, index: Index)
POST        /:srn/:startDate/:accessType/:version/authorised-surplus-payments-charge/:index/change/select-address                                    controllers.chargeC.SponsoringEmployerAddressResultsController.onSubmit(mode: Mode = CheckMode, srn: String, startDate: String, accessType: AccessType, version: Int, index: Index)


GET         /:srn/:startDate/:accessType/:version/overseas-transfer-charge/what-you-will-need                                                        controllers.chargeG.WhatYouWillNeedController.onPageLoad(srn: String, startDate: String, accessType: AccessType, version: Int)

GET         /:srn/:startDate/:accessType/:version/overseas-transfer-charge/:index/members-details                                                    controllers.chargeG.MemberDetailsController.onPageLoad(mode: Mode = NormalMode, srn: String, startDate: String, accessType: AccessType, version: Int, index: Index)
POST        /:srn/:startDate/:accessType/:version/overseas-transfer-charge/:index/members-details                                                    controllers.chargeG.MemberDetailsController.onSubmit(mode: Mode = NormalMode, srn: String, startDate: String, accessType: AccessType, version: Int, index: Index)
GET         /:srn/:startDate/:accessType/:version/overseas-transfer-charge/:index/change/members-details                                             controllers.chargeG.MemberDetailsController.onPageLoad(mode: Mode = CheckMode, srn: String, startDate: String, accessType: AccessType, version: Int, index: Index)
POST        /:srn/:startDate/:accessType/:version/overseas-transfer-charge/:index/change/members-details                                             controllers.chargeG.MemberDetailsController.onSubmit(mode: Mode = CheckMode, srn: String, startDate: String, accessType: AccessType, version: Int, index: Index)

GET         /:srn/:startDate/:accessType/:version/overseas-transfer-charge/:index/charge-details                                                     controllers.chargeG.ChargeDetailsController.onPageLoad(mode: Mode = NormalMode, srn: String, startDate: String, accessType: AccessType, version: Int, index: Index)
POST        /:srn/:startDate/:accessType/:version/overseas-transfer-charge/:index/charge-details                                                     controllers.chargeG.ChargeDetailsController.onSubmit(mode: Mode = NormalMode, srn: String, startDate: String, accessType: AccessType, version: Int, index: Index)
GET         /:srn/:startDate/:accessType/:version/overseas-transfer-charge/:index/change/charge-details                                              controllers.chargeG.ChargeDetailsController.onPageLoad(mode: Mode = CheckMode, srn: String, startDate: String, accessType: AccessType, version: Int, index: Index)
POST        /:srn/:startDate/:accessType/:version/overseas-transfer-charge/:index/change/charge-details                                              controllers.chargeG.ChargeDetailsController.onSubmit(mode: Mode = CheckMode, srn: String, startDate: String, accessType: AccessType, version: Int, index: Index)

GET         /:srn/:startDate/:accessType/:version/overseas-transfer-charge/:index/charge-amounts                                                     controllers.chargeG.ChargeAmountsController.onPageLoad(mode: Mode = NormalMode, srn: String, startDate: String, accessType: AccessType, version: Int, index: Index)
POST        /:srn/:startDate/:accessType/:version/overseas-transfer-charge/:index/charge-amounts                                                     controllers.chargeG.ChargeAmountsController.onSubmit(mode: Mode = NormalMode, srn: String, startDate: String, accessType: AccessType, version: Int, index: Index)
GET         /:srn/:startDate/:accessType/:version/overseas-transfer-charge/:index/change/charge-amounts                                              controllers.chargeG.ChargeAmountsController.onPageLoad(mode: Mode = CheckMode, srn: String, startDate: String, accessType: AccessType, version: Int, index: Index)
POST        /:srn/:startDate/:accessType/:version/overseas-transfer-charge/:index/change/charge-amounts                                              controllers.chargeG.ChargeAmountsController.onSubmit(mode: Mode = CheckMode, srn: String, startDate: String, accessType: AccessType, version: Int, index: Index)

GET         /:srn/:startDate/:accessType/:version/overseas-transfer-charge/list-of-charges                                                           controllers.chargeG.AddMembersController.onPageLoad(srn: String, startDate: String, accessType: AccessType, version: Int)
POST        /:srn/:startDate/:accessType/:version/overseas-transfer-charge/list-of-charges                                                           controllers.chargeG.AddMembersController.onSubmit(srn: String, startDate: String, accessType: AccessType, version: Int)

GET         /:srn/:startDate/:accessType/:version/overseas-transfer-charge/:index/check-your-answers                                                 controllers.chargeG.CheckYourAnswersController.onPageLoad(srn: String, startDate: String, accessType: AccessType, version: Int, index: Index)

GET         /:srn/:startDate/:accessType/:version/overseas-transfer-charge/:index/on-click-check-your-answers                                        controllers.chargeG.CheckYourAnswersController.onClick(srn: String, startDate: String, accessType: AccessType, version: Int, index: Index)

GET         /:srn/:startDate/:accessType/:version/overseas-transfer-charge/:index/remove-charge                                                      controllers.chargeG.DeleteMemberController.onPageLoad(srn: String, startDate: String, accessType: AccessType, version: Int, index: Index)
POST        /:srn/:startDate/:accessType/:version/overseas-transfer-charge/:index/remove-charge                                                      controllers.chargeG.DeleteMemberController.onSubmit(srn: String, startDate: String, accessType: AccessType, version: Int, index: Index)

GET         /:srn/:startDate/:accessType/:version/overseas-transfer-charge/:index/remove-last-charge                                                 controllers.chargeG.RemoveLastChargeController.onPageLoad(srn: String, startDate: String, accessType: AccessType, version: Int, index: Index)


GET         /:srn/:startDate/:accessType/:version/summary                                                                                            controllers.AFTSummaryController.onPageLoad(srn: String, startDate: String, accessType: AccessType, version: Int)
POST        /:srn/:startDate/:accessType/:version/summary                                                                                            controllers.AFTSummaryController.onSubmit(srn: String, startDate: String, accessType: AccessType, version: Int)

POST        /:srn/:startDate/:accessType/:version/summary-results                                                                                    controllers.AFTSummaryController.onSearchMember(srn: String, startDate: String, accessType: AccessType, version: Int)

GET         /:srn/:startDate/draft/1/want-to-submit                                                                                                  controllers.ConfirmSubmitAFTReturnController.onPageLoad(srn: String, startDate: String, accessType: AccessType = Draft, version: Int = 1)
POST        /:srn/:startDate/draft/1/want-to-submit                                                                                                  controllers.ConfirmSubmitAFTReturnController.onSubmit(srn: String, startDate: String, accessType: AccessType = Draft, version: Int = 1)

GET         /:srn/:startDate/:accessType/:version/want-to-submit                                                                                     controllers.amend.ConfirmSubmitAFTAmendmentController.onPageLoad(srn: String, startDate: String, accessType: AccessType, version: Int)
POST        /:srn/:startDate/:accessType/:version/want-to-submit                                                                                     controllers.amend.ConfirmSubmitAFTAmendmentController.onSubmit(srn: String, startDate: String, accessType: AccessType, version: Int)

GET         /:srn/:startDate/:accessType/:version/declaration                                                                                        controllers.DeclarationController.onPageLoad(srn: String, startDate: String, accessType: AccessType, version: Int)

GET         /:srn/:startDate/:accessType/:version/declaration/on-submit-declaration                                                                  controllers.DeclarationController.onSubmit(srn: String, startDate: String, accessType: AccessType, version: Int)

GET         /:srn/:startDate/:accessType/:version/confirmation                                                                                       controllers.ConfirmationController.onPageLoad(srn: String, startDate: String, accessType: AccessType, version: Int)


GET         /:srn/:startDate/:accessType/:version/changes-made-in-submission                                                                         controllers.amend.ViewAllAmendmentsController.onPageLoad(srn: String, startDate: String, accessType: AccessType, version: Int)

GET         /unauthorised                                                                                                                            controllers.UnauthorisedController.onPageLoad

GET         /accessibility-statement                                                                                                                 controllers.AccessibilityController.onPageLoad

GET         /:srn/:startDate/:accessType/:version/return-to-scheme-details                                                                           controllers.ReturnToSchemeDetailsController.returnToSchemeDetails(srn: String, startDate: String, accessType: AccessType, version: Int)

GET         /:srn/new-return/aft-login                                                                                                               controllers.AFTLoginController.onPageLoad(srn: String)

GET         /:srn/previous-return/amend-select                                                                                                       controllers.amend.AFTAmendController.onPageLoad(srn: String)

GET         /:srn/new-return/select-quarter-in-progress                                                                                              controllers.amend.ContinueQuartersController.onPageLoad(srn: String)
POST        /:srn/new-return/select-quarter-in-progress                                                                                              controllers.amend.ContinueQuartersController.onSubmit(srn: String)

GET         /:srn/previous-return/view-year                                                                                                          controllers.amend.AmendYearsController.onPageLoad(srn: String)
POST        /:srn/previous-return/view-year                                                                                                          controllers.amend.AmendYearsController.onSubmit(srn: String)

GET         /:srn/previous-return/:year/view-quarter                                                                                                 controllers.amend.AmendQuartersController.onPageLoad(srn: String, year: String)
POST        /:srn/previous-return/:year/view-quarter                                                                                                 controllers.amend.AmendQuartersController.onSubmit(srn: String, year: String)

GET         /:srn/previous-return/:startDate/amend-previous                                                                                          controllers.amend.ReturnHistoryController.onPageLoad(srn: String, startDate: String)

GET         /:srn/new-return/select-year                                                                                                             controllers.YearsController.onPageLoad(srn: String)
POST        /:srn/new-return/select-year                                                                                                             controllers.YearsController.onSubmit(srn: String)

GET         /:srn/new-return/:year/select-quarter                                                                                                    controllers.QuartersController.onPageLoad(srn: String, year: String)
POST        /:srn/new-return/:year/select-quarter                                                                                                    controllers.QuartersController.onSubmit(srn: String, year: String)


GET         /:srn/aft-partial                                                                                                                        controllers.PartialController.aftPartial(srn: String)
GET         /penalties-partial                                                                                                                       controllers.financialStatement.PenaltiesPartialController.penaltiesPartial

GET         /:year/select-a-scheme                                                                                                                   controllers.financialStatement.SelectSchemeController.onPageLoad(year: String)
POST        /:year/select-a-scheme                                                                                                                   controllers.financialStatement.SelectSchemeController.onSubmit(year: String)

GET         /:year/:identifier/penalties                                                                                                             controllers.financialStatement.PenaltiesController.onPageLoad(year: String, identifier: String)
GET         /:identifier/penalties/:startDate/:chargeReferenceIndex/charge-details                                                                   controllers.financialStatement.ChargeDetailsController.onPageLoad(identifier: String, startDate: String, chargeReferenceIndex: String)

GET         /:srn/payments-and-charges-partial                                                                                                       controllers.PartialController.paymentsAndChargesPartial(srn: String)
GET         /psp-dashboard-aft-returns-card                                                                                                          controllers.PartialController.pspDashboardAftReturnsPartial()
GET         /psp-dashboard-upcoming-aft-charges-card                                                                                                 controllers.PartialController.pspDashboardUpcomingAftChargesPartial()

GET         /:srn/:year/payments-and-charges                                                                                                         controllers.paymentsAndCharges.PaymentsAndChargesController.onPageLoad(srn: String, year: Int)
GET         /:srn/payments-and-charges/:startDate/:index/charge-details                                                                              controllers.paymentsAndCharges.PaymentsAndChargeDetailsController.onPageLoad(srn: String, startDate: String, index: String)
<<<<<<< HEAD
GET         /:srn/payments-and-charges/:startDate/:index/upcoming-charge-details                                                                     controllers.paymentsAndCharges.PaymentsAndChargeDetailsController.onPageLoadUpcomingCharges(srn: String, startDate: String, index: String)
GET         /:srn/payments-and-charges/:startDate/:index/interest/charge-details                                                                     controllers.paymentsAndCharges.PaymentsAndChargesInterestController.onPageLoad(srn: String, startDate: String, index: String)
GET         /:srn/payments-and-charges/:startDate/upcoming-payments-and-charges                                                                      controllers.paymentsAndCharges.PaymentsAndChargesUpcomingController.onPageLoad(srn: String, startDate: String)
=======
GET         /:srn/payments-and-charges/:startDate/:index/interest/charge-details                                                                     controllers.paymentsAndCharges.PaymentsAndChargesInterestController.onPageLoad(srn: String, startDate: String, index: String)

GET         /:srn/:startDate/:accessType/:version/enter-psa-id                                                                                       controllers.EnterPsaIdController.onPageLoad(srn: String, startDate: String, accessType: AccessType, version: Int)

POST        /:srn/:startDate/:accessType/:version/enter-psa-id                                                                                       controllers.EnterPsaIdController.onSubmit(srn: String, startDate: String, accessType: AccessType, version: Int)
>>>>>>> c6eb2ee3
<|MERGE_RESOLUTION|>--- conflicted
+++ resolved
@@ -254,14 +254,10 @@
 
 GET         /:srn/:year/payments-and-charges                                                                                                         controllers.paymentsAndCharges.PaymentsAndChargesController.onPageLoad(srn: String, year: Int)
 GET         /:srn/payments-and-charges/:startDate/:index/charge-details                                                                              controllers.paymentsAndCharges.PaymentsAndChargeDetailsController.onPageLoad(srn: String, startDate: String, index: String)
-<<<<<<< HEAD
 GET         /:srn/payments-and-charges/:startDate/:index/upcoming-charge-details                                                                     controllers.paymentsAndCharges.PaymentsAndChargeDetailsController.onPageLoadUpcomingCharges(srn: String, startDate: String, index: String)
 GET         /:srn/payments-and-charges/:startDate/:index/interest/charge-details                                                                     controllers.paymentsAndCharges.PaymentsAndChargesInterestController.onPageLoad(srn: String, startDate: String, index: String)
 GET         /:srn/payments-and-charges/:startDate/upcoming-payments-and-charges                                                                      controllers.paymentsAndCharges.PaymentsAndChargesUpcomingController.onPageLoad(srn: String, startDate: String)
-=======
-GET         /:srn/payments-and-charges/:startDate/:index/interest/charge-details                                                                     controllers.paymentsAndCharges.PaymentsAndChargesInterestController.onPageLoad(srn: String, startDate: String, index: String)
 
 GET         /:srn/:startDate/:accessType/:version/enter-psa-id                                                                                       controllers.EnterPsaIdController.onPageLoad(srn: String, startDate: String, accessType: AccessType, version: Int)
 
-POST        /:srn/:startDate/:accessType/:version/enter-psa-id                                                                                       controllers.EnterPsaIdController.onSubmit(srn: String, startDate: String, accessType: AccessType, version: Int)
->>>>>>> c6eb2ee3
+POST        /:srn/:startDate/:accessType/:version/enter-psa-id                                                                                       controllers.EnterPsaIdController.onSubmit(srn: String, startDate: String, accessType: AccessType, version: Int)