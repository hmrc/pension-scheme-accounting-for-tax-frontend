# microservice specific routes

GET         /                                                                                          controllers.IndexController.onPageLoad

GET         /assets/*file                                                                              controllers.Assets.versioned(path="/public", file: Asset)

GET         /language/:lang                                                                            controllers.LanguageSwitchController.switchToLanguage(lang: String)

GET         /this-service-has-been-reset                                                               controllers.SessionExpiredController.onPageLoad

GET         /unauthorised                                                                              controllers.UnauthorisedController.onPageLoad

GET         /accessibility-statement                                                                   controllers.AccessibilityController.onPageLoad

GET         /:srn/new-return/de-registration-charge/what-you-will-need                                 controllers.chargeF.WhatYouWillNeedController.onPageLoad(srn: String)

GET         /:srn/new-return/de-registration-charge/charge-details                                     controllers.chargeF.ChargeDetailsController.onPageLoad(mode: Mode = NormalMode, srn: String)
POST        /:srn/new-return/de-registration-charge/charge-details                                     controllers.chargeF.ChargeDetailsController.onSubmit(mode: Mode = NormalMode, srn: String)
GET         /:srn/new-return/de-registration-charge/change/charge-details                              controllers.chargeF.ChargeDetailsController.onPageLoad(mode: Mode = CheckMode, srn: String)
POST        /:srn/new-return/de-registration-charge/change/charge-details                              controllers.chargeF.ChargeDetailsController.onSubmit(mode: Mode = CheckMode, srn: String)

GET         /:srn/new-return/de-registration-charge/check-your-answers                                 controllers.chargeF.CheckYourAnswersController.onPageLoad(srn: String)
GET         /:srn/new-return/de-registration-charge/on-click-check-your-answers                        controllers.chargeF.CheckYourAnswersController.onClick(srn: String)

GET         /:srn/new-return/charge-type                                                               controllers.ChargeTypeController.onPageLoad(mode: Mode = NormalMode, srn: String)
POST        /:srn/new-return/charge-type                                                               controllers.ChargeTypeController.onSubmit(mode: Mode = NormalMode, srn: String)
GET         /:srn/new-return/change/charge-type                                                        controllers.ChargeTypeController.onPageLoad(mode: Mode = CheckMode, srn: String)
POST        /:srn/new-return/change/charge-type                                                        controllers.ChargeTypeController.onSubmit(mode: Mode = CheckMode, srn: String)

GET         /:srn/new-return/special-lump-sum-death-benefits-charge/what-you-will-need                 controllers.chargeB.WhatYouWillNeedController.onPageLoad(srn: String)

GET         /:srn/new-return/special-lump-sum-death-benefits-charge/charge-details                     controllers.chargeB.ChargeDetailsController.onPageLoad(mode: Mode = NormalMode, srn: String)
POST        /:srn/new-return/special-lump-sum-death-benefits-charge/charge-details                     controllers.chargeB.ChargeDetailsController.onSubmit(mode: Mode = NormalMode, srn: String)
GET         /:srn/new-return/special-lump-sum-death-benefits-charge/change/charge-details              controllers.chargeB.ChargeDetailsController.onPageLoad(mode: Mode = CheckMode, srn: String)
POST        /:srn/new-return/special-lump-sum-death-benefits-charge/change/charge-details              controllers.chargeB.ChargeDetailsController.onSubmit(mode: Mode = CheckMode, srn: String)

GET         /:srn/new-return/special-lump-sum-death-benefits-charge/check-your-answers                 controllers.chargeB.CheckYourAnswersController.onPageLoad(srn: String)
GET         /:srn/new-return/special-lump-sum-death-benefits-charge/on-click-check-your-answers        controllers.chargeB.CheckYourAnswersController.onClick(srn: String)

GET         /:srn/new-return/annual-allowance-charge/:index/members-details                            controllers.chargeE.MemberDetailsController.onPageLoad(mode: Mode = NormalMode, srn: String, index: Index)
POST        /:srn/new-return/annual-allowance-charge/:index/members-details                            controllers.chargeE.MemberDetailsController.onSubmit(mode: Mode = NormalMode, srn: String, index: Index)
GET         /:srn/new-return/change/annual-allowance-charge/:index/members-details                     controllers.chargeE.MemberDetailsController.onPageLoad(mode: Mode = CheckMode, srn: String, index: Index)
POST        /:srn/new-return/change/annual-allowance-charge/:index/members-details                     controllers.chargeE.MemberDetailsController.onSubmit(mode: Mode = CheckMode, srn: String, index: Index)

GET         /:srn/new-return/annual-allowance-charge/what-you-will-need                                controllers.chargeE.WhatYouWillNeedController.onPageLoad(srn: String)

GET         /:srn/new-return/annual-allowance-charge/:index/select-tax-year                            controllers.chargeE.AnnualAllowanceYearController.onPageLoad(mode: Mode = NormalMode, srn: String, index: Index)
POST        /:srn/new-return/annual-allowance-charge/:index/select-tax-year                            controllers.chargeE.AnnualAllowanceYearController.onSubmit(mode: Mode = NormalMode, srn: String, index: Index)
GET         /:srn/new-return/annual-allowance-charge/:index/change/select-tax-year                     controllers.chargeE.AnnualAllowanceYearController.onPageLoad(mode: Mode = CheckMode, srn: String, index: Index)
POST        /:srn/new-return/annual-allowance-charge/:index/change/select-tax-year                     controllers.chargeE.AnnualAllowanceYearController.onSubmit(mode: Mode = CheckMode, srn: String, index: Index)

GET         /:srn/new-return/short-service-refund-lump-sum-charge/what-you-will-need           controllers.chargeA.WhatYouWillNeedController.onPageLoad(srn: String)

GET         /:srn/new-return/short-service-refund-lump-sum-charge/charge-details                       controllers.chargeA.ChargeDetailsController.onPageLoad(mode: Mode = NormalMode, srn: String)
POST        /:srn/new-return/short-service-refund-lump-sum-charge/charge-details                       controllers.chargeA.ChargeDetailsController.onSubmit(mode: Mode = NormalMode, srn: String)
GET         /:srn/new-return/short-service-refund-lump-sum-charge/change/charge-details                controllers.chargeA.ChargeDetailsController.onPageLoad(mode: Mode = CheckMode, srn: String)
POST        /:srn/new-return/short-service-refund-lump-sum-charge/change/charge-details                controllers.chargeA.ChargeDetailsController.onSubmit(mode: Mode = CheckMode, srn: String)

GET         /:srn/new-return/short-service-refund-lump-sum-charge/check-your-answers                   controllers.chargeA.CheckYourAnswersController.onPageLoad(srn: String)
GET         /:srn/new-return/short-service-refund-lump-sum-charge/on-click-check-your-answers          controllers.chargeA.CheckYourAnswersController.onClick(srn: String)

GET        /:srn/new-return/annual-allowance-charge/:index/charge-details             controllers.chargeE.ChargeDetailsController.onPageLoad(mode: Mode = NormalMode, srn: String, index: Index)
POST       /:srn/new-return/annual-allowance-charge/:index/charge-details             controllers.chargeE.ChargeDetailsController.onSubmit(mode: Mode = NormalMode, srn: String, index: Index)
GET        /:srn/new-return/annual-allowance-charge/:index/change/charge-details      controllers.chargeE.ChargeDetailsController.onPageLoad(mode: Mode = CheckMode, srn: String, index: Index)
POST       /:srn/new-return/annual-allowance-charge/:index/change/charge-details      controllers.chargeE.ChargeDetailsController.onSubmit(mode: Mode = CheckMode, srn: String, index: Index)

GET         /:srn/new-return/annual-allowance-charge/:index/check-your-answers                 controllers.chargeE.CheckYourAnswersController.onPageLoad(srn: String, index: Index)
GET         /:srn/new-return/annual-allowance-charge/:index/on-click-check-your-answers        controllers.chargeE.CheckYourAnswersController.onClick(srn: String, index: Index)

GET        /:srn/new-return/annual-allowance-charge/list-of-charges                     controllers.chargeE.AddMembersController.onPageLoad(srn: String)
POST       /:srn/new-return/annual-allowance-charge/list-of-charges                     controllers.chargeE.AddMembersController.onSubmit(srn: String)

GET        /:srn/new-return/annual-allowance-charge/:index/remove-charge                        controllers.chargeE.DeleteMemberController.onPageLoad(mode: Mode = NormalMode, srn: String, index: Index)
POST       /:srn/new-return/annual-allowance-charge/:index/remove-charge                        controllers.chargeE.DeleteMemberController.onSubmit(mode: Mode = NormalMode, srn: String, index: Index)
GET        /:srn/new-return/annual-allowance-charge/:index/change/remove-charge                  controllers.chargeE.DeleteMemberController.onPageLoad(mode: Mode = CheckMode, srn: String, index: Index)
POST       /:srn/new-return/annual-allowance-charge/:index/change/remove-charge                  controllers.chargeE.DeleteMemberController.onSubmit(mode: Mode = CheckMode, srn: String, index: Index)

GET        /:srn/new-return/summary                                                                   controllers.AFTSummaryController.onPageLoad(mode: Mode = NormalMode, srn: String)
POST       /:srn/new-return/summary                                                                   controllers.AFTSummaryController.onSubmit(mode: Mode = NormalMode, srn: String)
GET        /:srn/new-return/change/summary                                                            controllers.AFTSummaryController.onPageLoad(mode: Mode = CheckMode, srn: String)
POST       /:srn/new-return/change/summary                                                            controllers.AFTSummaryController.onSubmit(mode: Mode = CheckMode, srn: String)

GET         /:srn/new-return/lifetime-allowance-charge/what-you-will-need                                controllers.chargeD.WhatYouWillNeedController.onPageLoad(srn: String)

GET         /:srn/new-return/lifetime-allowance-charge/:index/members-details                            controllers.chargeD.MemberDetailsController.onPageLoad(mode: Mode = NormalMode, srn: String, index: Index)
POST        /:srn/new-return/lifetime-allowance-charge/:index/members-details                            controllers.chargeD.MemberDetailsController.onSubmit(mode: Mode = NormalMode, srn: String, index: Index)
GET         /:srn/new-return/change/lifetime-allowance-charge/:index/members-details                     controllers.chargeD.MemberDetailsController.onPageLoad(mode: Mode = CheckMode, srn: String, index: Index)
POST        /:srn/new-return/change/lifetime-allowance-charge/:index/members-details                     controllers.chargeD.MemberDetailsController.onSubmit(mode: Mode = CheckMode, srn: String, index: Index)
<<<<<<< HEAD

GET        /:srn/new-return/lifetime-allowance-charge/:index/charge-details             controllers.chargeD.ChargeDetailsController.onPageLoad(mode: Mode = NormalMode, srn: String, index: Index)
POST       /:srn/new-return/lifetime-allowance-charge/:index/charge-details             controllers.chargeD.ChargeDetailsController.onSubmit(mode: Mode = NormalMode, srn: String, index: Index)
GET        /:srn/new-return/lifetime-allowance-charge/:index/change/charge-details      controllers.chargeD.ChargeDetailsController.onPageLoad(mode: Mode = CheckMode, srn: String, index: Index)
POST       /:srn/new-return/lifetime-allowance-charge/:index/change/charge-details      controllers.chargeD.ChargeDetailsController.onSubmit(mode: Mode = CheckMode, srn: String, index: Index)
=======
>>>>>>> 803b4ecb
<|MERGE_RESOLUTION|>--- conflicted
+++ resolved
@@ -86,11 +86,8 @@
 POST        /:srn/new-return/lifetime-allowance-charge/:index/members-details                            controllers.chargeD.MemberDetailsController.onSubmit(mode: Mode = NormalMode, srn: String, index: Index)
 GET         /:srn/new-return/change/lifetime-allowance-charge/:index/members-details                     controllers.chargeD.MemberDetailsController.onPageLoad(mode: Mode = CheckMode, srn: String, index: Index)
 POST        /:srn/new-return/change/lifetime-allowance-charge/:index/members-details                     controllers.chargeD.MemberDetailsController.onSubmit(mode: Mode = CheckMode, srn: String, index: Index)
-<<<<<<< HEAD
 
 GET        /:srn/new-return/lifetime-allowance-charge/:index/charge-details             controllers.chargeD.ChargeDetailsController.onPageLoad(mode: Mode = NormalMode, srn: String, index: Index)
 POST       /:srn/new-return/lifetime-allowance-charge/:index/charge-details             controllers.chargeD.ChargeDetailsController.onSubmit(mode: Mode = NormalMode, srn: String, index: Index)
 GET        /:srn/new-return/lifetime-allowance-charge/:index/change/charge-details      controllers.chargeD.ChargeDetailsController.onPageLoad(mode: Mode = CheckMode, srn: String, index: Index)
 POST       /:srn/new-return/lifetime-allowance-charge/:index/change/charge-details      controllers.chargeD.ChargeDetailsController.onSubmit(mode: Mode = CheckMode, srn: String, index: Index)
-=======
->>>>>>> 803b4ecb
