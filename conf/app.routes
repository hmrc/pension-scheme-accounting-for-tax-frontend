# microservice specific routes

GET         /                                                                                          controllers.IndexController.onPageLoad

GET         /assets/*file                                                                              controllers.Assets.versioned(path="/public", file: Asset)

GET         /language/:lang                                                                            controllers.LanguageSwitchController.switchToLanguage(lang: String)

GET         /this-service-has-been-reset                                                               controllers.SessionExpiredController.onPageLoad

GET         /unauthorised                                                                              controllers.UnauthorisedController.onPageLoad

GET         /accessibility-statement                                                                   controllers.AccessibilityController.onPageLoad

GET         /:srn/new-return/de-registration-charge/what-you-will-need                                 controllers.chargeF.WhatYouWillNeedController.onPageLoad(srn: String)

GET         /:srn/new-return/de-registration-charge/charge-details                                     controllers.chargeF.ChargeDetailsController.onPageLoad(mode: Mode = NormalMode, srn: String)
POST        /:srn/new-return/de-registration-charge/charge-details                                     controllers.chargeF.ChargeDetailsController.onSubmit(mode: Mode = NormalMode, srn: String)
GET         /:srn/new-return/de-registration-charge/change/charge-details                              controllers.chargeF.ChargeDetailsController.onPageLoad(mode: Mode = CheckMode, srn: String)
POST        /:srn/new-return/de-registration-charge/change/charge-details                              controllers.chargeF.ChargeDetailsController.onSubmit(mode: Mode = CheckMode, srn: String)

GET         /:srn/new-return/de-registration-charge/check-your-answers                                 controllers.chargeF.CheckYourAnswersController.onPageLoad(srn: String)
GET         /:srn/new-return/de-registration-charge/on-click-check-your-answers                        controllers.chargeF.CheckYourAnswersController.onClick(srn: String)

GET         /:srn/new-return/charge-type                                                               controllers.ChargeTypeController.onPageLoad(mode: Mode = NormalMode, srn: String)
POST        /:srn/new-return/charge-type                                                               controllers.ChargeTypeController.onSubmit(mode: Mode = NormalMode, srn: String)
GET         /:srn/new-return/change/charge-type                                                        controllers.ChargeTypeController.onPageLoad(mode: Mode = CheckMode, srn: String)
POST        /:srn/new-return/change/charge-type                                                        controllers.ChargeTypeController.onSubmit(mode: Mode = CheckMode, srn: String)

GET         /:srn/new-return/special-lump-sum-death-benefits-charge/what-you-will-need                 controllers.chargeB.WhatYouWillNeedController.onPageLoad(srn: String)

GET         /:srn/new-return/special-lump-sum-death-benefits-charge/charge-details                     controllers.chargeB.ChargeDetailsController.onPageLoad(mode: Mode = NormalMode, srn: String)
POST        /:srn/new-return/special-lump-sum-death-benefits-charge/charge-details                     controllers.chargeB.ChargeDetailsController.onSubmit(mode: Mode = NormalMode, srn: String)
GET         /:srn/new-return/special-lump-sum-death-benefits-charge/change/charge-details              controllers.chargeB.ChargeDetailsController.onPageLoad(mode: Mode = CheckMode, srn: String)
POST        /:srn/new-return/special-lump-sum-death-benefits-charge/change/charge-details              controllers.chargeB.ChargeDetailsController.onSubmit(mode: Mode = CheckMode, srn: String)

GET         /:srn/new-return/special-lump-sum-death-benefits-charge/check-your-answers                 controllers.chargeB.CheckYourAnswersController.onPageLoad(srn: String)
GET         /:srn/new-return/special-lump-sum-death-benefits-charge/on-click-check-your-answers        controllers.chargeB.CheckYourAnswersController.onClick(srn: String)

GET         /:srn/new-return/annual-allowance-charge/:index/members-details                            controllers.chargeE.MemberDetailsController.onPageLoad(mode: Mode = NormalMode, srn: String, index: Index)
POST        /:srn/new-return/annual-allowance-charge/:index/members-details                            controllers.chargeE.MemberDetailsController.onSubmit(mode: Mode = NormalMode, srn: String, index: Index)
GET         /:srn/new-return/change/annual-allowance-charge/:index/members-details                     controllers.chargeE.MemberDetailsController.onPageLoad(mode: Mode = CheckMode, srn: String, index: Index)
POST        /:srn/new-return/change/annual-allowance-charge/:index/members-details                     controllers.chargeE.MemberDetailsController.onSubmit(mode: Mode = CheckMode, srn: String, index: Index)

GET         /:srn/new-return/annual-allowance-charge/what-you-will-need                                controllers.chargeE.WhatYouWillNeedController.onPageLoad(srn: String)

GET         /:srn/new-return/annual-allowance-charge/:index/select-tax-year                            controllers.chargeE.AnnualAllowanceYearController.onPageLoad(mode: Mode = NormalMode, srn: String, index: Index)
POST        /:srn/new-return/annual-allowance-charge/:index/select-tax-year                            controllers.chargeE.AnnualAllowanceYearController.onSubmit(mode: Mode = NormalMode, srn: String, index: Index)
GET         /:srn/new-return/annual-allowance-charge/:index/change/select-tax-year                     controllers.chargeE.AnnualAllowanceYearController.onPageLoad(mode: Mode = CheckMode, srn: String, index: Index)
POST        /:srn/new-return/annual-allowance-charge/:index/change/select-tax-year                     controllers.chargeE.AnnualAllowanceYearController.onSubmit(mode: Mode = CheckMode, srn: String, index: Index)

GET         /:srn/new-return/short-service-refund-lump-sum-charge/what-you-will-need           controllers.chargeA.WhatYouWillNeedController.onPageLoad(srn: String)

GET         /:srn/new-return/short-service-refund-lump-sum-charge/charge-details                       controllers.chargeA.ChargeDetailsController.onPageLoad(mode: Mode = NormalMode, srn: String)
POST        /:srn/new-return/short-service-refund-lump-sum-charge/charge-details                       controllers.chargeA.ChargeDetailsController.onSubmit(mode: Mode = NormalMode, srn: String)
GET         /:srn/new-return/short-service-refund-lump-sum-charge/change/charge-details                controllers.chargeA.ChargeDetailsController.onPageLoad(mode: Mode = CheckMode, srn: String)
POST        /:srn/new-return/short-service-refund-lump-sum-charge/change/charge-details                controllers.chargeA.ChargeDetailsController.onSubmit(mode: Mode = CheckMode, srn: String)

GET         /:srn/new-return/short-service-refund-lump-sum-charge/check-your-answers                   controllers.chargeA.CheckYourAnswersController.onPageLoad(srn: String)
GET         /:srn/new-return/short-service-refund-lump-sum-charge/on-click-check-your-answers          controllers.chargeA.CheckYourAnswersController.onClick(srn: String)

GET        /:srn/new-return/annual-allowance-charge/:index/charge-details             controllers.chargeE.ChargeDetailsController.onPageLoad(mode: Mode = NormalMode, srn: String, index: Index)
POST       /:srn/new-return/annual-allowance-charge/:index/charge-details             controllers.chargeE.ChargeDetailsController.onSubmit(mode: Mode = NormalMode, srn: String, index: Index)
GET        /:srn/new-return/annual-allowance-charge/:index/change/charge-details      controllers.chargeE.ChargeDetailsController.onPageLoad(mode: Mode = CheckMode, srn: String, index: Index)
POST       /:srn/new-return/annual-allowance-charge/:index/change/charge-details      controllers.chargeE.ChargeDetailsController.onSubmit(mode: Mode = CheckMode, srn: String, index: Index)

GET         /:srn/new-return/annual-allowance-charge/:index/check-your-answers                 controllers.chargeE.CheckYourAnswersController.onPageLoad(srn: String, index: Index)
GET         /:srn/new-return/annual-allowance-charge/:index/on-click-check-your-answers        controllers.chargeE.CheckYourAnswersController.onClick(srn: String, index: Index)

GET        /:srn/new-return/annual-allowance-charge/list-of-charges                     controllers.chargeE.AddMembersController.onPageLoad(srn: String)
POST       /:srn/new-return/annual-allowance-charge/list-of-charges                     controllers.chargeE.AddMembersController.onSubmit(srn: String)

GET        /:srn/new-return/annual-allowance-charge/:index/remove-charge                        controllers.chargeE.DeleteMemberController.onPageLoad(mode: Mode = NormalMode, srn: String, index: Index)
POST       /:srn/new-return/annual-allowance-charge/:index/remove-charge                        controllers.chargeE.DeleteMemberController.onSubmit(mode: Mode = NormalMode, srn: String, index: Index)
GET        /:srn/new-return/annual-allowance-charge/:index/change/remove-charge                  controllers.chargeE.DeleteMemberController.onPageLoad(mode: Mode = CheckMode, srn: String, index: Index)
POST       /:srn/new-return/annual-allowance-charge/:index/change/remove-charge                  controllers.chargeE.DeleteMemberController.onSubmit(mode: Mode = CheckMode, srn: String, index: Index)

GET        /:srn/new-return/summary                                                                   controllers.AFTSummaryController.onPageLoad(mode: Mode = NormalMode, srn: String)
POST       /:srn/new-return/summary                                                                   controllers.AFTSummaryController.onSubmit(mode: Mode = NormalMode, srn: String)
GET        /:srn/new-return/change/summary                                                            controllers.AFTSummaryController.onPageLoad(mode: Mode = CheckMode, srn: String)
POST       /:srn/new-return/change/summary                                                            controllers.AFTSummaryController.onSubmit(mode: Mode = CheckMode, srn: String)

<<<<<<< HEAD
GET         /:srn/new-return/overseas-transfer-charge/what-you-will-need           controllers.chargeG.WhatYouWillNeedController.onPageLoad(srn: String)

GET         /:srn/new-return/overseas-transfer-charge/:index/members-details                            controllers.chargeG.MemberDetailsController.onPageLoad(mode: Mode = NormalMode, srn: String, index: Index)
POST        /:srn/new-return/overseas-transfer-charge/:index/members-details                            controllers.chargeG.MemberDetailsController.onSubmit(mode: Mode = NormalMode, srn: String, index: Index)
GET         /:srn/new-return/change/overseas-transfer-charge/:index/members-details                     controllers.chargeG.MemberDetailsController.onPageLoad(mode: Mode = CheckMode, srn: String, index: Index)
POST        /:srn/new-return/change/overseas-transfer-charge/:index/members-details                     controllers.chargeG.MemberDetailsController.onSubmit(mode: Mode = CheckMode, srn: String, index: Index)
=======
GET         /:srn/new-return/lifetime-allowance-charge/what-you-will-need                                controllers.chargeD.WhatYouWillNeedController.onPageLoad(srn: String)
>>>>>>> f09c3d90
<|MERGE_RESOLUTION|>--- conflicted
+++ resolved
@@ -80,13 +80,11 @@
 GET        /:srn/new-return/change/summary                                                            controllers.AFTSummaryController.onPageLoad(mode: Mode = CheckMode, srn: String)
 POST       /:srn/new-return/change/summary                                                            controllers.AFTSummaryController.onSubmit(mode: Mode = CheckMode, srn: String)
 
-<<<<<<< HEAD
+GET         /:srn/new-return/lifetime-allowance-charge/what-you-will-need                                controllers.chargeD.WhatYouWillNeedController.onPageLoad(srn: String)
+
 GET         /:srn/new-return/overseas-transfer-charge/what-you-will-need           controllers.chargeG.WhatYouWillNeedController.onPageLoad(srn: String)
 
 GET         /:srn/new-return/overseas-transfer-charge/:index/members-details                            controllers.chargeG.MemberDetailsController.onPageLoad(mode: Mode = NormalMode, srn: String, index: Index)
 POST        /:srn/new-return/overseas-transfer-charge/:index/members-details                            controllers.chargeG.MemberDetailsController.onSubmit(mode: Mode = NormalMode, srn: String, index: Index)
 GET         /:srn/new-return/change/overseas-transfer-charge/:index/members-details                     controllers.chargeG.MemberDetailsController.onPageLoad(mode: Mode = CheckMode, srn: String, index: Index)
-POST        /:srn/new-return/change/overseas-transfer-charge/:index/members-details                     controllers.chargeG.MemberDetailsController.onSubmit(mode: Mode = CheckMode, srn: String, index: Index)
-=======
-GET         /:srn/new-return/lifetime-allowance-charge/what-you-will-need                                controllers.chargeD.WhatYouWillNeedController.onPageLoad(srn: String)
->>>>>>> f09c3d90
+POST        /:srn/new-return/change/overseas-transfer-charge/:index/members-details                     controllers.chargeG.MemberDetailsController.onSubmit(mode: Mode = CheckMode, srn: String, index: Index)