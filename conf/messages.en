site.day.capitalized = Day
site.month.capitalized = Month
site.year.capitalized = Year

site.back = Back
site.delete = Remove
site.edit = Change
site.delete.hidden = Change {0}
site.no = No
site.yes = Yes
site.continue = Continue
site.viewOrChange = View or change
site.change = Change
site.save_and_continue = Save and continue
site.save_charge_and_continue = Save this charge and continue
site.return_to_summary = Return to AFT summary
site.select_another_aft_return = Select another AFT return
site.return_to_scheme_overview = Return to pensions scheme overview
site.service_name = Managing pension schemes
site.textarea.char_limit = (Limit is {0} characters)
site.title.suffix = - Managing pension schemes - GOV.UK
site.view = View
site.remove = Remove
site.signOut = Sign out
site.agree_and_submit = Agree and submit this AFT return
site.finishAndSignOut = Finish and sign out
site.action = Action
site.view.link = View link
site.remove.link = Remove link
site.return_to_overview = Return to overview
return.to.link = Return to {0}
site.continue_to_scheme_overview = Continue to scheme overview

error.title.prefix = Error:
error.summary.title = There is a problem
error.boolean = Please give an answer
error.paymentType = Enter yes or no
footer.links.support_links = Help contacts
footer.links.help = Help using GOV.UK
footer.links.cookies = Cookies
footer.links.accessibility = Accessibility statement
footer.links.privacy = Privacy policy
footer.links.terms = Terms and conditions

language.cymraeg = Cymraeg
language.change.cymraeg = Newid yr iaith i'r Gymraeg
language.english = English
language.change.english = Change the language to English
language.switcher = Language switcher

phaseBanner.1 = This is a new service – your
phaseBanner.2 = feedback
phaseBanner.3 = will help us to improve it.

checkYourAnswers.title = Check your answers - {0}
checkYourAnswers.heading = Check your answers

index.title = pension-scheme-accounting-for-tax-frontend
index.heading = pension-scheme-accounting-for-tax-frontend
index.guidance = Welcome to your new frontend. Please see the README file for a guide to getting started.

session_expired.title = For your security, this service has been reset
session_expired.heading = For your security, this service has been reset
session_expired.guidance = The details you have given have been deleted because you did not continue the service for 15 minutes.

unauthorised.title = You can’t access this service with this account
unauthorised.heading = You can’t access this service with this account

#### Compliance statement

## section one
compliant.one.heading=Accessibility statement for [service name]
compliant.one.lede=This accessibility statement explains how accessible this service is, what to do if you have difficulty using it, and how to report accessibility problems with the service.
compliant.one.p1.1=This service is part of the wider GOV.UK website. There is a separate
compliant.one.p1.2=accessibility statement
compliant.one.p1.3=for the main GOV.UK website.
compliant.one.p2=This page only contains information about the [insert service name] service, available at tax.service.gov.uk

## section two
compliant.two.heading=Using this service
compliant.two.p1=[insert a paragraph here to give details about what your service does]
compliant.two.p2=This service is run by HM Revenue and Customs (HMRC). We want as many people as possible to be able to use this service. This means you should be able to:
compliant.two.l1=change colours, contrast levels and fonts
compliant.two.l2=zoom in up to 300% without the text spilling off the screen
compliant.two.l3=get from the start of the service to the end using just a keyboard
compliant.two.l4=get from the start of the service to the end using speech recognition software
compliant.two.l5=listen to the service using a screen reader (including the most recent versions of JAWS, NVDA and VoiceOver)
compliant.two.p3=We have also made the text in the service as simple as possible to understand.
compliant.two.p4.0=
compliant.two.p4.1=AbilityNet
compliant.two.p4.2=has advice on making your device easier to use if you have a disability.

## section three
compliant.three.heading=How accessible this service is
compliant.three.p1.1=This service is fully compliant with the
compliant.three.p1.2=Web Content Accessibility Guidelines version 2.1 AA standard
compliant.three.p2=[Note: Even if this service meets WCAG 2.1 AA, use this section to talk about any tasks in the service disabled users may find difficult to do. For example:
compliant.three.l1=at one point we display location information on a map - however, there’s also a postcode lookup tool that’s accessible to visually impaired users using assistive technology
compliant.three.l2=we may ask you to physically sign a document we send to you - however, there’s also an option that lets you confirm your agreement over the phone
compliant.three.l3=there’s an instructional video inside the service that doesn’t have captions (it’s an old video, and we’ll add captions when we re-shoot it)
compliant.three.p3=If there are no issues, then say:
compliant.three.p4=There are no known accessibility issues within this service.]

## section four
compliant.four.heading=What to do if you have difficulty using this service
compliant.four.p1.1=[Note: this section is optional, you can remove it if your service doesn’t have a support helpline (for example,
compliant.four.p1.2=tax credits
compliant.four.p1.3=). You are not required to create a new phone number or email address for this purpose
compliant.four.p2.1=If your service does provide support and you get requests for content in an alternative format, refer to the guidance on the Intranet for getting media in an
compliant.four.p2.2=alternative format
compliant.four.p3=If you have difficulty using this service, contact us by:
compliant.four.l1=email [email address]
compliant.four.l2=call [phone number]
compliant.four.p4=[Only include if your service sends messages or asks for documents: As part of providing this service, we may need to send you messages or documents. We’ll ask you how you want us to send messages or documents to you, but contact us if you need them in a different format. For example large print, audio recording or braille.]

## section five
compliant.five.heading=Reporting accessibility problems with this service
compliant.five.p.1=We are always looking to improve the accessibility of this service. If you find any problems that are not listed on this page or think we are not meeting accessibility requirements, report the
compliant.five.p.2=accessibility problem
compliant.five.p.3=[amend link so it points to the Deskpro accessibility problem form for your service]

## section six
compliant.six.heading=What to do if you are not happy with how we respond to your complaint
compliant.six.p.1=The Equality and Human Rights Commission (EHRC) is responsible for enforcing the Public Sector Bodies (Websites and Mobile Applications) (No. 2) Accessibility Regulations 2018 (the ‘accessibility regulations’). If you are not happy with how we respond to your complaint,
compliant.six.p.2=contact the Equality Advisory and Support Service
compliant.six.p.3=(EASS), or the
compliant.six.p.4=Equality Commission for Northern Ireland
compliant.six.p.5=(ECNI) if you live in Northern Ireland.

## section seven
compliant.seven.heading=Contacting us by phone or getting a visit from us in person
compliant.seven.p1=We provide a text relay service if you are deaf, hearing impaired or have a speech impediment.
compliant.seven.p2=We can provide a British Sign Language (BSL) interpreter, or you can arrange a visit from an HMRC advisor to help you complete the service.
compliant.seven.p3.1=Find out how to
compliant.seven.p3.2=contact us

## section eight
compliant.eight.heading=Technical information about this service’s accessibility
compliant.eight.p1=HMRC is committed to making this service accessible, in accordance with the Public Sector Bodies (Websites and Mobile Applications) (No. 2) Accessibility Regulations 2018.
compliant.eight.p2.1=This service is fully compliant with the
compliant.eight.p2.2=Web Content Accessibility Guidelines version 2.1 AA standard

## section nine
compliant.nine.heading=How we tested this service
compliant.nine.p1=The service was last tested on [date] and was checked for compliance with WCAG 2.1 AA.
compliant.nine.p2.1=The service was built using parts that were tested by the
compliant.nine.p2.2=Digital Accessibility Centre
compliant.nine.p2.3=The full service was tested by HMRC and included disabled users.
compliant.nine.p3=This page was prepared on [date when it was first published]. It was last updated on [date when it was last updated].

dob.label = Date of birth
dob.cya.label = {0}’s date of birth
dob.error.required = Enter the member’s date of birth
dob.error.invalid = Enter a real date for the member’s date of birth
dob.error.incomplete = The member’s date of birth must include a day, month and year
dob.error.future = The member’s date of birth must be in the past
dob.error.past = The member’s date of birth must be after 31 12 1899

viewAllSubmissionsForReturn = View all submissions for this AFT return

chargeDetails.amount.label = Amount of tax due at 40%

chargeA.whatYouWillNeed.title = Short service refund lump sum charge
chargeA.whatYouWillNeed.heading = Short service refund lump sum charge
chargeA.whatYouWillNeed.p1 = To record a short service refund lump sum charge you will need:
chargeA.whatYouWillNeed.li1 = the number of members who received a short service refund lump sum in the quarter you are submitting the return for
chargeA.whatYouWillNeed.li2 = the total amount of tax due at 20%
chargeA.whatYouWillNeed.li3 = the total amount of tax due at 50%

chargeA.chargeDetails.title = Short service refund lump sum details
chargeA.chargeDetails.heading = Short service refund lump sum details
chargeA.chargeDetails.numberOfMembers.title = Number of members who received a short service refund lump sum in the quarter
chargeA.chargeDetails.totalAmtOfTaxDueAtLowerRate.label = Total amount of tax due at 20%
chargeA.chargeDetails.totalAmtOfTaxDueAtHigherRate.label = Total amount of tax due at 50%

chargeA.numberOfMembers.error.required = Enter the number of members who received a short service refund lump sum in the quarter
chargeA.numberOfMembers.error.nonNumeric = The number of members who received a short service refund lump sum in the quarter must be a whole number
chargeA.numberOfMembers.error.maximum = The number of members who received a short service refund lump sum in the quarter must be between 1 and 999999

chargeA.totalAmtOfTaxDueAtLowerRate.error.required = Enter the total amount of tax due at 20%
chargeA.totalAmtOfTaxDueAtLowerRate.error.invalid = The amount of tax due at 20% must be an amount of money, like 123 or 123.45
chargeA.totalAmtOfTaxDueAtLowerRate.error.decimal = The amount of tax due at 20% must be whole numbers, like 123 or must include pence, like 123.45
chargeA.totalAmtOfTaxDueAtLowerRate.error.maximum = The amount of tax due at 20% must be £99999999999.99 or less
chargeA.totalAmtOfTaxDueAtLowerRate.error.minimum = The amount of tax due at 20% must be £{0} or more

chargeA.totalAmtOfTaxDueAtHigherRate.error.required = Enter the total amount of tax due at 50%
chargeA.totalAmtOfTaxDueAtHigherRate.error.invalid = The amount of tax due at 50% must be an amount of money, like 123 or 123.45
chargeA.totalAmtOfTaxDueAtHigherRate.error.decimal = The amount of tax due at 50% must be whole numbers, like 123 or must include pence, like 123.45
chargeA.totalAmtOfTaxDueAtHigherRate.error.maximum = The amount of tax due at 50% must be £99999999999.99 or less
chargeA.totalAmtOfTaxDueAtHigherRate.error.minimum = The amount of tax due at 50% must be £{0} or more

chargeA.chargeDetails.numberOfMembers.checkYourAnswersLabel = Number of members who received a short service refund lump sum in the quarter
chargeA.chargeDetails.numberOfMembers.visuallyHidden.checkYourAnswersLabel =  the number of members who received a short service refund lump sum in the quarter
chargeA.chargeDetails.amountLowerRate.checkYourAnswersLabel = Total amount of tax due at 20%
chargeA.chargeDetails.amountLowerRate.visuallyHidden.checkYourAnswersLabel = the total amount of tax due at 20%
chargeA.chargeDetails.amountHigherRate.checkYourAnswersLabel = Total amount of tax due at 50%
chargeA.chargeDetails.amountHigherRate.visuallyHidden.checkYourAnswersLabel = the total amount of tax due at 50%

chargeType.title = Which type of charge are you adding to the AFT return?
chargeType.heading = Which type of charge are you adding to the AFT return?
chargeType.radio.annualAllowance = Annual allowance charge
chargeType.radio.authSurplus = Authorised surplus payments charge
chargeType.radio.deRegistration = De-registration charge
chargeType.radio.lifeTimeAllowance = Lifetime allowance charge
chargeType.radio.overseasTransfer = Overseas transfer charge
chargeType.radio.shortService = Short service refund lump sum charge
chargeType.radio.lumpSumDeath = Special lump sum death benefits charge
chargeType.error.required = Select the type of charge you are adding to the AFT return

chargeB = Special lump sum death benefits charge
chargeB.whatYouWillNeed.title = Special lump sum death benefits charge
chargeB.whatYouWillNeed.heading = Special lump sum death benefits charge
chargeB.whatYouWillNeed.p1 = To record a special lump sum death benefits charge you will need:
chargeB.whatYouWillNeed.li1 = the number of deceased members for which payment of a lump sum death benefit was made in the quarter
chargeB.whatYouWillNeed.li2 = the total amount of tax due

chargeB.chargeDetails.title = Special lump sum death benefits charge details
chargeB.chargeDetails.heading = Special lump sum death benefits charge details
chargeB.chargeDetails.numberOfDeceased.label = Number of deceased members for which payment of a lump sum death benefit was made in the quarter
chargeB.chargeDetails.amount.label = Total amount of tax due
chargeB.numberOfDeceased.checkYourAnswersLabel = Number of deceased members for which payment of a lump sum death benefit was made in the quarter
chargeB.numberOfDeceased.visuallyHidden.checkYourAnswersLabel = the number of deceased members for which payment of a lump sum death benefit was made in the quarter
chargeB.totalTaxDue.checkYourAnswersLabel = Total amount of tax due
chargeB.totalTaxDue.visuallyHidden.checkYourAnswersLabel = the total amount of tax due

chargeC = Authorised surplus payments charge
chargeC.whatYouWillNeed.title = Authorised surplus payments charge
chargeC.whatYouWillNeed.heading = Authorised surplus payments charge
chargeC.whatYouWillNeed.p1 = To record an authorised surplus payments charge you will need the following for each sponsoring employer who received a payment:
chargeC.whatYouWillNeed.li1 = the name of the sponsoring employer
chargeC.whatYouWillNeed.li2 = their company number if the sponsoring employer is a company
chargeC.whatYouWillNeed.li3 = their National Insurance number if the sponsoring employer is an individual
chargeC.whatYouWillNeed.li4 = their registered address
chargeC.whatYouWillNeed.li5 = the date of payment of the authorised surplus payment
chargeC.whatYouWillNeed.li6 = the amount of tax due at 35% for this payment

chargeC.whichTypeOfSponsoringEmployer.title = Which type of sponsoring employer received the authorised surplus payment?
chargeC.whichTypeOfSponsoringEmployer.heading = Which type of sponsoring employer received the authorised surplus payment?
chargeC.whichTypeOfSponsoringEmployer.checkYourAnswersLabel = Which type of sponsoring employer received the authorised surplus payment?
chargeC.whichTypeOfSponsoringEmployer.visuallyHidden.checkYourAnswersLabel = the type of sponsoring employer received the authorised surplus payment
chargeC.whichTypeOfSponsoringEmployer.error.required = Select which type of sponsoring employer received the authorised surplus payment
chargeC.whichTypeOfSponsoringEmployer.individual = An individual
chargeC.whichTypeOfSponsoringEmployer.organisation = A company or organisation

chargeC.sponsoringOrganisationDetails.title = Company or organisation’s details
chargeC.sponsoringOrganisationDetails.heading = Company or organisation’s details
chargeC.sponsoringOrganisationDetails.name.label = Company or organisation name
chargeC.sponsoringOrganisationDetails.crn.label = Company number
chargeC.sponsoringOrganisationDetails.checkYourAnswersLabel = Company or organisation’s details
chargeC.sponsoringOrganisationDetails.name.error.required = Enter the company or organisation’s name
chargeC.sponsoringOrganisationDetails.name.error.length = The company or organisation’s name must be 155 characters or fewer

chargeC.sponsoringOrganisationDetails.crn.error.required = Enter the company or organisation’s company number
chargeC.sponsoringOrganisationDetails.crn.error.length = The company or organisation’s company number must be 8 characters, like 01234567 or AB123456
chargeC.sponsoringOrganisationDetails.crn.error.invalid = The company or organisation’s company number must only include letters and numbers, like 01234567 or AB123456

chargeC.sponsoringEmployerAddress.title = Enter {0}’s address
chargeC.sponsoringEmployerAddress.heading = Enter {0}’s address
chargeC.sponsoringEmployerAddress.line1.title = Address line 1
chargeC.sponsoringEmployerAddress.line2.title = Address line 2
chargeC.sponsoringEmployerAddress.line3.title = Address line 3 (optional)
chargeC.sponsoringEmployerAddress.line4.title = Address line 4 (optional)
chargeC.sponsoringEmployerAddress.country.title = Country
chargeC.sponsoringEmployerAddress.postcode.title = Postcode (if UK)

address.line1.error.required = Enter the first line of {0}’s address
address.line1.error.length = Address line 1 must be 35 characters or fewer
address.line1.error.invalid = Address line 1 must only include letters, numbers, spaces, hyphens, commas, full stops, ampersands, apostrophes and forward slashes
address.line2.error.required = Enter the second line of {0}’s address
address.line2.error.length = Address line 2 must be 35 characters or fewer
address.line2.error.invalid = Address line 2 must only include letters, numbers, spaces, hyphens, commas, full stops, ampersands, apostrophes and forward slashes
address.line3.error.length = Address line 3 must be 35 characters or fewer
address.line3.error.invalid = Address line 3 must only include letters, numbers, spaces, hyphens, commas, full stops, ampersands, apostrophes and forward slashes
address.line4.error.length = Address line 4 must be 35 characters or fewer
address.line4.error.invalid = Address line 4 must only include letters, numbers, spaces, hyphens, commas, full stops, ampersands, apostrophes and forward slashes
address.country.error.required = Enter {0}’s country
address.postcode.error.required = Enter a postcode
address.postcode.error.invalid = Enter a postcode in the correct format
address.postcode.error.length = Enter postcode length less than 10

chargeC.sponsoringIndividualDetails.title = Individual’s details
chargeC.sponsoringIndividualDetails.heading = Individual’s details
chargeC.sponsoringIndividualDetails.firstName.label = First name
chargeC.sponsoringIndividualDetails.lastName.label = Last name
chargeC.sponsoringIndividualDetails.nino.label = National Insurance number

chargeC.sponsoringIndividualDetails.firstName.error.required = Enter the individual’s first name
chargeC.sponsoringIndividualDetails.firstName.error.length = The individual’s first name must be 35 characters or fewer
chargeC.sponsoringIndividualDetails.firstName.error.invalid = The individual’s first name must only include letters, spaces, ampersands, grave accents, apostrophes, backslashes, full stops and carets

chargeC.sponsoringIndividualDetails.lastName.error.required = Enter the individual’s last name
chargeC.sponsoringIndividualDetails.lastName.error.length = The individual’s last name must be 35 characters or fewer
chargeC.sponsoringIndividualDetails.lastName.error.invalid = The individual’s last name must only include letters, spaces, ampersands, grave accents, apostrophes, backslashes, full stops and carets

chargeC.sponsoringIndividualDetails.nino.error.required = Enter the individual’s National Insurance number
chargeC.sponsoringIndividualDetails.nino.error.invalid = Enter a National Insurance number that is 2 letters, 6 numbers, then A, B, C or D, like QQ123456C

numberOfDeceased.error.required = Enter the number of deceased members for which payment of a lump sum death benefit was made in the quarter
numberOfDeceased.error.wholeNumber = The number of deceased members for which payment of a lump sum death benefit was made in the quarter must be a whole number
numberOfDeceased.error.maxLength = The number of deceased members for which payment of a lump sum death benefit was made in the quarter must be 999999 or fewer

totalTaxDue.error.required = Enter the total amount of tax due
totalTaxDue.error.invalid = The total amount of tax due must be an amount of money, like 123 or 123.45
totalTaxDue.error.decimal = The total amount of tax due must be whole numbers, like 123 or must include pence, like 123.45
totalTaxDue.error.maximum = The total amount of tax due must be £99999999999.99 or less
totalTaxDue.error.minimum = The total amount of tax due must be £0.01 or more
totalTaxDue.checkYourAnswersLabel = Total amount of tax due

chargeA = Short service refund lump sum charge
chargeB = Special lump sum death benefits charge
chargeD = Lifetime allowance charge
chargeE = Annual allowance charge
chargeF = De-registration charge
chargeG = Overseas transfer charge

memberDetails.title = Member’s details - {0}
memberDetails.heading = Member’s details
memberDetails.firstName = First name
memberDetails.lastName = Last name
memberDetails.nino = National Insurance number
memberDetails.nino.hint = It’s on your National Insurance card, benefit letter, payslip or P60. For example, ’QQ 12 34 56 C’
memberDetails.checkYourAnswersLabel = memberDetails
memberDetails.error.firstName.required = Enter the member’s first name
memberDetails.error.firstName.length = The member’s first name must be 35 characters or fewer
memberDetails.error.firstName.invalid = The member’s first name must only include letters, spaces, ampersands, grave accents, apostrophes, backslashes, full stops and carets
memberDetails.error.lastName.required = Enter the member’s last name
memberDetails.error.lastName.length = The member’s last name must be 35 characters or fewer
memberDetails.error.lastName.invalid = The member’s last name must only include letters, spaces, ampersands, grave accents, apostrophes, backslashes, full stops and carets
memberDetails.error.nino.required = Enter the member’s National Insurance number
memberDetails.error.nino.invalid = Enter a National Insurance number that is 2 letters, 6 numbers, then A, B, C or D, like QQ123456C

chargeE.whatYouWillNeed.title = Annual allowance charge
chargeE.whatYouWillNeed.heading = Annual allowance charge
chargeE.whatYouWillNeed.p1 = To record an annual allowance charge you will need the following for each member liable to the charge:
chargeE.whatYouWillNeed.li1 = their name
chargeE.whatYouWillNeed.li2 = their National Insurance number
chargeE.whatYouWillNeed.li3 = the date the scheme administrator received the notice from the member requiring them to pay the annual allowance charge
chargeE.whatYouWillNeed.li4 = the amount of the annual allowance charge
chargeE.whatYouWillNeed.li5 = the tax year to which the annual allowance charge relates
chargeE.whatYouWillNeed.li6 = whether the annual allowance payment type was mandatory or voluntary
chargeE.whatYouWillNeed.li7 = whether the annual allowance charge is being paid as a result of the Public Service Pensions Remedy and, if applicable, the details of the previously reported charge

chargeF = De-registration charge
chargeF.whatYouWillNeed.title = De-registration charge
chargeF.whatYouWillNeed.heading = De-registration charge
chargeF.whatYouWillNeed.p1 = To record a de-registration charge you will need:
chargeF.whatYouWillNeed.li1 = the date that the scheme was de-registered
chargeF.whatYouWillNeed.li2 = the amount of tax due at 40%
chargeF.chargeDetails.title = De-registration charge details
chargeF.chargeDetails.heading = De-registration charge details
chargeF.chargeDetails.hint = For example, 12 11 2007
chargeF.chargeDetails.date.checkYourAnswersLabel = Date scheme was de-registered
chargeF.chargeDetails.amount.checkYourAnswersLabel = Amount of tax due at 40%
chargeF.deregistrationDate.error.required.all = Enter the date the scheme was de-registered
chargeF.deregistrationDate.error.required.two = The date the scheme was de-registered must include a day, month and year
chargeF.deregistrationDate.error.invalid = Enter a real date for the date the scheme was de-registered
chargeF.deregistrationDate.error.date = The date the scheme was de-registered must be between {0} and {1}
chargeF.amountTaxDue.error.required = Enter the amount of tax due at 40%
chargeF.amountTaxDue.error.invalid = The amount of tax due at 40% must be an amount of money, like 123 or 123.45
chargeF.amountTaxDue.error.decimal = The amount of tax due at 40% must be whole numbers, like 123 or must include pence, like 123.45
chargeF.amountTaxDue.error.maximum = The amount of tax due at 40% must be £99999999999.99 or less
chargeF.amountTaxDue.error.minimum = The amount of tax due at 40% must be £0.01 or more
chargeF.chargeDetails.date.label = Date scheme was de-registered

chargeF.chargeDetails.date.visuallyHidden.checkYourAnswersLabel = the date the scheme was de-registered
chargeF.chargeDetails.amount.visuallyHidden.checkYourAnswersLabel = the amount of tax due at 40%

yearRangeRadio = {0} to {1}
annualAllowanceYear.error.required = Select the tax year to which the annual allowance charge relates

annualAllowanceYear.fileUpload.error.required = Enter the tax year to which the annual allowance charge relates
annualAllowanceYear.fileUpload.error.invalid = Enter a real tax year to which the annual allowance charge relates
annualAllowanceYear.fileUpload.error.future = The tax year to which the annual allowance charge relates must not be in the future
annualAllowanceYear.fileUpload.error.past = The tax year to which the annual allowance charge related must not be before 2011

annualAllowanceYear.title = Select the tax year to which the annual allowance charge relates
annualAllowanceYear.heading = Select the tax year to which the annual allowance charge relates
total = Total

chargeAmount.error.required = Enter the charge amount
chargeAmount.error.invalid = The charge amount must be an amount of money, like 123 or 123.45
chargeAmount.error.decimal = The charge amount must be whole numbers, like 123 or must include pence, like 123.45
chargeAmount.error.maximum = The charge amount must be £99999999999.99 or less
dateNoticeReceived.error.required = Enter the date you received notice to pay the charge
dateNoticeReceived.error.date = The date you received notice to pay the charge must be between {0} and {1}
dateNoticeReceived.error.incomplete = The date you received notice to pay the charge must include a day, month and year
dateNoticeReceived.error.invalid = Enter a real date for the date you received notice to pay the charge
dateNoticeReceived.error.future = The date you received notice to pay the charge must be before the end of the quarter to which this annual allowance relates
dateNoticeReceived.error.minDate = The Date you received notice to pay the charge must be after {0}
isPaymentMandatory.error = Select yes if the payment type is mandatory

chargeEDetails.title = Annual allowance charge details for the member
chargeEDetails.heading = Annual allowance charge details for {0}
chargeEDetails.chargeAmount.label = Charge amount
chargeEDetails.dateNoticeReceived.label = Date you received notice to pay the charge
chargeEDetails.isPaymentMandatory.label = Is the payment type mandatory?

cya.memberName.label = Member’s name
cya.nino.label = {0}’s National Insurance number
chargeE.cya.taxYear.label = Tax year to which the annual allowance charge relates
chargeE.cya.mandatoryPayment.label = Mandatory payment type
visuallyHidden.memberName.label = the member’s name
chargeE.visuallyHidden.taxYear.label = the tax year to which the annual allowance charge relates
chargeE.visuallyHidden.chargeAmount.label = the charge amount
chargeE.visuallyHidden.dateNoticeReceived.label = the date you received notice to pay the charge
chargeE.visuallyHidden.isPaymentMandatory.label = whether the payment type is mandatory

chargeE.addMembers.error = Select yes if you want to add another annual allowance charge
chargeE.addMembers.title = Annual allowance charges for {0} to {1}
chargeE.addMembers.heading = Annual allowance charges for {0} to {1}
chargeE.addMembers.label = Do you want to add another annual allowance charge?
chargeE.addMembers.visuallyHidden = {0}’s annual allowance charge

deleteMember.title = Are you sure you want to remove the annual allowance charge for the member?
deleteMember.heading = Are you sure you want to remove the annual allowance charge for {0}?
deleteMember.error.required = Select yes if you want to remove the annual allowance charge for {0}

deleteMember.chargeD.title = Are you sure you want to remove the lifetime allowance charge for the member?
deleteMember.chargeD.heading = Are you sure you want to remove the lifetime allowance charge for {0}?
deleteMember.chargeD.error.required = Select yes if you want to remove the lifetime allowance charge for {0}

chargeType.radio.annualAllowance = Annual allowance charge
chargeType.radio.authSurplus = Authorised surplus payments charge
chargeType.radio.deRegistration = De-registration charge
chargeType.radio.lifeTimeAllowance = Lifetime allowance charge
chargeType.radio.overseasTransfer = Overseas transfer charge
chargeType.radio.shortService = Short service refund lump sum charge
chargeType.radio.lumpSumDeath = Special lump sum death benefits charge

aft.summary.title = Summary of charges for {0}
aft.summary.heading = AFT return for {0} to {1}
aft.summary.radio.question = Do you want to add another charge?
aft.summary.annualAllowance.row = Annual allowance charges
aft.summary.annualAllowance.visuallyHidden.row = annual allowance charges
aft.summary.authSurplus.row = Authorised surplus payments charges
aft.summary.authSurplus.visuallyHidden.row = authorised surplus payments charges
aft.summary.deRegistration.row = De-registration charges
aft.summary.deRegistration.visuallyHidden.row = de-registration charges
aft.summary.lifeTimeAllowance.row = Lifetime allowance charges
aft.summary.lifeTimeAllowance.visuallyHidden.row = lifetime allowance charges
aft.summary.overseasTransfer.row = Overseas transfer charges
aft.summary.overseasTransfer.visuallyHidden.row = overseas transfer charges
aft.summary.shortService.row = Short service refund lump sum charges
aft.summary.shortService.visuallyHidden.row = short service refund lump sum charges
aft.summary.lumpSumDeath.row = Special lump sum death benefits charges
aft.summary.lumpSumDeath.visuallyHidden.row = special lump sum death benefits charges
aft.summary.error.required = Select yes if you want to add another charge
aft.summary.total = Total
aft.summary.annualAllowance.description = Annual allowance
aft.summary.authSurplus.description = Authorised surplus
aft.summary.lifeTimeAllowance.description = Lifetime allowance
aft.summary.overseasTransfer.description = Overseas transfer

aft.summary.search.noResults.h2 = There are no matching results.
aft.summary.search.noResults.p1 = Improve your search results by:
aft.summary.search.noResults.b1 = double-checking your spelling
aft.summary.search.noResults.b2 = double-checking any National Insurance numbers
aft.summary.search.error.required = Enter name or National Insurance number
aft.summary.search.hint = Search by name or National Insurance number
aft.summary.search.label = Search for a member
aft.summary.search.button = Search
aft.summary.searchAgain.button = Search again
aft.summary.search.chargeType = Charge Type
aft.summary.search.amount = Amount
aft.summary.search.Name = Name
aft.summary.search.clearSearch = Clear search
aft.summary.search.result = result found
aft.summary.search.results = results found
aft.summary.heading.search.results = Search results for

aft.notSubmissionTime.title = You cannot submit this AFT return to HMRC yet
aft.notSubmissionTime.heading = You cannot submit this AFT return to HMRC yet
aft.notSubmissionTime.p1 = You can only submit this AFT return on or after {0}

chargeG.chargeDetails.title = Overseas transfer charge details for the member
chargeG.chargeDetails.heading = Overseas transfer charge details for {0}
chargeG.chargeDetails.qropsReferenceNumber.label = QROPS reference number
chargeG.chargeDetails.qropsReferenceNumber.error.required = Enter a QROPS reference number
chargeG.chargeDetails.qropsReferenceNumber.error.valid = Enter a QROPS reference number in the correct format, like 123456
chargeG.chargeDetails.qropsTransferDate.label = Date of the transfer into the QROPS
chargeG.chargeDetails.checkYourAnswersLabel = ChargeDetails
chargeG.chargeDetails.qropsTransferDate.error.required.all = Enter the date of the transfer into the QROPS
chargeG.chargeDetails.qropsTransferDate.error.required.two = The transfer into the QROPS must include a day, month and year
chargeG.chargeDetails.qropsTransferDate.error.required = Enter the date of the transfer into the QROPS
chargeG.chargeDetails.qropsTransferDate.error.invalid = Enter a real date for the transfer into the QROPS
chargeG.chargeDetails.qropsTransferDate.error.date = The date of the transfer into the QROPS must be between {0} and {1}
chargeG.chargeDetails.qropsTransferDate.error.future = The date of the transfer into the QROPS must be today or in the past
chargeGDetails.qropsReferenceNumber.visuallyHidden.label = the QROPS reference number
chargeGDetails.qropsTransferDate.visuallyHidden.label = the date of the transfer into the QROPS

chargeG.whatYouWillNeed.title = Overseas transfer charge
chargeG.whatYouWillNeed.heading = Overseas transfer charge
chargeG.whatYouWillNeed.p1 = To record an overseas transfer charge you will need:
chargeG.whatYouWillNeed.li1 = the name, date of birth and National Insurance number for each member liable to the overseas transfer charge
chargeG.whatYouWillNeed.li2 = the date and ‘transferred value’ of each transfer
chargeG.whatYouWillNeed.li3 = the amount of tax due in respect of each transfer
chargeG.whatYouWillNeed.li4 = the reference number given by HMRC to the QROPS to which each transfer is made

chargeD.whatYouWillNeed.title = Lifetime allowance charge
chargeD.whatYouWillNeed.heading = Lifetime allowance charge
chargeD.whatYouWillNeed.p1 = To record a lifetime allowance charge you will need the following for each member liable to the charge:
chargeD.whatYouWillNeed.li1 = their name
chargeD.whatYouWillNeed.li2 = their National Insurance number
chargeD.whatYouWillNeed.li3 = the date of the benefit crystallisation event giving rise to the lifetime allowance charge
chargeD.whatYouWillNeed.li4 = the amount of tax due at 25%
chargeD.whatYouWillNeed.li5 = the amount of tax due at 55%
chargeD.whatYouWillNeed.li6 = whether the lifetime allowance charge is being paid as a result of the Public Service Pensions Remedy and, if applicable, the details of the previously reported charge

chargeD.amountTaxDue.error.required = Enter the amount of tax due at {0}%
chargeD.amountTaxDue.error.invalid = The amount of tax due at {0}% must be an amount of money, like 123 or 123.45
chargeD.amountTaxDue.error.decimal = The amount of tax due at {0}% must be whole numbers, like 123 or must include pence, like 123.45
chargeD.amountTaxDue.error.maximum = The amount of tax due at {0}% must be £99999999999.99 or less

dateOfEvent.error.required = Enter the date of the benefit crystallisation event giving rise to the charge
dateOfEvent.error.date = The date of the benefit crystallisation event giving rise to the charge must be between {0} and {1}
dateOfEvent.error.incomplete = The date of the benefit crystallisation event must include a day, month and year
dateOfEvent.error.invalid = Enter a real date for the benefit crystallisation event giving rise to the charge

chargeDDetails.title = Lifetime allowance charge details for the member
chargeDDetails.heading = Lifetime allowance charge details for {0}
chargeDDetails.dateOfEvent.label = Date of benefit crystallisation event giving rise to the charge
chargeDDetails.dateOfEvent.visuallyHidden.label = the date of the benefit crystallisation event giving rise to the charge
taxAt25Percent.label = Amount of tax due at 25%
taxAt55Percent.label = Amount of tax due at 55%
taxAt25Percent.visuallyHidden.label = the amount of tax due at 25%
taxAt55Percent.visuallyHidden.label = the amount of tax due at 55%

chargeD.addMembers.error = Select yes if you want to add another lifetime allowance charge
chargeD.addMembers.title = Lifetime allowance charges for {0} to {1}
chargeD.addMembers.heading = Lifetime allowance charges for {0} to {1}
chargeD.addMembers.label = Do you want to add another lifetime allowance charge?
chargeD.addMembers.visuallyHidden = {0}’s lifetime allowance charge

addMembers.members.header = Member
addMembers.nino.header = National Insurance number
addMembers.chargeE.amount.header = Charge amount
addMembers.chargeD.amount.header = Total tax due
addMembers.chargeG.amount.header = Tax due
addMembers.total = Total charge amount for this quarter

chargeG.whatYouWillNeed.title = Overseas transfer charge
chargeG.whatYouWillNeed.heading = Overseas transfer charge
chargeG.whatYouWillNeed.p1 = To record an overseas transfer charge you will need:
chargeG.whatYouWillNeed.li1 = the name, date of birth and National Insurance number for each member liable to the overseas transfer charge
chargeG.whatYouWillNeed.li2 = the date and ‘transferred value’ of each transfer
chargeG.whatYouWillNeed.li3 = the amount of tax due in respect of each transfer
chargeG.whatYouWillNeed.li4 = the reference number given by HMRC to the QROPS to which each transfer is made

chargeG.chargeAmount.title = Overseas transfer charge amounts for the member
chargeG.chargeAmount.heading = Overseas transfer charge amounts for {0}
chargeG.chargeAmount.transferred = Amount transferred into the QROPS
chargeG.chargeAmount.taxDue = Amount of tax due
chargeG.chargeAmount.transferred.visuallyHidden.label = how much was transferred into the QROPS
chargeG.chargeAmount.taxDue.visuallyHidden.label = the amount of tax due for this transfer into the QROPS

amountTransferred.error.required = Enter the amount transferred into the QROPS for {0}
amountTransferred.error.invalid = The amount transferred into the QROPS for {0} must be an amount of money, like 123 or 123.45
amountTransferred.error.decimal = The amount transferred into the QROPS for {0} must be whole numbers, like 123 or must include pence, like 123.45
amountTransferred.error.maximum = The amount transferred into the QROPS for {0} must be £99999999999.99 or less
amountTransferred.error.minimum = The amount transferred into the QROPS for {0} must be £0.01 or more

amountTaxDue.error.required = Enter the amount of tax due for this transfer into the QROPS
amountTaxDue.error.invalid = The amount of tax due for this transfer into the QROPS must be an amount of money, like 123 or 123.45
amountTaxDue.error.decimal = The amount of tax due for this transfer into the QROPS must be whole numbers, like 123 or must include pence, like 123.45
amountTaxDue.error.maximum = The amount of tax due for this transfer into the QROPS must be £99999999999.99 or less
amountTaxDue.error.minimum = The amount of tax due for this transfer into the QROPS must be £0.01 or more

country.AD = Andorra
country.AE = United Arab Emirates
country.AF = Afghanistan
country.AG = Antigua and Barbuda
country.AI = Anguilla
country.AL = Albania
country.AM = Armenia
country.AO = Angola
country.AQ = Antarctica
country.AR = Argentina
country.AS = American Samoa
country.AT = Austria
country.AU = Australia
country.AW = Aruba
country.AX = Åland Islands
country.AZ = Azerbaijan
country.BA = Bosnia and Herzegovina
country.BB = Barbados
country.BD = Bangladesh
country.BE = Belgium
country.BF = Burkina Faso
country.BG = Bulgaria
country.BH = Bahrain
country.BI = Burundi
country.BJ = Benin
country.BL = Saint Barthélemy
country.BM = Bermuda
country.BN = Brunei Darussalem
country.BO = Bolivia, Plurinational State of
country.BQ = Bonaire, Saint Eustatius and Saba
country.BR = Brazil
country.BS = Bahamas
country.BT = Bhutan
country.BV = Bouvet Island
country.BW = Botswana
country.BY = Belarus
country.BZ = Belize
country.CA = Canada
country.CC = Cocos (Keeling) Islands
country.CD = Congo, the Democratic Republic of the
country.CF = Central African Republic
country.CG = Congo
country.CH = Switzerland
country.CI = Côte d’Ivoire
country.CK = Cook Islands
country.CL = Chile
country.CM = Cameroon
country.CN = China
country.CO = Colombia
country.CR = Costa Rica
country.CU = Cuba
country.CV = Cabo Verde
country.CW = Curaçao
country.CX = Christmas Island
country.CY = Cyprus
country.CZ = Czech Republic
country.DE = Germany
country.DJ = Djibouti
country.DK = Denmark
country.DM = Dominica
country.DO = Dominican Republic
country.DZ = Algeria
country.EC = Ecuador
country.EG = Egypt
country.EH = Western Sahara
country.ER = Eritrea
country.ES = Spain
country.ET = Ethiopia
country.EU = European Union
country.FI = Finland
country.FJ = Fiji
country.FK = Falkland Islands (Malvinas)
country.FM = Micronesia, Federated States of
country.FO = Faroe Islands
country.FR = France
country.GA = Gabon
country.GB = United Kingdom
country.GD = Grenada
country.GE = Georgia
country.GF = French Guiana
country.GG = Guernsey
country.GH = Ghana
country.GI = Gibraltar
country.GL = Greenland
country.GM = Gambia
country.GN = Guinea
country.GP = Guadeloupe
country.GQ = Equatorial Guinea
country.GR = Greece
country.GS = South Georgia and the South Sandwich Islands
country.GT = Guatemala
country.GU = Guam
country.GW = Guinea-Bissau
country.GY = Guyana
country.HK = Hong Kong
country.HM = Heard Island and McDonald Islands
country.HN = Honduras
country.HR = Croatia
country.HT = Haiti
country.HU = Hungary
country.ID = Indonesia
country.IE = Ireland
country.IL = Israel
country.IM = Isle of Man
country.IN = India
country.IO = British Indian Ocean Territory
country.IQ = Iraq
country.IR = Iran, Islamic Republic of
country.IS = Iceland
country.IT = Italy
country.JE = Jersey
country.JO = Jordan
country.JP = Japan
country.KE = Kenya
country.KG = Kyrgyzstan
country.KH = Cambodia
country.KI = Kiribati
country.KM = Comoros
country.KN = Saint Kitts and Nevis
country.KP = Korea, Democratic People’s Republic of
country.KR = Korea, Republic of
country.KW = Kuwait
country.KY = Cayman Islands
country.KZ = Kazakhstan
country.LA = Lao People’s Democratic Republic
country.LB = Lebanon
country.LC = Saint Lucia
country.LF = Libya Fezzan
country.LI = Liechtenstein
country.LK = Sri Lanka
country.LR = Liberia
country.LS = Lesotho
country.LT = Lithuania
country.LU = Luxembourg
country.LV = Latvia
country.LY = Libya
country.MA = Morocco
country.MC = Monaco
country.MD = Moldova, Republic of
country.ME = Montenegro
country.MF = Saint Martin (French part)
country.MG = Madagascar
country.MH = Marshall Islands
country.MK = Macedonia, the former Yugoslav Republic of
country.ML = Mali
country.MM = Myanmar
country.MN = Mongolia
country.MO = Macao
country.MP = Northern Mariana Islands
country.MQ = Martinique
country.MR = Mauritania
country.MS = Montserrat
country.MT = Malta
country.MU = Mauritius
country.MV = Maldives
country.MW = Malawi
country.MX = Mexico
country.MY = Malaysia
country.MZ = Mozambique
country.NA = Namibia
country.NC = New Caledonia
country.NE = Niger
country.NF = Norfolk Island
country.NG = Nigeria
country.NI = Nicaragua
country.NL = Netherlands
country.NO = Norway
country.NP = Nepal
country.NR = Nauru
country.NU = Niue
country.NZ = New Zealand
country.OM = Oman
country.PA = Panama
country.PE = Peru
country.PF = French Polynesia
country.PG = Papua New Guinea
country.PH = Philippines
country.PK = Pakistan
country.PL = Poland
country.PM = Saint Pierre and Miquelon
country.PN = Pitcairn
country.PR = Puerto Rico
country.PS = Palestine, State of
country.PT = Portugal
country.PW = Palau
country.PY = Paraguay
country.QA = Qatar
country.RE = Réunion
country.RO = Romania
country.RS = Serbia
country.RU = Russian Federation
country.RW = Rwanda
country.SA = Saudi Arabia
country.SB = Solomon Islands
country.SC = Seychelles
country.SD = Sudan
country.SE = Sweden
country.SG = Singapore
country.SH = Saint Helena, Ascension and Tristan da Cunha
country.SI = Slovenia
country.SJ = Svalbard and Jan Mayen
country.SK = Slovakia
country.SL = Sierra Leone
country.SM = San Marino
country.SN = Senegal
country.SO = Somalia
country.SR = Suriname
country.SS = South Sudan
country.ST = Sao Tome and Principe
country.SV = El Salvador
country.SX = Sint Maarten (Dutch part)
country.SY = Syrian Arab Republic
country.SZ = Swaziland
country.TC = Turks and Caicos Islands
country.TD = Chad
country.TF = French Southern Territories
country.TG = Togo
country.TH = Thailand
country.TJ = Tajikistan
country.TK = Tokelau
country.TL = Timor-Leste
country.TM = Turkmenistan
country.TN = Tunisia
country.TO = Tonga
country.TR = Turkey
country.TT = Trinidad and Tobago
country.TV = Tuvalu
country.TW = Taiwan, Province of China
country.TZ = Tanzania, United Republic of
country.UA = Ukraine
country.UG = Uganda
country.UM = United States Minor Outlying Islands
country.US = United States of America
country.UY = Uruguay
country.UZ = Uzbekistan
country.VA = Holy See (Vatican City State)
country.VC = Saint Vincent and the Grenadines
country.VE = Venezuela, Bolivarian Republic of
country.VG = Virgin Islands, British
country.VI = Virgin Islands, U.S.
country.VN = Viet Nam
country.VU = Vanuatu
country.WF = Wallis and Futuna
country.WS = Samoa
country.YE = Yemen
country.YT = Mayotte
country.ZA = South Africa
country.ZM = Zambia
country.ZW = Zimbabwe
country.JM = Jamaica
country.EE = Estonia

chargeG.addMembers.title = Overseas transfer charges for {0} to {1}
chargeG.addMembers.heading = Overseas transfer charges for {0} to {1}
chargeG.addMembers.label = Do you want to add another overseas transfer charge?
chargeG.addMembers.visuallyHidden = {0}’s overseas transfer charge
chargeG.addMembers.error = Select yes if you want to add another overseas transfer charge

deleteMember.chargeG.title = Are you sure you want to remove the overseas transfer charge for the member?
deleteMember.chargeG.heading = Are you sure you want to remove overseas transfer charge for {0}?
deleteMember.chargeG.error.required = Select yes if you want to remove the overseas transfer charge for {0}
chargeG.whatYouWillNeed.title = Overseas transfer charge
chargeG.whatYouWillNeed.heading = Overseas transfer charge
chargeG.whatYouWillNeed.p1 = To record an overseas transfer charge you will need:
chargeG.whatYouWillNeed.li1 = the name, date of birth and National Insurance number for each member liable to the overseas transfer charge
chargeG.whatYouWillNeed.li2 = the date and ‘transferred value’ of each transfer
chargeG.whatYouWillNeed.li3 = the amount of tax due in respect of each transfer
chargeG.whatYouWillNeed.li4 = the reference number given by HMRC to the QROPS to which each transfer is made

chargeC.paymentDate.error.invalid = Enter a real date for the date the authorised surplus payment was made
chargeC.paymentDate.error.required = Enter the date the authorised surplus payment was made
chargeC.paymentDate.error.date = The date the authorised surplus payment was made must be between {0} and {1}
chargeC.paymentDate.error.incomplete = The date the authorised surplus payment was made must include a day, month and year
chargeC.paymentDate.error.future = The date the authorised surplus payment was made must be today or in the past

chargeC.amountTaxDue.error.required = Enter the amount of tax due at 35%
chargeC.amountTaxDue.error.invalid = The amount of tax due at 35% must be an amount of money, like 123 or 123.45
chargeC.amountTaxDue.error.decimal = The amount of tax due at 35% must be whole numbers, like 123 or must include pence, like 123.45
chargeC.amountTaxDue.error.maximum = The amount of tax due at {0}% must be £99999999999.99 or less

chargeC.paymentDate.label = Date authorised surplus payment was made
chargeC.amountTaxDue.label = Amount of tax due at 35%
chargeC.chargeDetails.heading = Authorised surplus payment charge details for {0}
chargeC.chargeDetails.title = Authorised surplus payment charge details for {0}

chargeC.paymentDate.checkYourAnswersLabel = Date authorised surplus payment was made
chargeC.paymentDate.visuallyHidden.checkYourAnswersLabel = the date when the authorised surplus payment was made

chargeC.totalTaxDue.checkYourAnswersLabel = Amount of tax due at 35%
chargeC.totalTaxDue.visuallyHidden.checkYourAnswersLabel = the amount of tax due at 35%

chargeC.sponsoringIndividualName.checkYourAnswersLabel = Individual’s name
chargeC.sponsoringIndividualName.visuallyHidden.checkYourAnswersLabel = the individual’s name

chargeC.sponsoringIndividualNino.checkYourAnswersLabel = {0}’s National Insurance number
chargeC.sponsoringIndividualNino.visuallyHidden.checkYourAnswersLabel = {0}’s National Insurance number

chargeC.sponsoringEmployerAddress.checkYourAnswersLabel = {0}’s address
chargeC.sponsoringEmployerAddress.visuallyHidden.checkYourAnswersLabel = {0}’s address

chargeC.sponsoringOrganisationName.checkYourAnswersLabel = Company or organisation’s name
chargeC.sponsoringOrganisationName.visuallyHidden.checkYourAnswersLabel = the company or organisation’s name

chargeC.sponsoringOrganisationCrn.checkYourAnswersLabel = {0}’s company number
chargeC.sponsoringOrganisationCrn.visuallyHidden.checkYourAnswersLabel = {0}’s company number

chargeC.addEmployers.title = Authorised surplus payments charges for {0} to {1}
chargeC.addEmployers.heading = Authorised surplus payments charges for {0} to {1}
chargeC.addEmployers.label = Do you want to add another authorised surplus payments charge?
chargeC.addEmployers.visuallyHidden = {0}’s authorised surplus payments charge
chargeC.addEmployers.error = Select yes if you want to add another authorised surplus payments charge


chargeC.employerAddressSearch.title = What is {0}’s postcode?
chargeC.employerAddressSearch.heading = What is {0}’s postcode?
chargeC.employerAddressSearch.label = Postcode
chargeC.employerAddressSearch.checkYourAnswersLabel = employerAddressSearch
chargeC.employerAddressSearch.error.required = Enter a postcode
chargeC.employerAddressSearch.error.invalid = Enter a postcode in the correct format
chargeC.employerAddressSearch.link.youCan = You can
chargeC.employerAddressSearch.link.enterManually = enter the address manually
chargeC.employerAddressSearch.findAddress = Find address
chargeC.employerAddressSearch.selectAddress = Select the address from the list below, or
chargeC.employerType.individual = the individual
chargeC.employerType.organisation = the company

chargeC.employerAddressResults.title = What is {0}’s address?
chargeC.employerAddressResults.heading = What is {0}’s address?
chargeC.employerAddressResults.error.required = Select an address




addEmployers.employer.header = Sponsoring employer
addEmployers.amount.header = Total
addEmployers.hiddenText.header.viewSponsoringEmployer = View sponsoring employer
addEmployers.hiddenText.header.removeSponsoringEmployer = Remove sponsoring employer

addMember.link.hiddenText.header.viewMember = View member
addMember.link.hiddenText.header.removeMember = Remove member


deleteEmployer.chargeC.title = Are you sure you want to remove the authorised surplus payments charge for {0}?
deleteEmployer.chargeC.heading = Are you sure you want to remove the authorised surplus payments charge for {0}?
deleteEmployer.chargeC.error.required = Select yes if you want to remove the authorised surplus payments charge for {0}

pageNotFound404.title = Page not found
pageNotFound404.heading = Page not found
pageNotFound404.p1 = If you typed the web address, check it is correct.
pageNotFound404.p2 = If you pasted the web address, check you copied the entire address.

viewYourSchemes = View your pension schemes

pageCannotChangeAFTReturn.title = You cannot make changes to an AFT return
pageCannotChangeAFTReturn.heading = You cannot make changes to an AFT return
pageCannotChangeAFTReturn.p1 = If you need to make changes to an existing AFT return, you need to phone Pension Scheme Services on 0300 123 1079 first.
pageCannotChangeAFTReturn.p2 = You can still
pageCannotChangeAFTReturn.p2link = view the submitted AFT return for {0} to {1}

pageCannotStartAFTReturn.title = You cannot start a new AFT return
pageCannotStartAFTReturn.heading = You cannot start a new AFT return
pageCannotStartAFTReturn.p1 = You need to phone Pension Scheme Services on 0300 123 1079.

confirmation.title = The Accounting for tax return has been submitted
confirmation.aft.return.panel.h1 = Return submitted
confirmation.aft.amendment.panel.h1 = Amended return submitted
confirmation.aft.return.panel.text = Accounting for Tax
confirmation.p1 = We have sent a confirmation email to
confirmation.table.scheme.label = Scheme
confirmation.table.accounting.period.label = Accounting period
confirmation.table.accounting.period.value = {0} to {1}
confirmation.table.data.submitted.label = Date submitted
confirmation.table.submission.number.label = Submission number

confirmation.whatNext.h2 = What to do next
confirmation.whatNext.p1 = You must include the correct charge reference with any payment for this submission.
confirmation.whatNext.send.to = To get your charge reference send an email to
confirmation.whatNext.send.to.email.id = pensions.administration@hmrc.gov.uk
confirmation.whatNext.send.to.with.details = with these details:
confirmation.whatNext.li.item1 = the name of the pension scheme
confirmation.whatNext.li.item2 = the date and time of the submission
confirmation.whatNext.li.item3 = the submission number
confirmation.saveOrPrint.h2 = Print
confirmation.li1 = Return to {0}
confirmation.li2 = View your other pension schemes
confirmation.print.page.link.text = Print this page

confirmation.amend.viewPaymentCharges.prelink.text = You can
confirmation.amend.viewPaymentCharges.link.text = view payments and charge references for your AFT returns

confirmation.amend.decrease.reduced.charge.h2 = Reduced charge
confirmation.amend.decrease.outstanding.charges.heading = If you have any outstanding AFT charges for this quarter
confirmation.amend.decrease.outstanding.charges.p1 = The amendment you have submitted has reduced the charge for this Accounting for Tax return.
confirmation.amend.decrease.outstanding.charges.p2 = A credit has been created and will be allocated to another AFT charge for this quarter. You can view the allocation in your
confirmation.amend.viewPaymentCharges.decrease.link.text = AFT payments and charges for this quarter

confirmation.amend.decrease.paid.charges.heading = If you’ve paid all AFT charges for this quarter
confirmation.amend.decrease.paid.charges.p1 = The credit will sit on the scheme’s account. You can
confirmation.amend.decrease.contact.link.text = contact HMRC to request a refund, or a reallocation
confirmation.amend.decrease.paid.charges.p2 = of the credit to other charges in other periods.

confirmation.amend.increase.whatNext.p1 = A new charge reference has been created for the additional amount included in this amendment. You must use this charge reference when making payment.
confirmation.amend.noChange.whatNext.p1 = This amended Accounting for Tax return has resulted in nothing additional to pay.

confirmSubmitAFTReturn.title = Do you want to submit this AFT return to HMRC?
confirmSubmitAFTReturn.heading = Do you want to submit this AFT return to HMRC?
confirmSubmitAFTReturn.hint.text = You can still make amendments to this return even after youʼve submitted it.
confirmSubmitAFTReturn.error.required = Select yes if you want to submit this AFT return to HMRC
confirmSubmitAFTReturn.radio.legend = Do you want to continue with this draft?

confirmSubmitAFTReturn.allCharges.table.h1 = All charges (except overseas transfer charge)
confirmSubmitAFTReturn.overseasCharge.table.h1 = Overseas transfer charge
confirmSubmitAFTReturn.total.for = Total for submission {0}
confirmSubmitAFTReturn.total.for.draft = Total for this draft
confirmSubmitAFTReturn.difference = Difference
confirmSubmitAFTReturn.h1.caption = Draft

declaration.title = Declaration
declaration.heading = Declaration
declaration.p1 = By submitting this Accounting for Tax (AFT) return, you declare that:
declaration.li1 = to the best of your knowledge and belief, the information given in this tax return is correct and complete
declaration.li2 = you understand that if you have made a false statement in this tax return, you may be liable to a penalty, and that false statements may also lead to prosecution

year.title = Which year are you submitting an AFT return for?
years.error.required = Select which year you are submitting an AFT return for

quarters.title = Which quarter of {0} are you submitting an AFT return for?
quarters.q1.label = 1 January to 31 March
quarters.q2.label = 1 April to 30 June
quarters.q3.label = 1 July to 30 September
quarters.q4.label = 1 October to 31 December
quarters.error.required = Select the quarter of {0} you are submitting an AFT return for
quarters.lockDetail = - locked by {0}
quarters.hint.locked = You might be able to view this return but you cannot make changes until it is unlocked
quarters.hint.inProgress = Continue this return. It has already been started.
quarters.hint.submitted = You have already submitted this return. You can still view or amend it.
hint.paymentOverdue = PAYMENT OVERDUE

returnHistory.title = AFT return history for {0} to {1}
returnHistory.version = Submission
returnHistory.status = Status
returnHistory.submittedBy = Submitted by
returnHistory.submittedOn = Submitted on {0}
returnHistory.compiledStatus = In progress
returnHistory.lockedBy = In progress - locked by {0}
returnHistory.locked = In progress - locked
returnHistory.versionDraft = Draft
returnHistory.visuallyHidden = submission {0} of the AFT return
returnHistory.notAuthorised.visuallyHiddenText = you are not authorised to view submitter’s name
returnHistory.draft.visuallyHiddenText = not yet submitted

amendYears.title = Which year do you want to view?
amendYears.error.required = Select which year you want to view

amendQuarters.title = Which AFT return do you want to view?
amendQuarters.error.required = Select which quarter you want to view

continueQuarters.title = Which AFT return would you like to continue editing?
continueQuarters.error.required = Select which AFT return you want to continue editing

deleteCharge.title = Are you sure you want to remove the {0}?
deleteCharge.error.required = Select yes if you want to remove the {0}
removeCharge.linkText = Remove this charge

removeLastCharge.title = You cannot remove this charge
removeLastCharge.p1 = As this is the only charge for this return, you must change the charge amount to £0 and then resubmit the return.


allAmendments.draft.title = Changes made in this draft
allAmendments.submission.title = Changes made in this submission
allAmendments.h1.draft.caption = Draft
allAmendments.h1.submission.caption = Submission {0}
allAmendments.memberDetails.h1 = Member details
allAmendments.chargeType.h1 = Charge type
allAmendments.chargeAmount.h1 = Charge amount
allAmendments.table.caption.added = Added
allAmendments.table.caption.deleted = Deleted
allAmendments.table.caption.updated = Updated

allAmendments.charge.type.lumpSumDeath = Special lump sum death benefits
allAmendments.charge.type.lifeTimeAllowance = Lifetime Allowance
allAmendments.charge.type.annualAllowance = Annual Allowance
allAmendments.charge.type.authSurplus = Authorised surplus payments
allAmendments.charge.type.deRegistration = De-registration
allAmendments.charge.type.overseasTransfer = Overseas transfer
allAmendments.charge.type.shortService = Short service refund lump sum
allAmendments.numberOfMembers = {0} members
allAmendments.noMembers = N/A
return.to.draft = Return to total return for this draft
return.to.submission = Return to total return for submission {0}

allAmendments.view.changes.draft.link = View changes made in this draft
allAmendments.view.changes.submission.link = View changes made in this submission

aftPartial.head = Accounting for Tax returns
aftPartial.start.link = Start a new AFT return
aftPartial.multipleInProgress.text = AFT returns:
aftPartial.multipleInProgress.count = {0} in progress
aftPartial.inProgress.forPeriod = AFT return for {0} to {1}:
aftPartial.view.change.past = View or change past AFT returns
aftPartial.status.inProgress = In progress
aftPartial.status.lockDetail = Locked by {0}
aftPartial.status.locked = Locked
aftPartial.view.link = View
aftPartial.view.hidden = in progress accounting for tax returns
aftPartial.view.hidden.forPeriod = accounting for tax return for {0} to {1}

pspDashboardAftReturnsCard.h2 = Accounting for Tax returns
pspDashboardAftReturnsCard.span.single = AFT return {0} to {1}:
pspDashboardAftReturnsCard.h3.single = In progress
pspDashboardAftReturnsCard.h3.single.locked = Locked
pspDashboardAftReturnsCard.h3.single.lockedBy = Locked by {0}
pspDashboardAftReturnsCard.span.multiple = AFT returns:
pspDashboardAftReturnsCard.h3.multiple = {0} in progress
pspDashboardAftReturnsCard.inProgressReturns.link = View AFT returns in progress
pspDashboardAftReturnsCard.inProgressReturns.link.single = View AFT return in progress
pspDashboardAftReturnsCard.inProgressReturns.link.single.locked = View locked AFT return

pspDashboardUpcomingAftChargesCard.h2 = Upcoming charges
pspDashboardUpcomingAftChargesCard.span.singleDueDate = Payment due by {0}:
pspDashboardUpcomingAftChargesCard.span.multipleDueDate = Total upcoming payments:
pspDashboardUpcomingAftChargesCard.link.paymentsAndChargesForPeriod.single = View payments and charges for {0} to {1}
pspDashboardUpcomingAftChargesCard.link.paymentsAndChargesForPeriod.multiple = View upcoming payments and charges
pspDashboardUpcomingAftChargesCard.link.allPaymentsAndCharges = View all payments and charges
pspDashboardUpcomingAftChargesCard.link.financialOverview = View your financial overview

pspDashboardOverdueAftChargesCard.h2 = Overdue charges
pspDashboardOverdueAndUpcomingAftChargesCard.h2 = Payments and charges
pspDashboardOverdueAftChargesCard.total.span = Total overdue payments:
pspDashboardOverdueAftChargesCard.interestAccruing.span = Interest accruing:
pspDashboardOverdueAftChargesCard.outstanding.span = Total of outstanding payments
pspDashboardOverdueAftChargesCard.overdue.span = PAYMENTS OVERDUE

pspDashboardOverdueAftChargesCard.toDate.span = to date
pspDashboardOverdueAftChargesCard.viewOverduePayments.link.singlePeriod = View overdue payments and interest charges for {0} to {1}
pspDashboardOverdueAftChargesCard.viewOverduePayments.link.multiplePeriods = View overdue payments and interest charges

psaPenaltiesCard.h2 = Penalties and charges
psaPenaltiesCard.paymentsDue.linkText = View only penalties and charges outstanding
psaPenaltiesCard.viewPastPenalties = View all penalties and charges

penalties.aft.title = Accounting for Tax penalties for {0} to {1}
penalties.nonAft.title = {0} for {1}
penalties.pstr = Pension Scheme Tax Reference: {0}
penalties.p1 = Amounts due may not reflect payments made in the last 3 days.
penalties.column.penaltyType = Penalty type
penalties.column.chargeType = Charge type
penalties.column.chargeType.interestOn = Interest on {0}
penalties.column.chargeType.interestToCome = for charge reference to come
penalties.column.amount = Amount due
penalties.column.penalty.amount = Penalty amount
penalties.column.chargeReference = Charge reference
penalties.column.paymentDue = Payment due
penalties.column.chargeReference.toBeAssigned = To be assigned
penalties.column.paymentStatus = Payment status
penalties.status.paymentOverdue = PAYMENT OVERDUE
penalties.status.interestAccruing = Interest accruing
penalties.status.visuallyHiddenText.paymentIsDue = Payment is due
penalties.status.visuallyHiddenText.interestIsAccruing = Interest is accruing
penalties.status.visuallyHiddenText.noPaymentDue = No payment due
penalties.12months = Accounting for Tax late payment penalty (12 months)
penalties.6months = Accounting for Tax late payment penalty (6 months)
penalties.30days = Accounting for Tax late payment penalty (30 days)
penalties.period = Period: {0} to {1}

penalties.chargeDetails.payments = Payments
penalties.chargeDetails.amountUnderReview = Amount under review (includes appeals)
penalties.chargeDetails.totalDueBy = Amount due by {0}
penalties.interest.totalDueAsOf = Interest due as of {0}
penalties.chargeDetails.totalDue = Amount due
penalties.chargeReference = Charge reference: {0}
penalties.visuallyHiddenText = for charge reference {0}

penalties.hint1 = The charge reference for the interest due will show once you have paid the
penalties.hintLink = original amount due
penalties.hint2 = in full. You can only pay the interest once a charge reference has been generated.

paymentsAndCharges.partial.h1 = Payments and charges
paymentsAndCharges.partial.view.link = View payments and charges for 2020
paymentsAndCharges.amend.view.link = View payments and charges for {0}

paymentsAndChargesUpcoming.h1.singlePeriod = Payments and charges for {0} to {1}
paymentsAndChargesUpcoming.h1.multiplePeriod = Upcoming payments and charges

paymentsAndChargesOverdue.h1.singlePeriod = Payments and charges for {0} to {1}
paymentsAndChargesOverdue.h1.multiplePeriod = Overdue payments and charges

paymentsAndCharges.all.aft.title = Accounting for Tax payments and charges for {0} to {1}
paymentsAndCharges.all.nonAft.title = {0} for {1}
paymentsAndCharges.all.excessCharges.title = {0} for tax year {1} to {2}
paymentsAndCharges.upcoming.aft.title = Upcoming Accounting for Tax payments and charges for {0} to {1}
paymentsAndCharges.upcoming.nonAft.title = Upcoming {0} for {1}
paymentsAndCharges.upcoming.excessCharges.title = Upcoming {0} for tax year {1} to {2}
paymentsAndCharges.overdue.aft.title = Overdue Accounting for Tax payments and charges for {0} to {1}
paymentsAndCharges.overdue.nonAft.title = Overdue {0} for {1}
paymentsAndCharges.overdue.excessCharges.title = Overdue {0} for tax year {1} to {2}
paymentsAndCharges.reflect.charge.text = Amounts due may not reflect payments made in the last 3 days.
paymentsAndCharges.caption = {0} to {1}
paymentsAndCharges.visuallyHiddenText = for charge reference {0}
paymentsAndCharges.interest.visuallyHiddenText = for charge reference to come
paymentsAndCharges.chargeReference.toBeAssigned = To be assigned
paymentsAndCharges.chargeType.table = Charge type
paymentsAndCharges.totalDue.table = Amount due
paymentsAndCharges.chargeReference.table = Charge reference
paymentsAndCharges.paymentDue.table = Payment due
paymentsAndCharges.chargeDetails.originalChargeAmount = Original charge amount
paymentsAndCharges.chargeDetails.payments = Payments and account credits
paymentsAndCharges.chargeDetails.stoodOverAmount = Amount under review (includes appeals)
paymentsAndCharges.chargeDetails.amountDue = Amount due by {0}
paymentsAndCharges.chargeDetails.paymentStatus = Payment status
paymentsAndCharges.chargeDetails.noAmountDueDate = Amount due
paymentsAndCharges.chargeDetails.visuallyHiddenText.noPaymentDue = No payment due
paymentsAndCharges.chargeDetails.visuallyHiddenText.paymentIsDue = Payment is due
paymentsAndCharges.chargeDetails.visuallyHiddenText = Does not apply

paymentsAndCharges.chargeDetails.chargeReference = Charge reference: {0}
paymentsAndCharges.chargeDetails.interestAccruing = Interest is accruing on this charge
paymentsAndCharges.chargeDetails.interestAccrued = Interest accrued on this charge
paymentsAndCharges.chargeDetails.amount.not.paid.by.dueDate = This is because this charge was not paid by the original due date for this quarter.
paymentsAndCharges.chargeDetails.amount.paid.after.dueDate = This is because amount due was only paid in full after the due date of {0}. The interest must be paid separately.
paymentsAndCharges.chargeDetails.interest.paid = The interest must be paid separately.
paymentsAndCharges.status.PaymentOverdue = PAYMENT OVERDUE
paymentsAndCharges.status.InterestAccruing = INTEREST ACCRUING

paymentsAndCharges.credit.information = This Accounting for Tax return resulted in a credit of {0}.
paymentsAndCharges.credit = credit

paymentsAndCharges.interest = Interest accruing
paymentsAndCharges.interestFrom = Interest accruing from {0}
paymentsAndCharges.interest.chargeReference = Charge reference: To be assigned
paymentsAndCharges.interest.chargeReference.text1 = The charge reference for the interest due will show once you have paid the
paymentsAndCharges.interest.chargeReference.linkText = original amount due
paymentsAndCharges.interest.chargeReference.text2 = in full.
paymentsAndCharges.interest.hint = This interest charge was the result of late payment of an AFT return in this quarter.

paymentsAndCharges.interest.chargeReference.text2 = in full. You can only pay the interest once a charge reference has been generated.
paymentsAndCharges.viewReturnHistory = View the AFT return for this quarter

selectScheme.title = Which scheme do you want to view {0} for?
selectScheme.text = Any schemes with which you are no longer associated will only show as PSTR numbers
selectScheme.error = Select which scheme you want to view {0} for

enterPsaId.title = What is the pension scheme administrator’s ID?
enterPsaId.p1 = Enter the ID of the pension scheme administrator who authorised you to this scheme
enterPsaId.error.required = Enter the pension scheme administrator’s ID
enterPsaId.error.invalid = Enter a pension scheme administrator ID using the letter A followed by 7 numbers
enterPsaId.error.noMatch = Enter the correct pension scheme administrator ID

pspDeclaration.title = Declaration
pspDeclaration.heading = Declaration
pspDeclaration.p1 = By submitting this Accounting for Tax (AFT) return, you declare that the pension scheme administrator approves the content and authorises you to submit this return.

penaltyType.title = What type of administrator penalties or charges do you want to view?
penaltyType.AccountingForTaxPenalties = Accounting for Tax penalties
penaltyType.ContractSettlementCharges = Contract settlement charges
penaltyType.InformationNoticePenalties = Information notice penalties
penaltyType.PensionsPenalties = Pensions penalties
penaltyType.error.required = Select what type of penalty or charge you want to view

selectPenaltiesYear.title = Which year do you want to view {0} for?
selectPenaltiesYear.error = Select which year you want to view {0} for

selectPenaltiesQuarter.title = Which quarter of {0} do you want to view Accounting for Tax penalties for?
selectPenaltiesQuarter.error = Select which quarter you want to view Accounting for Tax penalties for

selectChargesYear.all.title = Which year do you want to view {0} for?
selectChargesYear.upcoming.title = Which year do you want to view upcoming {0} for?
selectChargesYear.overdue.title = Which year do you want to view overdue {0} for?
selectChargesTaxYear.all.title = Which tax year do you want to view {0} for?
selectChargesTaxYear.upcoming.title = Which tax year do you want to view {0} for?
selectChargesTaxYear.overdue.title = Which tax year do you want to view {0} for?

selectChargesYear.all.error = Select which year you want to view {0} for
selectChargesYear.upcoming.error = Select which year you want to view upcoming {0} for
selectChargesYear.overdue.error = Select which year you want to view overdue {0} for
selectChargesTaxYear.all.error = Select which tax year you want to view {0} for
selectChargesTaxYear.upcoming.error = Select which tax year you want to view upcoming {0} for
selectChargesTaxYear.overdue.error = Select which tax year you want to view overdue {0} for

selectChargesQuarter.all.title = Which quarter of {0} do you want to view the Accounting for Tax charges for?
selectChargesQuarter.upcoming.title = Which quarter of {0} do you want to view the upcoming payments and interest charges for?
selectChargesQuarter.overdue.title = Which quarter of {0} do you want to view the overdue payments and interest charges for?
selectChargesQuarter.all.error = Select which quarter of {0} you want to view Accounting for Tax charges for
selectChargesQuarter.upcoming.error = Select which quarter of {0} you want to view the upcoming payments and interest charges for
selectChargesQuarter.overdue.error = Select which quarter of {0} you want to view the overdue payments and interest charges for

paymentOrChargeType.all.title = What type of payments and charges do you want to view?
paymentOrChargeType.upcoming.title = What type of upcoming payments and charges do you want to view?
paymentOrChargeType.overdue.title = What type of overdue payments and charges do you want to view?
paymentOrChargeType.all.error.required = Select what type of payments and charges you want to view
paymentOrChargeType.upcoming.error.required = Select what type of upcoming payments and charges you want to view
paymentOrChargeType.overdue.error.required = Select what type of overdue payments and charges you want to view
paymentOrChargeType.AccountingForTaxCharges = Accounting for Tax charges
paymentOrChargeType.ContractSettlementCharges = Contract settlement charges
paymentOrChargeType.ExcessReliefPaidCharges = Excess relief paid charges
paymentOrChargeType.InterestOnExcessRelief = Interest on excess relief paid charges
paymentOrChargeType.PensionsCharges = Pensions charges

yourActionWasNotProcessed.title = Sorry, your action was not processed
yourActionWasNotProcessed.heading = Sorry, your action was not processed
yourActionWasNotProcessed.guidance.p1 = Try again later.
yourActionWasNotProcessed.guidance.p2 = Any information entered will have been saved from the last ‘save and continue’.
yourActionWasNotProcessed.guidance.p3 = If the problem persists you can tell us about it using the link below.

cannotSubmitAFT.title = An AFT return for this period has already been submitted
cannotSubmitAFT.heading = An AFT return for this period has already been submitted
cannotSubmitAFT.p1 = An AFT return for this pension scheme for this period has already been submitted on the Pension Schemes Online service.
cannotSubmitAFT.p2 = Any amendments to this return will need to be made on that service.

paginationForMembers.pagerSummary = Showing {0} – {1} of {2} members
paginationForEmployers.pagerSummary = Showing {0} – {1} of {2} employers
paginationPreviousPage = Prev
paginationNextPage = Next

fileupload.inputSelection.title = How do you want to add the {0}?
fileupload.inputSelection.heading = How do you want to add the {0}?
fileupload.inputSelection.fileUploadInput.hint = Uploading a file will overwrite all the data you have previously added for this charge in this quarter

fileupload.annualAllowance = annual allowance charge
fileupload.lifeTimeAllowance = lifetime allowance charge
fileupload.overseasTransfer = overseas transfer charge
fileupload.authSurplus = authorised surplus payments charge
fileupload.deRegistration = de-registration charge
fileupload.shortService = short service refund lump sum charge
fileupload.lumpSumDeath = special lump sum death benefits charge


inputSelection.radio.manualInput = Manually enter the details
inputSelection.radio.fileUploadInput = Upload a file

fileupload.whatYouWillNeed.title = How to upload your {0} file
fileupload.whatYouWillNeed.heading = How to upload your {0} file
fileupload.whatYouWillNeed.p1 = You need to upload a .csv file and include the following information for each member liable to the charge:
fileupload.whatYouWillNeed.inset.text = All the data you have previously added for this charge in this quarter will be overwritten when you upload a file.

fileupload.whatYouWillNeed.p2 = and use this to enter the information. Do not change or delete the header row (row 1) or change the order of the columns in the template file.
fileupload.download.instructions.link = Download the instructions for the format of your file
fileupload.download.template.link = Download the template file

fileupload.whatYouWillNeed.annualAllowance.item1 = their name
fileupload.whatYouWillNeed.annualAllowance.item2 = their National Insurance number
fileupload.whatYouWillNeed.annualAllowance.item3 = the date the scheme administrator received the notice from the member requiring them to pay the annual allowance charge
fileupload.whatYouWillNeed.annualAllowance.item4 = the amount of the annual allowance charge
fileupload.whatYouWillNeed.annualAllowance.item5 = the tax year to which the annual allowance charge relates
fileupload.whatYouWillNeed.annualAllowance.item6 = whether the annual allowance payment type was mandatory or voluntary

fileupload.whatYouWillNeed.lifeTimeAllowance.item1 = their name
fileupload.whatYouWillNeed.lifeTimeAllowance.item2 = their National Insurance number
fileupload.whatYouWillNeed.lifeTimeAllowance.item3 = the date of the benefit crystallisation event giving rise to the lifetime allowance charge
fileupload.whatYouWillNeed.lifeTimeAllowance.item4 = the amount of tax due at 25%
fileupload.whatYouWillNeed.lifeTimeAllowance.item5 = the amount of tax due at 55%

fileupload.whatYouWillNeed.overseasTransfer.item1 = the name, date of birth and National Insurance number for each member liable to the overseas transfer charge
fileupload.whatYouWillNeed.overseasTransfer.item2 = the date and ’transferred value’ of each transfer
fileupload.whatYouWillNeed.overseasTransfer.item3 = the amount of tax due in respect of each transfer
fileupload.whatYouWillNeed.overseasTransfer.item4 = the reference number given by HMRC to the QROPS to which each transfer is made


fileupload.fileupload.title = Upload your {0} file
fileupload.fileupload.heading = Upload your {0} file
fileupload.upload.inset.text1 = Accepted file type: .csv
fileupload.upload.inset.text2 = Maximum file size: 2MB

fileupload.upload.details.summary = What information do I need to include in this file?
fileupload.upload.details.annualAllowance.item1 = the member’s first name
fileupload.upload.details.annualAllowance.item2 = the member’s last name
fileupload.upload.details.annualAllowance.item3 = the member’s National Insurance number
fileupload.upload.details.annualAllowance.item4 = the tax year to which the annual allowance charge relates
fileupload.upload.details.annualAllowance.item5 = the charge amount
fileupload.upload.details.annualAllowance.item6 = the date the scheme administrator received the notice to pay the charge
fileupload.upload.details.annualAllowance.item7 = whether the payment type is mandatory or voluntary

fileupload.upload.details.lifeTimeAllowance.item1 = the member’s first name
fileupload.upload.details.lifeTimeAllowance.item2 = the member’s last name
fileupload.upload.details.lifeTimeAllowance.item3 = the member’s National Insurance number
fileupload.upload.details.lifeTimeAllowance.item4 = the date of the benefit crystallisation event giving rise to the lifetime allowance charge
fileupload.upload.details.lifeTimeAllowance.item5 = the amount of tax due at 25%
fileupload.upload.details.lifeTimeAllowance.item6 = the amount of tax due at 55%

fileupload.upload.details.overseasTransfer.item1 = the member’s first name
fileupload.upload.details.overseasTransfer.item2 = the member’s last name
fileupload.upload.details.overseasTransfer.item3 = the member’s National Insurance number
fileupload.upload.details.overseasTransfer.item4 = the member’s date of birth
fileupload.upload.details.overseasTransfer.item5 = the reference number given by HMRC to the QROPS to which the transfer is made
fileupload.upload.details.overseasTransfer.item6 = the date of the transfer into the QROPS
fileupload.upload.details.overseasTransfer.item7 = the amount transferred into the QROPS
fileupload.upload.details.overseasTransfer.item8 = the amount of tax due in respect of the transfer

fileupload.upload.result.title = Check your {0} file
fileupload.upload.result.heading = Check your {0} file
fileupload.upload.result.h1 = Is this file correct?:
fileupload.upload.result.radio.yes = Yes, add this charge to the AFT return
fileupload.upload.result.radio.no = No, I want to select a different file
fileupload.upload.result.error.required = Select yes if the file you have chosen is correct

fileupload.upload.success.title = Your file upload was successful
fileupload.upload.success.heading = Your file upload was successful
fileupload.upload.success.p = {0} was uploaded successfully and the charge was added to the AFT return. Select continue to view the changes.

inputSelection.error.required = Select how you want to add the charge to the AFT return
InvalidArgument = Choose the file to upload
EntityTooLarge = The file must be smaller than {0}MB

fileUpload.theMember = the member

fileUpload.chargeType.overseasTransfer = overseas transfer charge
fileupload.error.quarantine.title = Your file might have a virus
fileupload.error.quarantine.p1 = We scanned your file for viruses and the check shows that your file might have a virus.
fileupload.error.quarantine.p2 = Check whether there are viruses on your device and upload a new file when it is safe to do so.
fileupload.returnlink = Add another charge

fileupload.error.rejected.title = Your file is in the wrong format
fileupload.error.rejected.p1 = Your file is in a format other than .csv or contains information that the service cannot access. This may include:
fileupload.error.rejected.list.b1 = images
fileupload.error.rejected.list.b2 = videos
fileupload.error.rejected.list.b3 = music or other audio files
fileupload.error.rejected.list.b4 = any other information that is not text
fileupload.error.rejected.p2 = Make sure your file is in the .csv format and remove any unnecessary information. Then upload it again, or upload a different file.

fileupload.error.unknown.title = Sorry, there was a problem with the service
fileupload.error.unknown.p1 = We could not process your file upload.
fileupload.error.unknown.returnLink = Try uploading your file again.

fileupload.error.invalidHeaderOrBody.title = Your {0} file is missing information or in the wrong format
fileupload.error.invalidHeaderOrBody.p1 = Your file might be empty, or has a header row (row 1) that is:
fileupload.error.invalidHeaderOrBody.list.b1 = missing
fileupload.error.invalidHeaderOrBody.list.b2 = missing a field name
fileupload.error.invalidHeaderOrBody.list.b3 = in the wrong order
fileupload.error.invalidHeaderOrBody.list.b4 = contains information that is different to
fileupload.error.invalidHeaderOrBody.p2 = Correct the errors and upload it again, or upload a different file.
fileupload.error.invalidHeaderOrBody.p3 = for more information.

fileupload.template.link = the template file
return.to.fileupload = Return to file upload


schemeFinancial.h1 = Your financial overview
schemeFinancial.h2.overduePayments  = Total of overdue payments and charges
schemeFinancial.h2.totalInterestAccruing  = Total interest accruing to date
schemeFinancial.h2.totalDuePayment  = Total of due payments and charges
schemeFinancial.h2.totalOutstandingPayment  = Total of outstanding payments
schemeFinancial.h2.creditBalance  = Credit balance
schemeFinancial.h2.repaymentInterest  = Repayment interest
schemeFinancial.allOverdue.link  = View all overdue payments and interest charges
schemeFinancial.allDue.link  = View all due payments and charges
schemeFinancial.allPaymentCharges.link  = View all payments and charges
schemeFinancial.title = Your financial overview
schemeFinancial.refund = Request a refund

financialPaymentsAndCharges.overdue.title = Overdue payments and interest charges
financialPaymentsAndCharges.overdue.reflect.charge.text = The information may not reflect payments made in the last 3 days.
financialPaymentsAndCharges.upcoming.title = Due payments and charges
financialPaymentsAndCharges.upcoming.reflect.charge.text = This page lists charges with an upcoming payment deadline. The information may not reflect payments made in the last 3 days.
financialPaymentsAndCharges.chargeReference = Charge reference
financialPaymentsAndCharges.dateSubmitted = Date submitted
financialPaymentsAndCharges.paymentDue.upcoming.dueDate = Payment due by {0}
financialPaymentsAndCharges.paymentDue.all.dueDate = Payment due by {0}
financialPaymentsAndCharges.paymentDue.overdue.dueDate = Payment was due by {0}
financialPaymentsAndCharges.paymentDue.noDueDate = Payment due
financialPaymentsAndCharges.clearingReason.c1 = Payment received {0}
financialPaymentsAndCharges.clearingReason.c2 = Credit applied {0}
financialPaymentsAndCharges.clearingReason.c3 = Repayment made {0}
financialPaymentsAndCharges.clearingReason.c4 = Written off {0}
financialPaymentsAndCharges.clearingReason.c5 = Transferred {0}
financialPaymentsAndCharges.clearingReason.c6 = Cleared {0}
financialPaymentsAndCharges.clearingReason.noClearingDate.c1 = Payment received
financialPaymentsAndCharges.clearingReason.noClearingDate.c2 = Credit applied
financialPaymentsAndCharges.clearingReason.noClearingDate.c3 = Repayment made
financialPaymentsAndCharges.clearingReason.noClearingDate.c4 = Written off
financialPaymentsAndCharges.clearingReason.noClearingDate.c5 = Transferred
financialPaymentsAndCharges.clearingReason.noClearingDate.c6 = Cleared
financialPaymentsAndCharges.viewReturnHistory = View the AFT return for {0}
financialPaymentsAndCharges.returnLink = your penalties for
financialPaymentsAndCharges.returnLink.upcoming = your due payments and charges
financialPaymentsAndCharges.returnLink.overdue = your overdue payments and charges
financialPaymentsAndCharges.interest.chargeReference.text1_vowel = This interest charge was the result of late payment of an {0}.
financialPaymentsAndCharges.interest.chargeReference.text1_consonant = This interest charge was the result of late payment of a {0}.
financialPaymentsAndCharges.interest.chargeReference.linkText = View the original charge which this interest relates to
financialPaymentsAndCharges.interest.chargeReference.text2 = This interest charge was the result of late payment of an {0} in this quarter.
financialPaymentsAndCharges.chargeDetails.amount.not.paid.by.dueDate.line1 = There is an interest amount of
financialPaymentsAndCharges.chargeDetails.amount.not.paid.by.dueDate.line2 = £{0}
financialPaymentsAndCharges.chargeDetails.amount.not.paid.by.dueDate.line3 = on this charge. This is because the amount due was not paid in full before {0}.
financialPaymentsAndCharges.refundUnavailable.title = Refund unavailable
financialPaymentsAndCharges.refundUnavailable.p1 = You cannot request a refund using this service at the moment.
financialPaymentsAndCharges.refundUnavailable.p2 = for more information.
financialPaymentsAndCharges.refundUnavailable.linkText = Contact HMRC
schemeFinancial.refund = Request a refund


psa.financial.overview.title = Your financial overview
psa.financial.overview.h2.overdue  = Total of overdue penalties and charges
psa.financial.overview.h2.totalInterestAccruing  = Total interest accruing to date
psa.financial.overview.h2.totalDuePenalties  = Total of due penalties and charges
psa.financial.overview.h2.creditBalance  = Credit balance
psa.financial.overview.h2.repaymentInterest  = Repayment interest
psa.financial.overview.allOverdue.link  = View all overdue penalites and interest charges
psa.financial.overview.allDue.link  = View all due penalites and charges
psa.financial.overview.pastPenalties.link  = View all penalties and charges
psa.financial.overview.overdue.title = Overdue penalties and interest charges
psa.financial.overview.upcoming.title = Due penalties and charges
psa.financial.overview.overdue.text = The information may not reflect payments made in the last 3 days.
psa.financial.overview.upcoming.text = This page lists charges with an upcoming payment deadline. The information may not reflect payments made in the last 3 days.
psa.financial.overview.payment.due = Payment due
psa.financial.overview.payment.amount = Penalty amount
psa.financial.overview.charge.reference = Charge reference
psa.financial.overview.penalty = Penalty
psa.financial.overview.charge = Penalty
psa.financial.overview.paymentStatus = Payment status
psa.financial.overview.penaltyAmount = Original penalty amount
psa.financial.overview.chargeAmount = Original penalty amount
psa.financial.overview.credit.received = Credit received
psa.financial.overview.paymentDue = Payment was due by
psa.financial.overview.totalDueAsOf = Interest due as of {0}
psa.financial.overview.hint1 = The charge reference for the interest due will show once you have paid the
psa.financial.overview.hintLink = original amount due
psa.financial.overview.hint2 = in full. You can only pay the interest once a charge reference has been generated.
psa.financial.overview.interest.late.payment.text = This interest charge was the result of late payment of a contract settlement charge.
psa.financial.overview.penalties.pstr.text = Pension Scheme Tax Reference: {0}
psa.financial.overview.penalties.all.returnLink = your penalties and charges for {0}
psa.financial.overview.penalties.all.aft.returnLink = your penalties for {0} to {1}

fileUpload.memberDetails.generic.error.firstName = member’s first name is missing or in the wrong format
fileUpload.memberDetails.generic.error.lastName = member’s last name is missing or in the wrong format
fileUpload.memberDetails.generic.error.nino = member’s National Insurance number is missing or in the wrong format

fileUpload.chargeAmount.generic.error = charge amount is missing or in the wrong format
fileUpload.isPayment.generic.error = payment type is missing or in the wrong format
fileUpload.taxYear.generic.error = tax year to which the annual allowance charge relates is missing or in the wrong format
fileUpload.dateNoticeReceived.generic.error = date you received notice to pay the charge is missing or in the wrong format

fileUpload.taxAt25Percent.generic.error = amount of tax due at 25% is missing or in the wrong format
fileUpload.taxAt55Percent.generic.error = amount of tax due at 55% is missing or in the wrong format
fileUpload.dateOfEvent.generic.error = date of the benefit crystallisation event is missing or in the wrong format

fileUpload.dateOfBirth.generic.error = member’s date of birth is missing or in the wrong format
fileUpload.dateOfTransfer.generic.error = date of the transfer into the QROPS is missing or in the wrong format
fileUpload.qropsReferenceNumber.generic.error = QROPS reference number is missing or in the wrong format
fileUpload.amountTransferred.generic.error = amount transferred into the QROPS is missing or in the wrong format
fileUpload.amountTaxDue.generic.error = amount of tax due for this transfer into the QROPS is missing or in the wrong format
fileUpload.amountTaxDue.generic.total.error.part1 = Your file has {0} errors. At least one:


fileupload.invalid.title = There is a problem with your {0} file
fileupload.invalid.p1 = Correct the following errors and upload it again, or upload a different file.
fileupload.invalid.download.instructions.link = Download the instructions for the format of your files
fileupload.invalid.subheading.p2 = for more information.
fileupload.invalid.h1 = Problems with your file
fileupload.invalid.item1= Cell
fileupload.invalid.item2 = Error

requestRefund.youAlready.h1 = You might have already requested a refund
requestRefund.youAlready.p1 = You might have recently requested a refund for this scheme.
requestRefund.youAlready.psa.p1 = You or someone else from your organisation might have recently requested a refund for this account.

requestRefund.p2 = Your credit balance will only change once a refund has been paid. We aim to process refund requests within 15 working days.
requestRefund.p3 = Select continue to request a refund.

requestRefund.psaAlready.h1 = Someone else might have already requested a refund
requestRefund.psaAlready.p1 = A scheme administrator registered to this scheme might have recently requested a refund.

requestRefund.pspAlready.h1 = Someone else might have already requested a refund
requestRefund.pspAlready.p1 = A scheme practitioner authorised to this scheme might have recently requested a refund.

messages__processingRequest__h1_processing = We are checking your file
messages__processingRequest__content_processing = Do not close this page or leave the service.
messages__processingRequest__h1_processed = Your file upload was successful
messages__processingRequest__content_processed = {0} was uploaded successfully and the charge was added to the AFT return. Select continue to view the changes.
messages__processingRequest__h1_failure = There was a problem
messages__processingRequest__content_failure = Select continue to find out more.

messages__problemWithService__h1 = Sorry, there was a problem with the service
messages__problemWithService__content_failure = We could not process your file upload.
messages__problemWithService__try_again = Try uploading your file again.

messages__theFile = the file

aftReturnLocked.title = This AFT return is locked
aftReturnLocked.heading = This AFT return is locked
aftReturnLocked.p1 = You cannot view this return. Try again later.
aftReturnLocked.p2 = You cannot make changes to the return until it is unlocked.

chargeType.description.lifeTimeAllowance = lifetime allowance charge
chargeType.description.annualAllowance = annual allowance charge

isPublicServicePensionsRemedy.title = Is this {0} being paid as a result of the Public Service Pensions Remedy?
isPublicServicePensionsRemedy.heading = Is this {0} being paid as a result of the Public Service Pensions Remedy?
isPublicServicePensionsRemedy.error.required = Select yes if this {0} is being paid as a result of the Public Service Pensions Remedy
isPublicServicePensionsRemedy.error.required = Select yes if this {0} is being paid as a result of the Public Service Pension Remedy

isChargeInAdditionReported.title = Is this {0} in addition to a previously reported {0} for this member?
isChargeInAdditionReported.heading = Is this {0} in addition to a previously reported {0} for this member?
isChargeInAdditionReported.error.required = Select yes if this {0} is in addition to a previously reported {0}

wasAnotherPensionScheme.title = Was the previously reported {0} paid by another pension scheme?
wasAnotherPensionScheme.heading = Was the previously reported {0} paid by another pension scheme?
wasAnotherPensionScheme.hint = If you answer yes, you will be able to add up to five pension schemes.
wasAnotherPensionScheme.error.required = Select yes if the previously reported {0} was paid by another pension scheme

<<<<<<< HEAD
addAnotherPensionScheme.title = Do you want to add another pension scheme?
addAnotherPensionScheme.heading = Do you want to add another pension scheme?
addAnotherPensionScheme.error.required = Select yes if you want to add another pension scheme
=======
taxYearReportedAndPaid.title = Select the tax year in which the original annual allowance charge was reported and paid
taxYearReportedAndPaid.heading = Select the tax year in which the original annual allowance charge was reported and paid
taxYearReportedAndPaid.error.required = Select a tax year

taxQuarterReportedAndPaid.title = Which quarter of {0} was the original annual allowance charge reported and paid?
taxQuarterReportedAndPaid.heading = Which quarter of {0} was the original annual allowance charge reported and paid?
taxQuarterReportedAndPaid.error.required = Select a quarter

enterPstr.title = Enter the Pension Scheme Tax Reference (PSTR) of the {0} pension scheme that paid the previously reported annual allowance charge
enterPstr.hint = For example, 20123456RQ
enterPstr.error.required = Enter a Pension Scheme Tax Reference (PSTR)
enterPstr.error.invalid = Enter a Pension Scheme Tax Reference (PSTR) that is 8 numbers, followed by R, followed by a character, like 12345678RA

mccloud.scheme.ref0 = first
mccloud.scheme.ref1 = second
mccloud.scheme.ref2 = third
mccloud.scheme.ref3 = fourth
mccloud.scheme.ref4 = fifth

chargeAmountReported.title = What was the original annual allowance charge amount reported for {0}?
chargeAmountReported.heading = What was the original annual allowance charge amount reported for {0}?

chargeAmountReported.error.required = Enter the charge amount
chargeAmountReported.error.invalid = The charge amount must be an amount of money, like 123.45 or 156.00
chargeAmountReported.error.decimal = The charge amount must include pence, like 123.45 or 156.00
chargeAmountReported.error.maximum = The total pension input amounts must be £999999999.99 or less
chargeAmountReported.error.invalid = The charge amount must be an amount of money, like 123.45 or 156.00
>>>>>>> b23f068d
<|MERGE_RESOLUTION|>--- conflicted
+++ resolved
@@ -1563,11 +1563,6 @@
 wasAnotherPensionScheme.hint = If you answer yes, you will be able to add up to five pension schemes.
 wasAnotherPensionScheme.error.required = Select yes if the previously reported {0} was paid by another pension scheme
 
-<<<<<<< HEAD
-addAnotherPensionScheme.title = Do you want to add another pension scheme?
-addAnotherPensionScheme.heading = Do you want to add another pension scheme?
-addAnotherPensionScheme.error.required = Select yes if you want to add another pension scheme
-=======
 taxYearReportedAndPaid.title = Select the tax year in which the original annual allowance charge was reported and paid
 taxYearReportedAndPaid.heading = Select the tax year in which the original annual allowance charge was reported and paid
 taxYearReportedAndPaid.error.required = Select a tax year
@@ -1587,6 +1582,10 @@
 mccloud.scheme.ref3 = fourth
 mccloud.scheme.ref4 = fifth
 
+addAnotherPensionScheme.title = Do you want to add another pension scheme?
+addAnotherPensionScheme.heading = Do you want to add another pension scheme?
+addAnotherPensionScheme.error.required = Select yes if you want to add another pension scheme
+
 chargeAmountReported.title = What was the original annual allowance charge amount reported for {0}?
 chargeAmountReported.heading = What was the original annual allowance charge amount reported for {0}?
 
@@ -1594,5 +1593,4 @@
 chargeAmountReported.error.invalid = The charge amount must be an amount of money, like 123.45 or 156.00
 chargeAmountReported.error.decimal = The charge amount must include pence, like 123.45 or 156.00
 chargeAmountReported.error.maximum = The total pension input amounts must be £999999999.99 or less
-chargeAmountReported.error.invalid = The charge amount must be an amount of money, like 123.45 or 156.00
->>>>>>> b23f068d
+chargeAmountReported.error.invalid = The charge amount must be an amount of money, like 123.45 or 156.00