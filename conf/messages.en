--- conflicted
+++ resolved
@@ -432,13 +432,9 @@
 addMembers.nino.header = National Insurance number
 addMembers.chargeE.amount.header = Charge amount
 addMembers.chargeD.amount.header = Total tax due
-<<<<<<< HEAD
 addMembers.chargeG.amount.header = Tax due
 addMembers.total = Total
-=======
-addMembers.total = Total
-
->>>>>>> 86044862
+
 chargeG.whatYouWillNeed.title = Overseas transfer charge
 chargeG.whatYouWillNeed.heading = Overseas transfer charge
 chargeG.whatYouWillNeed.p1 = To record an overseas transfer charge you will need:
@@ -447,7 +443,6 @@
 chargeG.whatYouWillNeed.li3 = the amount of tax due in respect of each transfer
 chargeG.whatYouWillNeed.li4 = the reference number given by HMRC to the QROPS to which each transfer is made
 
-<<<<<<< HEAD
 chargeG.chargeAmount.title = Overseas transfer charge amounts for {0}
 chargeG.chargeAmount.heading = Overseas transfer charge amounts for {0}
 chargeG.chargeAmount.transferred = Amount transferred into the QROPS
@@ -463,6 +458,4 @@
 chargeG.addMembers.heading = Overseas transfer charges for {0} to {1}
 chargeG.addMembers.label = Do you want to add another overseas transfer charge?
 chargeG.addMembers.visuallyHidden = {0}’s overseas transfer charge
-chargeG.addMembers.error = Select yes if you want to add another overseas transfer charge
-=======
->>>>>>> 86044862
+chargeG.addMembers.error = Select yes if you want to add another overseas transfer charge