site.day.capitalized = Day
site.month.capitalized = Month
site.year.capitalized = Year

site.back = Back
site.delete = Remove
site.edit = Change
site.delete.hidden = Change {0}
site.no = No
site.yes = Yes
site.continue = Continue
site.viewOrChange = View or change
site.save_and_continue = Save and continue
site.save_charge_and_continue = Save this charge and continue
site.return_to_summary = Return to AFT summary
site.service_name = Managing pension schemes
site.textarea.char_limit = (Limit is {0} characters)
site.title.suffix = - managing pension schemes - GOV.UK
site.view = View
site.remove = Remove
site.signOut = Sign out
site.agree_and_submit = Agree and submit this AFT return
site.finishAndSignOut = Finish and sign out

error.title.prefix = Error:
error.summary.title = There is a problem

footer.links.support_links = Cysylltiadau cymorth
footer.links.help = Help using GOV.UK
footer.links.cookies = Cookies
footer.links.accessibility = Accessibility
footer.links.privacy = Privacy policy
footer.links.terms = Terms and conditions

language.cymraeg = Cymraeg
language.change.cymraeg = Newid yr iaith i'r Gymraeg
language.english = English
language.change.english = Change the language to English
language.switcher = Language switcher

phaseBanner.1 = This is a new service – your
phaseBanner.2 = feedback
phaseBanner.3 = will help us to improve it.

checkYourAnswers.title = Check your answers - {0}
checkYourAnswers.heading = Check your answers

index.title = pension-scheme-accounting-for-tax-frontend
index.heading = pension-scheme-accounting-for-tax-frontend
index.guidance = Welcome to your new frontend. Please see the README file for a guide to getting started.

session_expired.title = For your security, this service has been reset
session_expired.heading = For your security, this service has been reset
session_expired.guidance = The details you have given have been deleted because you did not continue the service for 15 minutes.

unauthorised.title = You can’t access this service with this account
unauthorised.heading = You can’t access this service with this account

#### Compliance statement

## section one
compliant.one.heading=Accessibility statement for [service name]
compliant.one.lede=This accessibility statement explains how accessible this service is, what to do if you have difficulty using it, and how to report accessibility problems with the service.
compliant.one.p1.1=This service is part of the wider GOV.UK website. There is a separate
compliant.one.p1.2=accessibility statement
compliant.one.p1.3=for the main GOV.UK website.
compliant.one.p2=This page only contains information about the [insert service name] service, available at tax.service.gov.uk

## section two
compliant.two.heading=Using this service
compliant.two.p1=[insert a paragraph here to give details about what your service does]
compliant.two.p2=This service is run by HM Revenue and Customs (HMRC). We want as many people as possible to be able to use this service. This means you should be able to:
compliant.two.l1=change colours, contrast levels and fonts
compliant.two.l2=zoom in up to 300% without the text spilling off the screen
compliant.two.l3=get from the start of the service to the end using just a keyboard
compliant.two.l4=get from the start of the service to the end using speech recognition software
compliant.two.l5=listen to the service using a screen reader (including the most recent versions of JAWS, NVDA and VoiceOver)
compliant.two.p3=We have also made the text in the service as simple as possible to understand.
compliant.two.p4.0=
compliant.two.p4.1=AbilityNet
compliant.two.p4.2=has advice on making your device easier to use if you have a disability.

## section three
compliant.three.heading=How accessible this service is
compliant.three.p1.1=This service is fully compliant with the
compliant.three.p1.2=Web Content Accessibility Guidelines version 2.1 AA standard
compliant.three.p2=[Note: Even if this service meets WCAG 2.1 AA, use this section to talk about any tasks in the service disabled users may find difficult to do. For example:
compliant.three.l1=at one point we display location information on a map - however, there’s also a postcode lookup tool that’s accessible to visually impaired users using assistive technology
compliant.three.l2=we may ask you to physically sign a document we send to you - however, there’s also an option that lets you confirm your agreement over the phone
compliant.three.l3=there’s an instructional video inside the service that doesn’t have captions (it’s an old video, and we’ll add captions when we re-shoot it)
compliant.three.p3=If there are no issues, then say:
compliant.three.p4=There are no known accessibility issues within this service.]

## section four
compliant.four.heading=What to do if you have difficulty using this service
compliant.four.p1.1=[Note: this section is optional, you can remove it if your service doesn’t have a support helpline (for example,
compliant.four.p1.2=tax credits
compliant.four.p1.3=). You are not required to create a new phone number or email address for this purpose
compliant.four.p2.1=If your service does provide support and you get requests for content in an alternative format, refer to the guidance on the Intranet for getting media in an
compliant.four.p2.2=alternative format
compliant.four.p3=If you have difficulty using this service, contact us by:
compliant.four.l1=email [email address]
compliant.four.l2=call [phone number]
compliant.four.p4=[Only include if your service sends messages or asks for documents: As part of providing this service, we may need to send you messages or documents. We’ll ask you how you want us to send messages or documents to you, but contact us if you need them in a different format. For example large print, audio recording or braille.]

## section five
compliant.five.heading=Reporting accessibility problems with this service
compliant.five.p.1=We are always looking to improve the accessibility of this service. If you find any problems that are not listed on this page or think we are not meeting accessibility requirements, report the
compliant.five.p.2=accessibility problem
compliant.five.p.3=[amend link so it points to the Deskpro accessibility problem form for your service]

## section six
compliant.six.heading=What to do if you are not happy with how we respond to your complaint
compliant.six.p.1=The Equality and Human Rights Commission (EHRC) is responsible for enforcing the Public Sector Bodies (Websites and Mobile Applications) (No. 2) Accessibility Regulations 2018 (the ‘accessibility regulations’). If you are not happy with how we respond to your complaint,
compliant.six.p.2=contact the Equality Advisory and Support Service
compliant.six.p.3=(EASS), or the
compliant.six.p.4=Equality Commission for Northern Ireland
compliant.six.p.5=(ECNI) if you live in Northern Ireland.

## section seven
compliant.seven.heading=Contacting us by phone or getting a visit from us in person
compliant.seven.p1=We provide a text relay service if you are deaf, hearing impaired or have a speech impediment.
compliant.seven.p2=We can provide a British Sign Language (BSL) interpreter, or you can arrange a visit from an HMRC advisor to help you complete the service.
compliant.seven.p3.1=Find out how to
compliant.seven.p3.2=contact us

## section eight
compliant.eight.heading=Technical information about this service’s accessibility
compliant.eight.p1=HMRC is committed to making this service accessible, in accordance with the Public Sector Bodies (Websites and Mobile Applications) (No. 2) Accessibility Regulations 2018.
compliant.eight.p2.1=This service is fully compliant with the
compliant.eight.p2.2=Web Content Accessibility Guidelines version 2.1 AA standard

## section nine
compliant.nine.heading=How we tested this service
compliant.nine.p1=The service was last tested on [date] and was checked for compliance with WCAG 2.1 AA.
compliant.nine.p2.1=The service was built using parts that were tested by the
compliant.nine.p2.2=Digital Accessibility Centre
compliant.nine.p2.3=The full service was tested by HMRC and included disabled users.
compliant.nine.p3=This page was prepared on [date when it was first published]. It was last updated on [date when it was last updated].

dob.label = Date of birth
dob.cya.label = {0}’s date of birth
dob.error.required = Enter the member’s date of birth
dob.error.invalid = Enter a real date for the member’s date of birth
dob.error.incomplete = The member’s date of birth must include a day, month and year
dob.error.future = The member’s date of birth must be in the past
dob.error.past = The member’s date of birth must be after 31 12 1899

return.to.link = Return to {0}

chargeDetails.amount.label = Amount of tax due at 40%

chargeA.whatYouWillNeed.title = Short service refund lump sum charge
chargeA.whatYouWillNeed.heading = Short service refund lump sum charge
chargeA.whatYouWillNeed.p1 = To record a short service refund lump sum charge you will need:
chargeA.whatYouWillNeed.li1 = the number of members who received a short service refund lump sum in the quarter you are submitting the return for
chargeA.whatYouWillNeed.li2 = the total amount of tax due at 20%
chargeA.whatYouWillNeed.li3 = the total amount of tax due at 50%

chargeA.chargeDetails.title = Short service refund lump sum details
chargeA.chargeDetails.heading = Short service refund lump sum details
chargeA.chargeDetails.numberOfMembers.title = Number of members who received a short service refund lump sum in the quarter
chargeA.chargeDetails.totalAmtOfTaxDueAtLowerRate.label = Total amount of tax due at 20%
chargeA.chargeDetails.totalAmtOfTaxDueAtHigherRate.label = Total amount of tax due at 50%

chargeA.numberOfMembers.error.required = Enter the number of members who received a short service refund lump sum in the quarter
chargeA.numberOfMembers.error.nonNumeric = The number of members who received a short service refund lump sum in the quarter must be a whole number
chargeA.numberOfMembers.error.maximum = The number of members who received a short service refund lump sum in the quarter must be between 1 and 999999

chargeA.totalAmtOfTaxDueAtLowerRate.error.required = Enter the total amount of tax due at 20%
chargeA.totalAmtOfTaxDueAtLowerRate.error.invalid = The amount of tax due at 20% must be an amount of money, like 123.45 or 156.00
chargeA.totalAmtOfTaxDueAtLowerRate.error.decimal = The amount of tax due at 20% must include pence, like 123.45 or 156.00
chargeA.totalAmtOfTaxDueAtLowerRate.error.maximum = The amount of tax due at 20% must be £99999999999.99 or less
chargeA.totalAmtOfTaxDueAtLowerRate.error.minimum = The amount of tax due at 20% must be £{0} or more

chargeA.totalAmtOfTaxDueAtHigherRate.error.required = Enter the total amount of tax due at 50%
chargeA.totalAmtOfTaxDueAtHigherRate.error.invalid = The amount of tax due at 50% must be an amount of money, like 123.45 or 156.00
chargeA.totalAmtOfTaxDueAtHigherRate.error.decimal = The amount of tax due at 50% must include pence, like 123.45 or 156.00
chargeA.totalAmtOfTaxDueAtHigherRate.error.maximum = The amount of tax due at 50% must be £99999999999.99 or less
chargeA.totalAmtOfTaxDueAtHigherRate.error.minimum = The amount of tax due at 50% must be £{0} or more

chargeA.chargeDetails.numberOfMembers.checkYourAnswersLabel = Number of members who received a short service refund lump sum in the quarter
chargeA.chargeDetails.numberOfMembers.visuallyHidden.checkYourAnswersLabel =  the number of members who received a short service refund lump sum in the quarter
chargeA.chargeDetails.amountLowerRate.checkYourAnswersLabel = Total amount of tax due at 20%
chargeA.chargeDetails.amountLowerRate.visuallyHidden.checkYourAnswersLabel = the total amount of tax due at 20%
chargeA.chargeDetails.amountHigherRate.checkYourAnswersLabel = Total amount of tax due at 50%
chargeA.chargeDetails.amountHigherRate.visuallyHidden.checkYourAnswersLabel = the total amount of tax due at 50%

chargeType.title = Which type of charge are you adding to the AFT return?
chargeType.heading = Which type of charge are you adding to the AFT return?
chargeType.radio.annualAllowance = Annual allowance charge
chargeType.radio.authSurplus = Authorised surplus payments charge
chargeType.radio.deRegistration = De-registration charge
chargeType.radio.lifeTimeAllowance = Lifetime allowance charge
chargeType.radio.overseasTransfer = Overseas transfer charge
chargeType.radio.shortService = Short service refund lump sum charge
chargeType.radio.lumpSumDeath = Special lump sum death benefits charge
chargeType.error.required = Select the type of charge you are adding to the AFT return

chargeB = Special lump sum death benefits charge
chargeB.whatYouWillNeed.title = Special lump sum death benefits charge
chargeB.whatYouWillNeed.heading = Special lump sum death benefits charge
chargeB.whatYouWillNeed.p1 = To record a special lump sum death benefits charge you will need:
chargeB.whatYouWillNeed.li1 = the number of deceased members for which payment of a lump sum death benefit was made in the quarter
chargeB.whatYouWillNeed.li2 = the total amount of tax due

chargeB.chargeDetails.title = Special lump sum death benefits charge details
chargeB.chargeDetails.heading = Special lump sum death benefits charge details
chargeB.chargeDetails.numberOfDeceased.label = Number of deceased members for which payment of a lump sum death benefit was made in the quarter
chargeB.chargeDetails.amount.label = Total amount of tax due
chargeB.numberOfDeceased.checkYourAnswersLabel = Number of deceased members for which payment of a lump sum death benefit was made in the quarter
chargeB.numberOfDeceased.visuallyHidden.checkYourAnswersLabel = the number of deceased members for which payment of a lump sum death benefit was made in the quarter
chargeB.totalTaxDue.checkYourAnswersLabel = Total amount of tax due
chargeB.totalTaxDue.visuallyHidden.checkYourAnswersLabel = the total amount of tax due

chargeC = Authorised surplus payments charge
chargeC.whatYouWillNeed.title = Authorised surplus payments charge
chargeC.whatYouWillNeed.heading = Authorised surplus payments charge
chargeC.whatYouWillNeed.p1 = To record an authorised surplus payments charge you will need the following for each sponsoring employer who received a payment:
chargeC.whatYouWillNeed.li1 = the name of the sponsoring employer
chargeC.whatYouWillNeed.li2 = their company number if the sponsoring employer is a company
chargeC.whatYouWillNeed.li3 = their National Insurance number if the sponsoring employer is an individual
chargeC.whatYouWillNeed.li4 = their registered address
chargeC.whatYouWillNeed.li5 = the date of payment of the authorised surplus payment
chargeC.whatYouWillNeed.li6 = the amount of tax due at 35% for this payment

chargeC.whichTypeOfSponsoringEmployer.title = Which type of sponsoring employer received the authorised surplus payment?
chargeC.whichTypeOfSponsoringEmployer.heading = Which type of sponsoring employer received the authorised surplus payment?
chargeC.whichTypeOfSponsoringEmployer.checkYourAnswersLabel = Which type of sponsoring employer received the authorised surplus payment?
chargeC.whichTypeOfSponsoringEmployer.visuallyHidden.checkYourAnswersLabel = the type of sponsoring employer received the authorised surplus payment
chargeC.whichTypeOfSponsoringEmployer.error.required = Select which type of sponsoring employer received the authorised surplus payment
chargeC.whichTypeOfSponsoringEmployer.individual = An individual
chargeC.whichTypeOfSponsoringEmployer.organisation = A company or organisation

chargeC.sponsoringOrganisationDetails.title = Company or organisation’s details
chargeC.sponsoringOrganisationDetails.heading = Company or organisation’s details
chargeC.sponsoringOrganisationDetails.name.label = Company or organisation name
chargeC.sponsoringOrganisationDetails.crn.label = Company number
chargeC.sponsoringOrganisationDetails.checkYourAnswersLabel = Company or organisation’s details
chargeC.sponsoringOrganisationDetails.name.error.required = Enter the company or organisation’s name
chargeC.sponsoringOrganisationDetails.name.error.length = The company or organisation’s name must be 155 characters or fewer

chargeC.sponsoringOrganisationDetails.crn.error.required = Enter the company or organisation’s company number
chargeC.sponsoringOrganisationDetails.crn.error.length = The company or organisation’s company number must be 8 characters, like 01234567 or AB123456
chargeC.sponsoringOrganisationDetails.crn.error.invalid = The company or organisation’s company number must only include letters and numbers, like 01234567 or AB123456

chargeC.sponsoringEmployerAddress.title = Enter {0}’s address
chargeC.sponsoringEmployerAddress.heading = Enter {0}’s address
chargeC.sponsoringEmployerAddress.line1.title = Address line 1
chargeC.sponsoringEmployerAddress.line2.title = Address line 2
chargeC.sponsoringEmployerAddress.line3.title = Address line 3 (optional)
chargeC.sponsoringEmployerAddress.line4.title = Address line 4 (optional)
chargeC.sponsoringEmployerAddress.country.title = Country
chargeC.sponsoringEmployerAddress.postcode.title = Postcode (if UK)

address.line1.error.required = Enter the first line of {0}’s address
address.line1.error.length = Address line 1 must be 35 characters or fewer
address.line1.error.invalid = Address line 1 must only include letters, numbers, spaces, hyphens, commas, full stops, ampersands, apostrophes and forward slashes
address.line2.error.required = Enter the second line of {0}’s address
address.line2.error.length = Address line 2 must be 35 characters or fewer
address.line2.error.invalid = Address line 2 must only include letters, numbers, spaces, hyphens, commas, full stops, ampersands, apostrophes and forward slashes
address.line3.error.length = Address line 3 must be 35 characters or fewer
address.line3.error.invalid = Address line 3 must only include letters, numbers, spaces, hyphens, commas, full stops, ampersands, apostrophes and forward slashes
address.line4.error.length = Address line 4 must be 35 characters or fewer
address.line4.error.invalid = Address line 4 must only include letters, numbers, spaces, hyphens, commas, full stops, ampersands, apostrophes and forward slashes
address.country.error.required = Enter {0}’s country
address.postcode.error.required = Enter {0}’s postcode
address.postcode.error.invalid = Enter a real postcode
address.postcode.error.length = Enter postcode length less than 10

chargeC.sponsoringIndividualDetails.title = Individual’s details
chargeC.sponsoringIndividualDetails.heading = Individual’s details
chargeC.sponsoringIndividualDetails.firstName.label = First name
chargeC.sponsoringIndividualDetails.lastName.label = Last name
chargeC.sponsoringIndividualDetails.nino.label = National Insurance number

chargeC.sponsoringIndividualDetails.firstName.error.required = Enter the individual’s first name
chargeC.sponsoringIndividualDetails.firstName.error.length = The individual’s first name must be 35 characters or fewer
chargeC.sponsoringIndividualDetails.firstName.error.invalid = The individual’s first name must only include letters, spaces, ampersands, grave accents, apostrophes, backslashes, full stops and carets

chargeC.sponsoringIndividualDetails.lastName.error.required = Enter the individual’s last name
chargeC.sponsoringIndividualDetails.lastName.error.length = The individual’s last name must be 35 characters or fewer
chargeC.sponsoringIndividualDetails.lastName.error.invalid = The individual’s last name must only include letters, spaces, ampersands, grave accents, apostrophes, backslashes, full stops and carets

chargeC.sponsoringIndividualDetails.nino.error.required = Enter the individual’s National Insurance number
chargeC.sponsoringIndividualDetails.nino.error.invalid = Enter a National Insurance number that is 2 letters, 6 numbers, then A, B, C or D, like QQ123456C

numberOfDeceased.error.required = Enter the number of deceased members for which payment of a lump sum death benefit was made in the quarter
numberOfDeceased.error.wholeNumber = The number of deceased members for which payment of a lump sum death benefit was made in the quarter must be a whole number
numberOfDeceased.error.maxLength = The number of deceased members for which payment of a lump sum death benefit was made in the quarter must be 999999 or fewer

totalTaxDue.error.required = Enter the total amount of tax due
totalTaxDue.error.invalid = The total amount of tax due must be an amount of money, like 123.45 or 156.00
totalTaxDue.error.decimal = The total amount of tax due must include pence, like 123.45 or 156.00
totalTaxDue.error.maximum = The total amount of tax due must be £99999999999.99 or less
totalTaxDue.error.minimum = The total amount of tax due must be £0.01 or more
totalTaxDue.checkYourAnswersLabel = Total amount of tax due

chargeA = Short service refund lump sum charge
chargeB = Special lump sum death benefits charge
chargeD = Lifetime allowance charge
chargeE = Annual allowance charge
chargeF = De-registration charge
chargeG = Overseas transfer charge

memberDetails.title = Member’s details - {0}
memberDetails.heading = Member’s details
memberDetails.firstName = First name
memberDetails.lastName = Last name
memberDetails.nino = National Insurance number
memberDetails.checkYourAnswersLabel = memberDetails
memberDetails.error.firstName.required = Enter the member’s first name
memberDetails.error.firstName.length = The member’s first name must be 35 characters or fewer
memberDetails.error.firstName.invalid = The member’s first name must only include letters, spaces, ampersands, grave accents, apostrophes, backslashes, full stops and carets
memberDetails.error.lastName.required = Enter the member’s last name
memberDetails.error.lastName.length = The member’s last name must be 35 characters or fewer
memberDetails.error.lastName.invalid = The member’s last name must only include letters, spaces, ampersands, grave accents, apostrophes, backslashes, full stops and carets
memberDetails.error.nino.required = Enter the member’s National Insurance number
memberDetails.error.nino.invalid = Enter a National Insurance number that is 2 letters, 6 numbers, then A, B, C or D, like QQ123456C

chargeE.whatYouWillNeed.title = Annual allowance charge
chargeE.whatYouWillNeed.heading = Annual allowance charge
chargeE.whatYouWillNeed.p1 = To record an annual allowance charge you will need the following for each member liable to the charge:
chargeE.whatYouWillNeed.li1 = their name
chargeE.whatYouWillNeed.li2 = their National Insurance number
chargeE.whatYouWillNeed.li3 = the date the scheme administrator received the notice from the member requiring them to pay the annual allowance charge
chargeE.whatYouWillNeed.li4 = the amount of the annual allowance charge
chargeE.whatYouWillNeed.li5 = the tax year to which the annual allowance charge relates
chargeE.whatYouWillNeed.li6 = whether the annual allowance payment type was mandatory or voluntary

chargeF = De-registration charge
chargeF.whatYouWillNeed.title = De-registration charge
chargeF.whatYouWillNeed.heading = De-registration charge
chargeF.whatYouWillNeed.p1 = To record a de-registration charge you will need:
chargeF.whatYouWillNeed.li1 = the date that the scheme was de-registered
chargeF.whatYouWillNeed.li2 = the amount of tax due at 40%
chargeF.chargeDetails.title = De-registration charge details
chargeF.chargeDetails.heading = De-registration charge details
chargeF.chargeDetails.hint = For example, 12 11 2007
chargeF.chargeDetails.date.checkYourAnswersLabel = Date scheme was de-registered
chargeF.chargeDetails.amount.checkYourAnswersLabel = Amount of tax due at 40%
chargeF.deregistrationDate.error.required.all = Enter the date the scheme was de-registered
chargeF.deregistrationDate.error.required.two = The date the scheme was de-registered must include a day, month and year
chargeF.deregistrationDate.error.invalid = Enter a real date for the date the scheme was de-registered
chargeF.deregistrationDate.error.date = The date the scheme was de-registered must be between {0} and {1}
chargeF.amountTaxDue.error.required = Enter the amount of tax due at 40%
chargeF.amountTaxDue.error.invalid = The amount of tax due at 40% must be an amount of money, like 123.45 or 156.00
chargeF.amountTaxDue.error.decimal = The amount of tax due at 40% must include pence, like 123.45 or 156.00
chargeF.amountTaxDue.error.maximum = The amount of tax due at 40% must be £99999999999.99 or less
chargeF.amountTaxDue.error.minimum = The amount of tax due at 40% must be £0.01 or more
chargeF.chargeDetails.date.label = Date scheme was de-registered

chargeF.chargeDetails.date.visuallyHidden.checkYourAnswersLabel = the date the scheme was de-registered
chargeF.chargeDetails.amount.visuallyHidden.checkYourAnswersLabel = the amount of tax due at 40%

yearRangeRadio = {0} to {1}
annualAllowanceYear.error.required = Select the tax year to which the annual allowance charge relates
annualAllowanceYear.title = Select the tax year to which the annual allowance charge relates
annualAllowanceYear.heading = Select the tax year to which the annual allowance charge relates
total = Total

chargeAmount.error.required = Enter the charge amount
chargeAmount.error.invalid = The charge amount must be an amount of money, like 123.45 or 156.00
chargeAmount.error.decimal = The charge amount must include pence, like 123.45 or 156.00
chargeAmount.error.maximum = The charge amount must be £99999999999.99 or less
dateNoticeReceived.error.required = Enter the date you received notice to pay the charge
dateNoticeReceived.error.date = The date you received notice to pay the charge must be between {0} and {1}
dateNoticeReceived.error.incomplete = The date you received notice to pay the charge must include a day, month and year
dateNoticeReceived.error.invalid = Enter a real date for the date you received notice to pay the charge
dateNoticeReceived.error.future = The date you received notice to pay the charge must be today or in the past
dateNoticeReceived.error.minDate = The Date you received notice to pay the charge must be after {0}
isPaymentMandatory.error = Select yes if the payment type is mandatory

chargeEDetails.title = Annual allowance charge details for {0}
chargeEDetails.heading = Annual allowance charge details for {0}
chargeEDetails.chargeAmount.label = Charge amount
chargeEDetails.dateNoticeReceived.label = Date you received notice to pay the charge
chargeEDetails.isPaymentMandatory.label = Is the payment type mandatory?

cya.memberName.label = Member’s name
cya.nino.label = {0}’s National Insurance number
chargeE.cya.taxYear.label = Tax year to which the annual allowance charge relates
chargeE.cya.mandatoryPayment.label = Mandatory payment type
visuallyHidden.memberName.label = the member’s name
chargeE.visuallyHidden.taxYear.label = the tax year to which the annual allowance charge relates
chargeE.visuallyHidden.chargeAmount.label = the charge amount
chargeE.visuallyHidden.dateNoticeReceived.label = the date you received notice to pay the charge
chargeE.visuallyHidden.isPaymentMandatory.label = whether the payment type is mandatory

chargeE.addMembers.error = Select yes if you want to add another annual allowance charge
chargeE.addMembers.title = Annual allowance charges for {0} to {1}
chargeE.addMembers.heading = Annual allowance charges for {0} to {1}
chargeE.addMembers.label = Do you want to add another annual allowance charge?
chargeE.addMembers.visuallyHidden = {0}’s annual allowance charge

deleteMember.title = Are you sure you want to remove the annual allowance charge for {0}?
deleteMember.heading = Are you sure you want to remove the annual allowance charge for {0}?
deleteMember.error.required = Select yes if you want to remove the annual allowance charge for {0}

deleteMember.chargeD.title = Are you sure you want to remove the lifetime allowance charge for {0}?
deleteMember.chargeD.heading = Are you sure you want to remove the lifetime allowance charge for {0}?
deleteMember.chargeD.error.required = Select yes if you want to remove the lifetime allowance charge for {0}

chargeType.radio.annualAllowance = Annual allowance charge
chargeType.radio.authSurplus = Authorised surplus payments charge
chargeType.radio.deRegistration = De-registration charge
chargeType.radio.lifeTimeAllowance = Lifetime allowance charge
chargeType.radio.overseasTransfer = Overseas transfer charge
chargeType.radio.shortService = Short service refund lump sum charge
chargeType.radio.lumpSumDeath = Special lump sum death benefits charge

aft.summary.title = Summary of charges for {0}
aft.summary.heading = AFT return for {0} to {1}
aft.summary.radio.question = Do you want to add another charge?
aft.summary.annualAllowance.row = Annual allowance charges
aft.summary.annualAllowance.visuallyHidden.row = annual allowance charges
aft.summary.authSurplus.row = Authorised surplus payments charges
aft.summary.authSurplus.visuallyHidden.row = authorised surplus payments charges
aft.summary.deRegistration.row = De-registration charges
aft.summary.deRegistration.visuallyHidden.row = de-registration charges
aft.summary.lifeTimeAllowance.row = Lifetime allowance charges
aft.summary.lifeTimeAllowance.visuallyHidden.row = lifetime allowance charges
aft.summary.overseasTransfer.row = Overseas transfer charges
aft.summary.overseasTransfer.visuallyHidden.row = overseas transfer charges
aft.summary.shortService.row = Short service refund lump sum charges
aft.summary.shortService.visuallyHidden.row = short service refund lump sum charges
aft.summary.lumpSumDeath.row = Special lump sum death benefits charges
aft.summary.lumpSumDeath.visuallyHidden.row = special lump sum death benefits charges
aft.summary.error.required = Select yes if you want to add another charge
aft.summary.total = Total

chargeG.chargeDetails.title = Overseas transfer charge details for {0}
chargeG.chargeDetails.heading = Overseas transfer charge details for {0}
chargeG.chargeDetails.qropsReferenceNumber.label = QROPS reference number
chargeG.chargeDetails.qropsReferenceNumber.error.required = Enter a QROPS reference number
chargeG.chargeDetails.qropsReferenceNumber.error.valid = Enter a QROPS reference number in the correct format, like 123456
chargeG.chargeDetails.qropsTransferDate.label = Date of the transfer into the QROPS
chargeG.chargeDetails.checkYourAnswersLabel = ChargeDetails
chargeG.chargeDetails.qropsTransferDate.error.required.all = Enter the date of the transfer into the QROPS
chargeG.chargeDetails.qropsTransferDate.error.required.two = The transfer into the QROPS must include a day, month and year
chargeG.chargeDetails.qropsTransferDate.error.required = Enter the date of the transfer into the QROPS
chargeG.chargeDetails.qropsTransferDate.error.invalid = Enter a real date for the transfer into the QROPS
chargeG.chargeDetails.qropsTransferDate.error.date = The date of the transfer into the QROPS must be between {0} and {1}
chargeG.chargeDetails.qropsTransferDate.error.future = The date of the transfer into the QROPS must be today or in the past
chargeGDetails.qropsReferenceNumber.visuallyHidden.label = the QROPS reference number
chargeGDetails.qropsTransferDate.visuallyHidden.label = the date of the transfer into the QROPS

chargeG.whatYouWillNeed.title = Overseas transfer charge
chargeG.whatYouWillNeed.heading = Overseas transfer charge
chargeG.whatYouWillNeed.p1 = To record an overseas transfer charge you will need:
chargeG.whatYouWillNeed.li1 = the name, date of birth and National Insurance number for each member liable to the overseas transfer charge
chargeG.whatYouWillNeed.li2 = the date and ‘transferred value’ of each transfer
chargeG.whatYouWillNeed.li3 = the amount of tax due in respect of each transfer
chargeG.whatYouWillNeed.li4 = the reference number given by HMRC to the QROPS to which each transfer is made

chargeD.whatYouWillNeed.title = Lifetime allowance charge
chargeD.whatYouWillNeed.heading = Lifetime allowance charge
chargeD.whatYouWillNeed.p1 = To record a lifetime allowance charge you will need the following for each member liable to the charge:
chargeD.whatYouWillNeed.li1 = their name
chargeD.whatYouWillNeed.li2 = their National Insurance number
chargeD.whatYouWillNeed.li3 = the date of the benefit crystallisation event giving rise to the lifetime allowance charge
chargeD.whatYouWillNeed.li4 = the amount of tax due at 25%
chargeD.whatYouWillNeed.li5 = the amount of tax due at 55%

chargeD.amountTaxDue.error.required = Enter the amount of tax due at {0}%
chargeD.amountTaxDue.error.invalid = The amount of tax due at {0}% must be an amount of money, like 123.45 or 156.00
chargeD.amountTaxDue.error.decimal = The amount of tax due at {0}% must include pence, like 123.45 or 156.00
chargeD.amountTaxDue.error.maximum = The amount of tax due at {0}% must be £99999999999.99 or less

dateOfEvent.error.required = Enter the date of the benefit crystallisation event giving rise to the charge
dateOfEvent.error.date = The date of the benefit crystallisation event giving rise to the charge must be between {0} and {1}
dateOfEvent.error.incomplete = The date of the benefit crystallisation event must include a day, month and year
dateOfEvent.error.invalid = Enter a real date for the benefit crystallisation event giving rise to the charge

chargeDDetails.title = Lifetime allowance charge details for {0}
chargeDDetails.heading = Lifetime allowance charge details for {0}
chargeDDetails.dateOfEvent.label = Date of benefit crystallisation event giving rise to the charge
chargeDDetails.dateOfEvent.visuallyHidden.label = the date of the benefit crystallisation event giving rise to the charge
taxAt25Percent.label = Amount of tax due at 25%
taxAt55Percent.label = Amount of tax due at 55%
taxAt25Percent.visuallyHidden.label = the amount of tax due at 25%
taxAt55Percent.visuallyHidden.label = the amount of tax due at 55%

chargeD.addMembers.error = Select yes if you want to add another lifetime allowance charge
chargeD.addMembers.title = Lifetime allowance charges for {0} to {1}
chargeD.addMembers.heading = Lifetime allowance charges for {0} to {1}
chargeD.addMembers.label = Do you want to add another lifetime allowance charge?
chargeD.addMembers.visuallyHidden = {0}’s lifetime allowance charge

addMembers.members.header = Member
addMembers.nino.header = National Insurance number
addMembers.chargeE.amount.header = Charge amount
addMembers.chargeD.amount.header = Total tax due
addMembers.chargeG.amount.header = Tax due
addMembers.total = Total

chargeG.whatYouWillNeed.title = Overseas transfer charge
chargeG.whatYouWillNeed.heading = Overseas transfer charge
chargeG.whatYouWillNeed.p1 = To record an overseas transfer charge you will need:
chargeG.whatYouWillNeed.li1 = the name, date of birth and National Insurance number for each member liable to the overseas transfer charge
chargeG.whatYouWillNeed.li2 = the date and ‘transferred value’ of each transfer
chargeG.whatYouWillNeed.li3 = the amount of tax due in respect of each transfer
chargeG.whatYouWillNeed.li4 = the reference number given by HMRC to the QROPS to which each transfer is made

chargeG.chargeAmount.title = Overseas transfer charge amounts for {0}
chargeG.chargeAmount.heading = Overseas transfer charge amounts for {0}
chargeG.chargeAmount.transferred = Amount transferred into the QROPS
chargeG.chargeAmount.taxDue = Amount of tax due
chargeG.chargeAmount.transferred.visuallyHidden.label = how much was transferred into the QROPS
chargeG.chargeAmount.taxDue.visuallyHidden.label = the amount of tax due for this transfer into the QROPS

amountTransferred.error.required = Enter the amount transferred into the QROPS for {0}
amountTransferred.error.invalid = The amount transferred into the QROPS for {0} must be an amount of money, like 123.45 or 156.00
amountTransferred.error.decimal = The amount transferred into the QROPS for {0} must include pence, like 123.45 or 156.00
amountTransferred.error.maximum = The amount transferred into the QROPS for {0} must be £99999999999.99 or less
amountTransferred.error.minimum = The amount transferred into the QROPS for {0} must be £0.01 or more

amountTaxDue.error.required = Enter the amount of tax due for this transfer into the QROPS
amountTaxDue.error.invalid = The amount of tax due for this transfer into the QROPS must be an amount of money, like 123.45 or 156.00
amountTaxDue.error.decimal = The amount of tax due for this transfer into the QROPS must include pence, like 123.45 or 156.00
amountTaxDue.error.maximum = The amount of tax due for this transfer into the QROPS must be £99999999999.99 or less
amountTaxDue.error.minimum = The amount of tax due for this transfer into the QROPS must be £0.01 or more

country.AD = Andorra
country.AE = United Arab Emirates
country.AF = Afghanistan
country.AG = Antigua and Barbuda
country.AI = Anguilla
country.AL = Albania
country.AM = Armenia
country.AO = Angola
country.AQ = Antarctica
country.AR = Argentina
country.AS = American Samoa
country.AT = Austria
country.AU = Australia
country.AW = Aruba
country.AX = Åland Islands
country.AZ = Azerbaijan
country.BA = Bosnia and Herzegovina
country.BB = Barbados
country.BD = Bangladesh
country.BE = Belgium
country.BF = Burkina Faso
country.BG = Bulgaria
country.BH = Bahrain
country.BI = Burundi
country.BJ = Benin
country.BL = Saint Barthélemy
country.BM = Bermuda
country.BN = Brunei Darussalem
country.BO = Bolivia, Plurinational State of
country.BQ = Bonaire, Saint Eustatius and Saba
country.BR = Brazil
country.BS = Bahamas
country.BT = Bhutan
country.BV = Bouvet Island
country.BW = Botswana
country.BY = Belarus
country.BZ = Belize
country.CA = Canada
country.CC = Cocos (Keeling) Islands
country.CD = Congo, the Democratic Republic of the
country.CF = Central African Republic
country.CG = Congo
country.CH = Switzerland
country.CI = Côte d’Ivoire
country.CK = Cook Islands
country.CL = Chile
country.CM = Cameroon
country.CN = China
country.CO = Colombia
country.CR = Costa Rica
country.CU = Cuba
country.CV = Cabo Verde
country.CW = Curaçao
country.CX = Christmas Island
country.CY = Cyprus
country.CZ = Czech Republic
country.DE = Germany
country.DJ = Djibouti
country.DK = Denmark
country.DM = Dominica
country.DO = Dominican Republic
country.DZ = Algeria
country.EC = Ecuador
country.EG = Egypt
country.EH = Western Sahara
country.ER = Eritrea
country.ES = Spain
country.ET = Ethiopia
country.EU = European Union
country.FI = Finland
country.FJ = Fiji
country.FK = Falkland Islands (Malvinas)
country.FM = Micronesia, Federated States of
country.FO = Faroe Islands
country.FR = France
country.GA = Gabon
country.GB = United Kingdom
country.GD = Grenada
country.GE = Georgia
country.GF = French Guiana
country.GG = Guernsey
country.GH = Ghana
country.GI = Gibraltar
country.GL = Greenland
country.GM = Gambia
country.GN = Guinea
country.GP = Guadeloupe
country.GQ = Equatorial Guinea
country.GR = Greece
country.GS = South Georgia and the South Sandwich Islands
country.GT = Guatemala
country.GU = Guam
country.GW = Guinea-Bissau
country.GY = Guyana
country.HK = Hong Kong
country.HM = Heard Island and McDonald Islands
country.HN = Honduras
country.HR = Croatia
country.HT = Haiti
country.HU = Hungary
country.ID = Indonesia
country.IE = Ireland
country.IL = Israel
country.IM = Isle of Man
country.IN = India
country.IO = British Indian Ocean Territory
country.IQ = Iraq
country.IR = Iran, Islamic Republic of
country.IS = Iceland
country.IT = Italy
country.JE = Jersey
country.JO = Jordan
country.JP = Japan
country.KE = Kenya
country.KG = Kyrgyzstan
country.KH = Cambodia
country.KI = Kiribati
country.KM = Comoros
country.KN = Saint Kitts and Nevis
country.KP = Korea, Democratic People’s Republic of
country.KR = Korea, Republic of
country.KW = Kuwait
country.KY = Cayman Islands
country.KZ = Kazakhstan
country.LA = Lao People’s Democratic Republic
country.LB = Lebanon
country.LC = Saint Lucia
country.LF = Libya Fezzan
country.LI = Liechtenstein
country.LK = Sri Lanka
country.LR = Liberia
country.LS = Lesotho
country.LT = Lithuania
country.LU = Luxembourg
country.LV = Latvia
country.LY = Libya
country.MA = Morocco
country.MC = Monaco
country.MD = Moldova, Republic of
country.ME = Montenegro
country.MF = Saint Martin (French part)
country.MG = Madagascar
country.MH = Marshall Islands
country.MK = Macedonia, the former Yugoslav Republic of
country.ML = Mali
country.MM = Myanmar
country.MN = Mongolia
country.MO = Macao
country.MP = Northern Mariana Islands
country.MQ = Martinique
country.MR = Mauritania
country.MS = Montserrat
country.MT = Malta
country.MU = Mauritius
country.MV = Maldives
country.MW = Malawi
country.MX = Mexico
country.MY = Malaysia
country.MZ = Mozambique
country.NA = Namibia
country.NC = New Caledonia
country.NE = Niger
country.NF = Norfolk Island
country.NG = Nigeria
country.NI = Nicaragua
country.NL = Netherlands
country.NO = Norway
country.NP = Nepal
country.NR = Nauru
country.NU = Niue
country.NZ = New Zealand
country.OM = Oman
country.PA = Panama
country.PE = Peru
country.PF = French Polynesia
country.PG = Papua New Guinea
country.PH = Philippines
country.PK = Pakistan
country.PL = Poland
country.PM = Saint Pierre and Miquelon
country.PN = Pitcairn
country.PR = Puerto Rico
country.PS = Palestine, State of
country.PT = Portugal
country.PW = Palau
country.PY = Paraguay
country.QA = Qatar
country.RE = Réunion
country.RO = Romania
country.RS = Serbia
country.RU = Russian Federation
country.RW = Rwanda
country.SA = Saudi Arabia
country.SB = Solomon Islands
country.SC = Seychelles
country.SD = Sudan
country.SE = Sweden
country.SG = Singapore
country.SH = Saint Helena, Ascension and Tristan da Cunha
country.SI = Slovenia
country.SJ = Svalbard and Jan Mayen
country.SK = Slovakia
country.SL = Sierra Leone
country.SM = San Marino
country.SN = Senegal
country.SO = Somalia
country.SR = Suriname
country.SS = South Sudan
country.ST = Sao Tome and Principe
country.SV = El Salvador
country.SX = Sint Maarten (Dutch part)
country.SY = Syrian Arab Republic
country.SZ = Swaziland
country.TC = Turks and Caicos Islands
country.TD = Chad
country.TF = French Southern Territories
country.TG = Togo
country.TH = Thailand
country.TJ = Tajikistan
country.TK = Tokelau
country.TL = Timor-Leste
country.TM = Turkmenistan
country.TN = Tunisia
country.TO = Tonga
country.TR = Turkey
country.TT = Trinidad and Tobago
country.TV = Tuvalu
country.TW = Taiwan, Province of China
country.TZ = Tanzania, United Republic of
country.UA = Ukraine
country.UG = Uganda
country.UM = United States Minor Outlying Islands
country.US = United States of America
country.UY = Uruguay
country.UZ = Uzbekistan
country.VA = Holy See (Vatican City State)
country.VC = Saint Vincent and the Grenadines
country.VE = Venezuela, Bolivarian Republic of
country.VG = Virgin Islands, British
country.VI = Virgin Islands, U.S.
country.VN = Viet Nam
country.VU = Vanuatu
country.WF = Wallis and Futuna
country.WS = Samoa
country.YE = Yemen
country.YT = Mayotte
country.ZA = South Africa
country.ZM = Zambia
country.ZW = Zimbabwe
country.JM = Jamaica
country.EE = Estonia

chargeG.addMembers.title = Overseas transfer charges for {0} to {1}
chargeG.addMembers.heading = Overseas transfer charges for {0} to {1}
chargeG.addMembers.label = Do you want to add another overseas transfer charge?
chargeG.addMembers.visuallyHidden = {0}’s overseas transfer charge
chargeG.addMembers.error = Select yes if you want to add another overseas transfer charge

deleteMember.chargeG.title = Are you sure you want to remove {0}’s overseas transfer charge?
deleteMember.chargeG.heading = Are you sure you want to remove {0}’s overseas transfer charge?
deleteMember.chargeG.error.required = Select yes if you want to remove {0}’s overseas transfer charge
chargeG.whatYouWillNeed.title = Overseas transfer charge
chargeG.whatYouWillNeed.heading = Overseas transfer charge
chargeG.whatYouWillNeed.p1 = To record an overseas transfer charge you will need:
chargeG.whatYouWillNeed.li1 = the name, date of birth and National Insurance number for each member liable to the overseas transfer charge
chargeG.whatYouWillNeed.li2 = the date and ‘transferred value’ of each transfer
chargeG.whatYouWillNeed.li3 = the amount of tax due in respect of each transfer
chargeG.whatYouWillNeed.li4 = the reference number given by HMRC to the QROPS to which each transfer is made

chargeC.paymentDate.error.invalid = Enter a real date for the date the authorised surplus payment was made
chargeC.paymentDate.error.required = Enter the date the authorised surplus payment was made
chargeC.paymentDate.error.date = The date the authorised surplus payment was made must be between {0} and {1}
chargeC.paymentDate.error.incomplete = The date the authorised surplus payment was made must include a day, month and year
chargeC.paymentDate.error.future = The date the authorised surplus payment was made must be today or in the past

chargeC.amountTaxDue.error.required = Enter the amount of tax due at 35%
chargeC.amountTaxDue.error.invalid = The amount of tax due at 35% must be an amount of money, like 123.45 or 156.00
chargeC.amountTaxDue.error.decimal = The amount of tax due at 35% must include pence, like 123.45 or 156.00
chargeC.amountTaxDue.error.maximum = The amount of tax due at {0}% must be £99999999999.99 or less

chargeC.paymentDate.label = Date authorised surplus payment was made
chargeC.amountTaxDue.label = Amount of tax due at 35%
chargeC.chargeDetails.heading = Authorised surplus payment charge details for {0}
chargeC.chargeDetails.title = Authorised surplus payment charge details for {0}

chargeC.paymentDate.checkYourAnswersLabel = Date authorised surplus payment was made
chargeC.paymentDate.visuallyHidden.checkYourAnswersLabel = the date when the authorised surplus payment was made

chargeC.totalTaxDue.checkYourAnswersLabel = Amount of tax due at 35%
chargeC.totalTaxDue.visuallyHidden.checkYourAnswersLabel = the amount of tax due at 35%

chargeC.sponsoringIndividualName.checkYourAnswersLabel = Individual’s name
chargeC.sponsoringIndividualName.visuallyHidden.checkYourAnswersLabel = the individual’s name

chargeC.sponsoringIndividualNino.checkYourAnswersLabel = {0}’s National Insurance number
chargeC.sponsoringIndividualNino.visuallyHidden.checkYourAnswersLabel = {0}’s National Insurance number

chargeC.sponsoringEmployerAddress.checkYourAnswersLabel = {0}’s address
chargeC.sponsoringEmployerAddress.visuallyHidden.checkYourAnswersLabel = {0}’s address

chargeC.sponsoringOrganisationName.checkYourAnswersLabel = Company or organisation’s name
chargeC.sponsoringOrganisationName.visuallyHidden.checkYourAnswersLabel = the company or organisation’s name

chargeC.sponsoringOrganisationCrn.checkYourAnswersLabel = {0}’s company number
chargeC.sponsoringOrganisationCrn.visuallyHidden.checkYourAnswersLabel = {0}’s company number

chargeC.addEmployers.title = Authorised surplus payments charges for {0} to {1}
chargeC.addEmployers.heading = Authorised surplus payments charges for {0} to {1}
chargeC.addEmployers.label = Do you want to add another authorised surplus payments charge?
chargeC.addEmployers.visuallyHidden = {0}’s authorised surplus payments charge
chargeC.addEmployers.error = Select yes if you want to add another authorised surplus payments charge


chargeC.employerAddressSearch.title = What is {0}’s postcode?
chargeC.employerAddressSearch.heading = What is {0}’s postcode?
chargeC.employerAddressSearch.label = Postcode
chargeC.employerAddressSearch.checkYourAnswersLabel = employerAddressSearch
chargeC.employerAddressSearch.error.required = Enter a postcode
chargeC.employerAddressSearch.error.invalid = Enter a real postcode
chargeC.employerAddressSearch.link.youCan = You can
chargeC.employerAddressSearch.link.enterManually = enter the address manually
chargeC.employerAddressSearch.findAddress = Find address
chargeC.employerAddressSearch.selectAddress = Select the address from the list below, or

chargeC.employerAddressResults.title = What is {0}’s address?
chargeC.employerAddressResults.heading = What is {0}’s address?
chargeC.employerAddressResults.error.required = Select an address




addEmployers.employer.header = Sponsoring employer
addEmployers.amount.header = Total

deleteEmployer.chargeC.title = Are you sure you want to remove the authorised surplus payments charge for {0}?
deleteEmployer.chargeC.heading = Are you sure you want to remove the authorised surplus payments charge for {0}?
deleteEmployer.chargeC.error.required = Select yes if you want to remove the authorised surplus payments charge for {0}

pageNotFound404.title = Page not found
pageNotFound404.heading = Page not found
pageNotFound404.p1 = If you typed the web address, check it is correct.
pageNotFound404.p2 = If you pasted the web address, check you copied the entire address.

viewYourSchemes = View your pension schemes

pageCannotChangeAFTReturn.title = You cannot make changes to an AFT return
pageCannotChangeAFTReturn.heading = You cannot make changes to an AFT return
pageCannotChangeAFTReturn.p1 = If you need to make changes to an existing AFT return, you need to phone Pension Scheme Services on 0300 123 1079 first.
pageCannotChangeAFTReturn.p2 = You can still
pageCannotChangeAFTReturn.p2link = view the submitted AFT return for {0} to {1}

pageCannotStartAFTReturn.title = You cannot start a new AFT return
pageCannotStartAFTReturn.heading = You cannot start a new AFT return
pageCannotStartAFTReturn.p1 = You need to phone Pension Scheme Services on 0300 123 1079.

confirmation.title = The Accounting for tax return has been submitted
confirmation.aft.return.panel.h1 = Return submitted
confirmation.aft.amendment.panel.h1 = Amended return submitted
confirmation.aft.return.panel.text = Accounting for Tax
confirmation.p1 = We have sent a confirmation email to
confirmation.table.scheme.label = Scheme
confirmation.table.accounting.period.label = Accounting period
confirmation.table.accounting.period.value = {0} to {1}
confirmation.table.data.submitted.label = Date submitted
confirmation.table.submission.number.label = Submission number

confirmation.whatNext.h2 = What to do next
confirmation.whatNext.p1 = If you need to make a payment for this submission, you must include a charge reference with your payment.
confirmation.whatNext.send.to = To get your charge reference send an email to
confirmation.whatNext.send.to.email.id = pensions.administration@hmrc.gov.uk
confirmation.whatNext.send.to.with.details = with these details:
confirmation.whatNext.li.item1 = the name of the pension scheme
confirmation.whatNext.li.item2 = the date and time of submission
confirmation.whatNext.li.item3 = the submission number
confirmation.saveOrPrint.h2 = Print
confirmation.li1 = Return to {0}
confirmation.li2 = View your other pension schemes
confirmation.print.page.link.text = Print this page

confirmSubmitAFTReturn.title = Do you want to submit this AFT return to HMRC?
confirmSubmitAFTReturn.heading = Do you want to submit this AFT return to HMRC?
confirmSubmitAFTReturn.hint.text = You can still make amendments to this return even after youʼve submitted it.
confirmSubmitAFTReturn.error.required = Select yes if you want to submit this AFT return to HMRC
confirmSubmitAFTReturn.radio.legend = Do you want to continue with this draft?

confirmSubmitAFTReturn.allCharges.table.h1 = All charges (except overseas transfer charge)
confirmSubmitAFTReturn.overseasCharge.table.h1 = Overseas transfer charge
confirmSubmitAFTReturn.total.for = Total for submission {0}
confirmSubmitAFTReturn.total.for.draft = Total for this draft
confirmSubmitAFTReturn.difference = Difference
confirmSubmitAFTReturn.h1.caption = Draft

declaration.title = Declaration
declaration.heading = Declaration
declaration.p1 = By submitting this Accounting for Tax (AFT) return, you declare that:
declaration.li1 = to the best of your knowledge and belief, the information given in this tax return is correct and complete
declaration.li2 = you understand that if you have made a false statement in this tax return, you may be liable to a penalty, and that false statements may also lead to prosecution

year.title = Which year are you submitting an AFT return for?
years.error.required = Select which year you are submitting an AFT return for

quarters.title = Which quarter of {0} are you submitting an AFT return for?
quarters.q1.label = 1 January to 31 March
quarters.q2.label = 1 April to 30 June
quarters.q3.label = 1 July to 30 September
quarters.q4.label = 1 October to 31 December
quarters.error.required = Select the quarter of {0} you are submitting an AFT return for
quarters.lockedBy = - locked by {0}
quarters.hint.locked = You can view this return but you cannot make changes until it is unlocked
quarters.hint.inProgress = Continue this return. It has already been started.
quarters.hint.submitted = You have already submitted this return. You can still view or amend it.

returnHistory.title = AFT return history for {0} to {1}
returnHistory.version = Version
returnHistory.submission = Submission {0}
returnHistory.dateSubmitted = Date submitted
returnHistory.visuallyHidden = submission {0} of the AFT return

amendYears.title = Which year do you want to view?
amendYears.error.required = Select which year you want to view

amendQuarters.title = Which AFT return do you want to view?
amendQuarters.error.required = Select which quarter you want to view

continueQuarters.title = Which AFT return would you like to continue editing?
continueQuarters.error.required = Select which AFT return you want to continue editing

deleteCharge.title = Are you sure you want to remove the {0}?
deleteCharge.error.required = Select yes if you want to remove the {0}
removeCharge.linkText = Remove this charge

<<<<<<< HEAD
allAmendments.title = Changes made in this draft
allAmendments.h1.caption = Draft
allAmendments.memberDetails.h1 = Member details
allAmendments.chargeType.h1 = Charge type
allAmendments.chargeAmount.h1 = Charge amount
allAmendments.table.caption.added = Added
allAmendments.table.caption.deleted = Deleted
allAmendments.table.caption.updated = Updated

allAmendments.charge.type.lumpSumDeath = Special lump sum death benefits
allAmendments.charge.type.lifeTimeAllowance = Lifetime Allowance
allAmendments.charge.type.annualAllowance = Annual Allowance
allAmendments.charge.type.authSurplus = Authorised surplus payments
allAmendments.charge.type.deRegistration = De-registration
allAmendments.charge.type.overseasTransfer = Overseas transfer
allAmendments.charge.type.shortService = Short service refund lump sum
allAmendments.numberOfMembers = {0} members
allAmendments.noMembers = N/A
return.to.submission = Return to total return for this draft

allAmendments.view.changes.link = View changes made in this draft
=======
removeLastCharge.title = You cannot remove this charge
removeLastCharge.p1 = As this is the only charge for this return, you must change the charge amount to £0 and then resubmit the return.

>>>>>>> 54677ffb


<|MERGE_RESOLUTION|>--- conflicted
+++ resolved
@@ -952,7 +952,10 @@
 deleteCharge.error.required = Select yes if you want to remove the {0}
 removeCharge.linkText = Remove this charge
 
-<<<<<<< HEAD
+removeLastCharge.title = You cannot remove this charge
+removeLastCharge.p1 = As this is the only charge for this return, you must change the charge amount to £0 and then resubmit the return.
+
+
 allAmendments.title = Changes made in this draft
 allAmendments.h1.caption = Draft
 allAmendments.memberDetails.h1 = Member details
@@ -974,10 +977,5 @@
 return.to.submission = Return to total return for this draft
 
 allAmendments.view.changes.link = View changes made in this draft
-=======
-removeLastCharge.title = You cannot remove this charge
-removeLastCharge.p1 = As this is the only charge for this return, you must change the charge amount to £0 and then resubmit the return.
-
->>>>>>> 54677ffb
-
-
+
+
