--- conflicted
+++ resolved
@@ -370,7 +370,6 @@
 chargeD.whatYouWillNeed.li4 = the amount of tax due at 25%
 chargeD.whatYouWillNeed.li5 = the amount of tax due at 55%
 
-<<<<<<< HEAD
 amountTaxDue.error.required = Enter the amount of tax due at {0}%
 amountTaxDue.error.invalid = The amount of tax due at {0}% must be an amount of money, like 123.45 or 156.00
 amountTaxDue.error.decimal = The amount of tax due at {0}% must include pence, like 123.45 or 156.00
@@ -401,7 +400,7 @@
 addMembers.chargeE.amount.header = Charge amount
 addMembers.chargeD.amount.header = Total tax due
 addMembers.total = Total
-=======
+
 chargeG.whatYouWillNeed.title = Overseas transfer charge
 chargeG.whatYouWillNeed.heading = Overseas transfer charge
 chargeG.whatYouWillNeed.p1 = To record an overseas transfer charge you will need:
@@ -409,4 +408,4 @@
 chargeG.whatYouWillNeed.li2 = the date and ‘transferred value’ of each transfer
 chargeG.whatYouWillNeed.li3 = the amount of tax due in respect of each transfer
 chargeG.whatYouWillNeed.li4 = the reference number given by HMRC to the QROPS to which each transfer is made
->>>>>>> 7969926a
+
