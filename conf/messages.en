site.day.capitalized = Day
site.month.capitalized = Month
site.year.capitalized = Year

site.back = Back
site.delete = Remove
site.edit = Change
site.delete.hidden = Change {0}
site.edit.hidden = Change {0}
site.no = No
site.yes = Yes
site.continue = Continue
site.save_and_continue = Save and continue
site.save_charge_and_continue = Save this charge and continue
site.service_name = Managing pension schemes
site.textarea.char_limit = (Limit is {0} characters)
site.title.suffix = - managing pension schemes - GOV.UK
site.view = View
site.remove = Remove
site.signOut = Sign out

error.title.prefix = Error:
error.summary.title = There is a problem

footer.links.support_links = Cysylltiadau cymorth
footer.links.help = Help using GOV.UK
footer.links.cookies = Cookies
footer.links.accessibility = Accessibility
footer.links.privacy = Privacy policy
footer.links.terms = Terms and conditions

language.cymraeg = Cymraeg
language.change.cymraeg = Newid yr iaith i'r Gymraeg
language.english = English
language.change.english = Change the language to English
language.switcher = Language switcher

phaseBanner.1 = This is a new service – your
phaseBanner.2 = feedback
phaseBanner.3 = will help us to improve it.

checkYourAnswers.title = Check your answers - {0}
checkYourAnswers.heading = Check your answers

index.title = pension-scheme-accounting-for-tax-frontend
index.heading = pension-scheme-accounting-for-tax-frontend
index.guidance = Welcome to your new frontend. Please see the README file for a guide to getting started.

session_expired.title = For your security, this service has been reset
session_expired.heading = For your security, this service has been reset
session_expired.guidance = The details you have given have been deleted because you did not continue the service for 15 minutes.

unauthorised.title = You can’t access this service with this account
unauthorised.heading = You can’t access this service with this account

#### Compliance statement

## section one
compliant.one.heading=Accessibility statement for [service name]
compliant.one.lede=This accessibility statement explains how accessible this service is, what to do if you have difficulty using it, and how to report accessibility problems with the service.
compliant.one.p1.1=This service is part of the wider GOV.UK website. There is a separate
compliant.one.p1.2=accessibility statement
compliant.one.p1.3=for the main GOV.UK website.
compliant.one.p2=This page only contains information about the [insert service name] service, available at tax.service.gov.uk

## section two
compliant.two.heading=Using this service
compliant.two.p1=[insert a paragraph here to give details about what your service does]
compliant.two.p2=This service is run by HM Revenue and Customs (HMRC). We want as many people as possible to be able to use this service. This means you should be able to:
compliant.two.l1=change colours, contrast levels and fonts
compliant.two.l2=zoom in up to 300% without the text spilling off the screen
compliant.two.l3=get from the start of the service to the end using just a keyboard
compliant.two.l4=get from the start of the service to the end using speech recognition software
compliant.two.l5=listen to the service using a screen reader (including the most recent versions of JAWS, NVDA and VoiceOver)
compliant.two.p3=We have also made the text in the service as simple as possible to understand.
compliant.two.p4.0=
compliant.two.p4.1=AbilityNet
compliant.two.p4.2=has advice on making your device easier to use if you have a disability.

## section three
compliant.three.heading=How accessible this service is
compliant.three.p1.1=This service is fully compliant with the
compliant.three.p1.2=Web Content Accessibility Guidelines version 2.1 AA standard
compliant.three.p2=[Note: Even if this service meets WCAG 2.1 AA, use this section to talk about any tasks in the service disabled users may find difficult to do. For example:
compliant.three.l1=at one point we display location information on a map - however, there’s also a postcode lookup tool that’s accessible to visually impaired users using assistive technology
compliant.three.l2=we may ask you to physically sign a document we send to you - however, there’s also an option that lets you confirm your agreement over the phone
compliant.three.l3=there’s an instructional video inside the service that doesn’t have captions (it’s an old video, and we’ll add captions when we re-shoot it)
compliant.three.p3=If there are no issues, then say:
compliant.three.p4=There are no known accessibility issues within this service.]

## section four
compliant.four.heading=What to do if you have difficulty using this service
compliant.four.p1.1=[Note: this section is optional, you can remove it if your service doesn’t have a support helpline (for example,
compliant.four.p1.2=tax credits
compliant.four.p1.3=). You are not required to create a new phone number or email address for this purpose
compliant.four.p2.1=If your service does provide support and you get requests for content in an alternative format, refer to the guidance on the Intranet for getting media in an
compliant.four.p2.2=alternative format
compliant.four.p3=If you have difficulty using this service, contact us by:
compliant.four.l1=email [email address]
compliant.four.l2=call [phone number]
compliant.four.p4=[Only include if your service sends messages or asks for documents: As part of providing this service, we may need to send you messages or documents. We’ll ask you how you want us to send messages or documents to you, but contact us if you need them in a different format. For example large print, audio recording or braille.]

## section five
compliant.five.heading=Reporting accessibility problems with this service
compliant.five.p.1=We are always looking to improve the accessibility of this service. If you find any problems that are not listed on this page or think we are not meeting accessibility requirements, report the
compliant.five.p.2=accessibility problem
compliant.five.p.3=[amend link so it points to the Deskpro accessibility problem form for your service]

## section six
compliant.six.heading=What to do if you are not happy with how we respond to your complaint
compliant.six.p.1=The Equality and Human Rights Commission (EHRC) is responsible for enforcing the Public Sector Bodies (Websites and Mobile Applications) (No. 2) Accessibility Regulations 2018 (the ‘accessibility regulations’). If you are not happy with how we respond to your complaint,
compliant.six.p.2=contact the Equality Advisory and Support Service
compliant.six.p.3=(EASS), or the
compliant.six.p.4=Equality Commission for Northern Ireland
compliant.six.p.5=(ECNI) if you live in Northern Ireland.

## section seven
compliant.seven.heading=Contacting us by phone or getting a visit from us in person
compliant.seven.p1=We provide a text relay service if you are deaf, hearing impaired or have a speech impediment.
compliant.seven.p2=We can provide a British Sign Language (BSL) interpreter, or you can arrange a visit from an HMRC advisor to help you complete the service.
compliant.seven.p3.1=Find out how to
compliant.seven.p3.2=contact us

## section eight
compliant.eight.heading=Technical information about this service’s accessibility
compliant.eight.p1=HMRC is committed to making this service accessible, in accordance with the Public Sector Bodies (Websites and Mobile Applications) (No. 2) Accessibility Regulations 2018.
compliant.eight.p2.1=This service is fully compliant with the
compliant.eight.p2.2=Web Content Accessibility Guidelines version 2.1 AA standard

## section nine
compliant.nine.heading=How we tested this service
compliant.nine.p1=The service was last tested on [date] and was checked for compliance with WCAG 2.1 AA.
compliant.nine.p2.1=The service was built using parts that were tested by the
compliant.nine.p2.2=Digital Accessibility Centre
compliant.nine.p2.3=The full service was tested by HMRC and included disabled users.
compliant.nine.p3=This page was prepared on [date when it was first published]. It was last updated on [date when it was last updated].

dob.label = Date of birth
dob.cya.label = {0}’s date of birth
dob.error.required = Enter the member’s date of birth
dob.error.invalid = Enter a real date for the member’s date of birth
dob.error.incomplete = The member’s date of birth must include a day, month and year
dob.error.future = The member’s date of birth must be in the past

return.to.link = Return to {0}

chargeDetails.amount.label = Amount of tax due at 40%

chargeA.whatYouWillNeed.title = Short service refund lump sum charge
chargeA.whatYouWillNeed.heading = Short service refund lump sum charge
chargeA.whatYouWillNeed.p1 = To record a short service refund lump sum charge you will need:
chargeA.whatYouWillNeed.li1 = the number of members who received a short service refund lump sum in the quarter you are submitting the return for
chargeA.whatYouWillNeed.li2 = the total amount of tax due at 20%
chargeA.whatYouWillNeed.li3 = the total amount of tax due at 50%

chargeA.chargeDetails.title = Short service refund lump sum details
chargeA.chargeDetails.heading = Short service refund lump sum details
chargeA.chargeDetails.numberOfMembers.title = Number of members who received a short service refund lump sum in the quarter
chargeA.chargeDetails.totalAmtOfTaxDueAtLowerRate.label = Total amount of tax due at 20%
chargeA.chargeDetails.totalAmtOfTaxDueAtHigherRate.label = Total amount of tax due at 50%

chargeA.numberOfMembers.error.required = Enter the number of members who received a short service refund lump sum in the quarter
chargeA.numberOfMembers.error.nonNumeric = The number of members who received a short service refund lump sum in the quarter must be a whole number
chargeA.numberOfMembers.error.maximum = The number of members who received a short service refund lump sum in the quarter must be between 1 and 999999

chargeA.totalAmtOfTaxDueAtLowerRate.error.required = Enter the total amount of tax due at 20%
chargeA.totalAmtOfTaxDueAtLowerRate.error.invalid = The amount of tax due at 20% must be an amount of money, like 123.45 or 156.00
chargeA.totalAmtOfTaxDueAtLowerRate.error.decimal = The amount of tax due at 20% must include pence, like 123.45 or 156.00
chargeA.totalAmtOfTaxDueAtLowerRate.error.maximum = The amount of tax due at 20% must be £9999999999.99 or less
chargeA.totalAmtOfTaxDueAtLowerRate.error.minimum = The amount of tax due at 20% must be £0.00 or more

chargeA.totalAmtOfTaxDueAtHigherRate.error.required = Enter the total amount of tax due at 50%
chargeA.totalAmtOfTaxDueAtHigherRate.error.invalid = The amount of tax due at 50% must be an amount of money, like 123.45 or 156.00
chargeA.totalAmtOfTaxDueAtHigherRate.error.decimal = The amount of tax due at 50% must include pence, like 123.45 or 156.00
chargeA.totalAmtOfTaxDueAtHigherRate.error.maximum = The amount of tax due at 50% must be £9999999999.99 or less
chargeA.totalAmtOfTaxDueAtHigherRate.error.minimum = The amount of tax due at 50% must be £0.01 or more

chargeA.chargeDetails.numberOfMembers.checkYourAnswersLabel = Number of members who received a short service refund lump sum in the quarter
chargeA.chargeDetails.numberOfMembers.visuallyHidden.checkYourAnswersLabel =  the number of members who received a short service refund lump sum in the quarter
chargeA.chargeDetails.amountLowerRate.checkYourAnswersLabel = Total amount of tax due at 20%
chargeA.chargeDetails.amountLowerRate.visuallyHidden.checkYourAnswersLabel = the total amount of tax due at 20%
chargeA.chargeDetails.amountHigherRate.checkYourAnswersLabel = Total amount of tax due at 50%
chargeA.chargeDetails.amountHigherRate.visuallyHidden.checkYourAnswersLabel = the total amount of tax due at 50%

chargeType.title = Which type of charge are you adding to the AFT return?
chargeType.heading = Which type of charge are you adding to the AFT return?
chargeType.radio.annualAllowance = Annual allowance charge
chargeType.radio.authSurplus = Authorised surplus payments charge
chargeType.radio.deRegistration = De-registration charge
chargeType.radio.lifeTimeAllowance = Lifetime allowance charge
chargeType.radio.overseasTransfer = Overseas transfer charge
chargeType.radio.shortService = Short service refund lump sum charge
chargeType.radio.lumpSumDeath = Special lump sum death benefits charge
chargeType.error.required = Select the type of charge you are adding to the AFT return

chargeB = Special lump sum death benefits charge
chargeB.whatYouWillNeed.title = Special lump sum death benefits charge
chargeB.whatYouWillNeed.heading = Special lump sum death benefits charge
chargeB.whatYouWillNeed.p1 = To record a special lump sum death benefits charge you will need:
chargeB.whatYouWillNeed.li1 = the number of deceased members for which payment of a lump sum death benefit was made in the quarter
chargeB.whatYouWillNeed.li2 = the total amount of tax due

chargeB.chargeDetails.title = Special lump sum death benefits charge details
chargeB.chargeDetails.heading = Special lump sum death benefits charge details
chargeB.chargeDetails.numberOfDeceased.label = Number of deceased members for which payment of a lump sum death benefit was made in the quarter
chargeB.chargeDetails.amount.label = Total amount of tax due
chargeB.numberOfDeceased.checkYourAnswersLabel = Number of deceased members for which payment of a lump sum death benefit was made in the quarter
chargeB.numberOfDeceased.visuallyHidden.checkYourAnswersLabel = the number of deceased members for which payment of a lump sum death benefit was made in the quarter
chargeB.totalTaxDue.checkYourAnswersLabel = Total amount of tax due
chargeB.totalTaxDue.visuallyHidden.checkYourAnswersLabel = the total amount of tax due

chargeC = Authorised surplus payments charge
chargeC.whatYouWillNeed.title = Authorised surplus payments charge
chargeC.whatYouWillNeed.heading = Authorised surplus payments charge
chargeC.whatYouWillNeed.p1 = To record an authorised surplus payments charge you will need the following for each sponsoring employer who received a payment:
chargeC.whatYouWillNeed.li1 = the name of the sponsoring employer
chargeC.whatYouWillNeed.li2 = their company number if the sponsoring employer is a company
chargeC.whatYouWillNeed.li3 = their National Insurance number if the sponsoring employer is an individual
chargeC.whatYouWillNeed.li4 = their registered address
chargeC.whatYouWillNeed.li5 = the date of payment of the authorised surplus payment
chargeC.whatYouWillNeed.li6 = the amount of tax due at 35% for this payment

chargeC.isSponsoringEmployerIndividual.title = Is the sponsoring employer an individual?
chargeC.isSponsoringEmployerIndividual.heading = Is the sponsoring employer an individual?
chargeC.isSponsoringEmployerIndividual.checkYourAnswersLabel = Is the sponsoring employer an individual?
chargeC.isSponsoringEmployerIndividual.error.required = Select yes if the sponsoring employer is an individual

chargeC.sponsoringOrganisationDetails.title = Sponsoring company or organisation’s details
chargeC.sponsoringOrganisationDetails.heading = Sponsoring company or organisation’s details
chargeC.sponsoringOrganisationDetails.name.label = Company or organisation name
chargeC.sponsoringOrganisationDetails.crn.label = Company number
chargeC.sponsoringOrganisationDetails.checkYourAnswersLabel = Sponsoring company or organisation’s details
chargeC.sponsoringOrganisationDetails.name.error.required = Enter the sponsoring company or organisation’s name
chargeC.sponsoringOrganisationDetails.name.error.length = The sponsoring company or organisation’s name must be 155 characters or fewer

chargeC.sponsoringOrganisationDetails.crn.error.required = Enter the sponsoring company or organisation’s company number
chargeC.sponsoringOrganisationDetails.crn.error.length = The sponsoring company or organisation’s company number must be 8 characters, like 01234567 or AB123456
chargeC.sponsoringOrganisationDetails.crn.error.invalid = The sponsoring company or organisation’s company number must only include letters and numbers, like 01234567 or AB123456

chargeC.sponsoringEmployerAddress.title = Enter {0}’s address
chargeC.sponsoringEmployerAddress.heading = Enter {0}’s address
chargeC.sponsoringEmployerAddress.line1.title = Address line 1
chargeC.sponsoringEmployerAddress.line2.title = Address line 2
chargeC.sponsoringEmployerAddress.line3.title = Address line 3 (optional)
chargeC.sponsoringEmployerAddress.line4.title = Address line 4 (optional)
chargeC.sponsoringEmployerAddress.country.title = Country
chargeC.sponsoringEmployerAddress.postcode.title = Postcode (if UK)

<<<<<<< HEAD
chargeC.sponsoringEmployerAddress.line1.error.required = Enter the first line of {0}’s address
chargeC.sponsoringEmployerAddress.line1.error.length = Address line 1 must be 35 characters or fewer
chargeC.sponsoringEmployerAddress.line1.error.invalid = Address line 1 must only include letters, numbers, spaces, hyphens, commas, full stops, ampersands, apostrophes and backslashes
chargeC.sponsoringEmployerAddress.line2.error.required = Enter the second line of {0}’s address
chargeC.sponsoringEmployerAddress.line2.error.length = Address line 2 must be 35 characters or fewer
chargeC.sponsoringEmployerAddress.line2.error.invalid = Address line 2 must only include letters, numbers, spaces, hyphens, commas, full stops, ampersands, apostrophes and backslashes
chargeC.sponsoringEmployerAddress.line3.error.length = Address line 3 must be 35 characters or fewer
chargeC.sponsoringEmployerAddress.line3.error.invalid = Address line 3 must only include letters, numbers, spaces, hyphens, commas, full stops, ampersands, apostrophes and backslashes
chargeC.sponsoringEmployerAddress.line4.error.length = Address line 4 must be 35 characters or fewer
chargeC.sponsoringEmployerAddress.line4.error.invalid = Address line 4 must only include letters, numbers, spaces, hyphens, commas, full stops, ampersands, apostrophes and backslashes
chargeC.sponsoringEmployerAddress.country.error.required = Enter {0}’s country
chargeC.sponsoringEmployerAddress.postcode.error.required = Enter {0}’s postcode
chargeC.sponsoringEmployerAddress.postcode.error.invalid = Enter a real postcode
=======
address.line1.error.required = Enter the first line of {0}’s address
address.line1.error.length = Address line 1 must be 35 characters or fewer
address.line2.error.required = Enter the second line of {0}’s address
address.line2.error.length = Address line 2 must be 35 characters or fewer
address.line3.error.length = Address line 3 must be 35 characters or fewer
address.line4.error.length = Address line 4 must be 35 characters or fewer
address.country.error.required = Enter {0}’s country
address.postcode.error.required = Enter {0}’s postcode
address.postcode.error.invalid = Enter a real postcode
address.postcode.error.length = Enter postcode length less than 10
>>>>>>> 4d54f02b

chargeC.sponsoringIndividualDetails.title = Sponsoring individual’s details
chargeC.sponsoringIndividualDetails.heading = Sponsoring individual’s details
chargeC.sponsoringIndividualDetails.firstName.label = First name
chargeC.sponsoringIndividualDetails.lastName.label = Last name
chargeC.sponsoringIndividualDetails.nino.label = National Insurance number

chargeC.sponsoringIndividualDetails.firstName.error.required = Enter the sponsoring individual’s first name
chargeC.sponsoringIndividualDetails.firstName.error.length = The sponsoring individual’s first name must be 35 characters or fewer
chargeC.sponsoringIndividualDetails.firstName.error.invalid = The sponsoring individual’s first name must only include letters, spaces, ampersands, grave accents, apostrophes, backslashes, full stops and carets

chargeC.sponsoringIndividualDetails.lastName.error.required = Enter the sponsoring individual’s last name
chargeC.sponsoringIndividualDetails.lastName.error.length = The sponsoring individual’s last name must be 35 characters or fewer
chargeC.sponsoringIndividualDetails.lastName.error.invalid = The sponsoring individual’s last name must only include letters, spaces, ampersands, grave accents, apostrophes, backslashes, full stops and carets

chargeC.sponsoringIndividualDetails.nino.error.required = Enter the sponsoring individual’s National Insurance number
chargeC.sponsoringIndividualDetails.nino.error.invalid = Enter a National Insurance number that is 2 letters, 6 numbers, then A, B, C or D, like QQ123456C

numberOfDeceased.error.required = Enter the number of deceased members for which payment of a lump sum death benefit was made in the quarter
numberOfDeceased.error.wholeNumber = The number of deceased members for which payment of a lump sum death benefit was made in the quarter must be a whole number
numberOfDeceased.error.maxLength = The number of deceased members for which payment of a lump sum death benefit was made in the quarter must be 999999 or fewer

totalTaxDue.error.required = Enter the total amount of tax due
totalTaxDue.error.invalid = The total amount of tax due must be an amount of money, like 123.45 or 156.00
totalTaxDue.error.decimal = The total amount of tax due must include pence, like 123.45 or 156.00
totalTaxDue.error.maximum = The total amount of tax due must be £9999999999.99 or less
totalTaxDue.error.minimum = The total amount of tax due must be £0.01 or more
totalTaxDue.checkYourAnswersLabel = Total amount of tax due

chargeA = Short service refund lump sum charge
chargeB = Special lump sum death benefits charge
chargeF = De-registration charge
chargeE = Annual allowance charge
chargeD = Lifetime allowance charge
chargeG = Overseas transfer charge

memberDetails.title = Member’s details - {0}
memberDetails.heading = Member’s details
memberDetails.firstName = First name
memberDetails.lastName = Last name
memberDetails.nino = National Insurance number
memberDetails.checkYourAnswersLabel = memberDetails
memberDetails.error.firstName.required = Enter the member’s first name
memberDetails.error.firstName.length = The member’s first name must be 35 characters or fewer
memberDetails.error.firstName.invalid = The member’s first name must only include letters, spaces, ampersands, grave accents, apostrophes, backslashes, full stops and carets
memberDetails.error.lastName.required = Enter the member’s last name
memberDetails.error.lastName.length = The member’s last name must be 35 characters or fewer
memberDetails.error.lastName.invalid = The member’s last name must only include letters, spaces, ampersands, grave accents, apostrophes, backslashes, full stops and carets
memberDetails.error.nino.required = Enter the member’s National Insurance number
memberDetails.error.nino.invalid = Enter a National Insurance number that is 2 letters, 6 numbers, then A, B, C or D, like QQ123456C

chargeE.whatYouWillNeed.title = Annual allowance charge
chargeE.whatYouWillNeed.heading = Annual allowance charge
chargeE.whatYouWillNeed.p1 = To record an annual allowance charge you will need the following for each member liable to the charge:
chargeE.whatYouWillNeed.li1 = their name
chargeE.whatYouWillNeed.li2 = their National Insurance number
chargeE.whatYouWillNeed.li3 = the date the scheme administrator received the notice from the member requiring them to pay the annual allowance charge
chargeE.whatYouWillNeed.li4 = the amount of the annual allowance charge
chargeE.whatYouWillNeed.li5 = the tax year to which the annual allowance charge relates
chargeE.whatYouWillNeed.li6 = whether the annual allowance payment type was mandatory or voluntary

chargeF = De-registration charge
chargeF.whatYouWillNeed.title = De-registration charge
chargeF.whatYouWillNeed.heading = De-registration charge
chargeF.whatYouWillNeed.p1 = To record a de-registration charge you will need:
chargeF.whatYouWillNeed.li1 = the date that the scheme was de-registered
chargeF.whatYouWillNeed.li2 = the amount of tax due at 40%
chargeF.chargeDetails.title = De-registration charge details
chargeF.chargeDetails.heading = De-registration charge details
chargeF.chargeDetails.hint = For example, 12 11 2007
chargeF.chargeDetails.date.checkYourAnswersLabel = Date scheme was de-registered
chargeF.chargeDetails.amount.checkYourAnswersLabel = Amount of tax due at 40%
chargeF.deregistrationDate.error.required.all = Enter the date the scheme was de-registered
chargeF.deregistrationDate.error.required.two = The date the scheme was de-registered must include a day, month and year
chargeF.deregistrationDate.error.invalid = Enter a real date for the date the scheme was de-registered
chargeF.deregistrationDate.error.date = The date the scheme was de-registered must be between {0} and {1}
chargeF.amountTaxDue.error.required = Enter the amount of tax due at 40%
chargeF.amountTaxDue.error.invalid = The amount of tax due at 40% must be an amount of money, like 123.45 or 156.00
chargeF.amountTaxDue.error.decimal = The amount of tax due at 40% must include pence, like 123.45 or 156.00
chargeF.amountTaxDue.error.maximum = The amount of tax due at 40% must be £9999999999.99 or less
chargeF.amountTaxDue.error.minimum = The amount of tax due at 40% must be £0.01 or more
chargeF.chargeDetails.date.label = Date scheme was de-registered

chargeF.chargeDetails.date.visuallyHidden.checkYourAnswersLabel = the date the scheme was de-registered
chargeF.chargeDetails.amount.visuallyHidden.checkYourAnswersLabel = the amount of tax due at 40%

yearRangeRadio = {0} to {1}
annualAllowanceYear.error.required = Select the tax year to which the annual allowance charge relates
annualAllowanceYear.title = Select the tax year to which the annual allowance charge relates
annualAllowanceYear.heading = Select the tax year to which the annual allowance charge relates
total = Total

chargeAmount.error.required = Enter the charge amount
chargeAmount.error.invalid = The charge amount must be an amount of money, like 123.45 or 156.00
chargeAmount.error.decimal = The charge amount must include pence, like 123.45 or 156.00
chargeAmount.error.maximum = The charge amount must be £99999999999.99 or less
dateNoticeReceived.error.required = Enter the date you received notice to pay the charge
dateNoticeReceived.error.incomplete = The date you received notice to pay the charge must include a day, month and year
dateNoticeReceived.error.invalid = Enter a real date for the date you received notice to pay the charge
dateNoticeReceived.error.future = The date you received notice to pay the charge must be today or in the past
dateNoticeReceived.error.outsideTaxYear = The date you received notice to pay the charge must be between {0} and {1}
isPaymentMandatory.error = Select yes if the payment type is mandatory

chargeEDetails.title = Annual allowance charge details for {0}
chargeEDetails.heading = Annual allowance charge details for {0}
chargeEDetails.chargeAmount.label = Charge amount
chargeEDetails.dateNoticeReceived.label = Date you received notice to pay the charge
chargeEDetails.isPaymentMandatory.label = Is the payment type mandatory?

cya.memberName.label = Member’s name
cya.nino.label = {0}’s National Insurance number
chargeE.cya.taxYear.label = Tax year to which the annual allowance charge relates
chargeE.cya.mandatoryPayment.label = Mandatory payment type
visuallyHidden.memberName.label = member’s name
chargeE.visuallyHidden.taxYear.label = the tax year to which the annual allowance charge relates
chargeE.visuallyHidden.chargeAmount.label = the charge amount
chargeE.visuallyHidden.dateNoticeReceived.label = the date you received notice to pay the charge
chargeE.visuallyHidden.isPaymentMandatory.label = whether the payment type is mandatory

chargeE.addMembers.error = Select yes if you want to add another annual allowance charge
chargeE.addMembers.title = Annual allowance charges for {0} to {1}
chargeE.addMembers.heading = Annual allowance charges for {0} to {1}
chargeE.addMembers.label = Do you want to add another annual allowance charge?
chargeE.addMembers.visuallyHidden = {0}’s annual allowance charge

deleteMember.title = Are you sure you want to remove the annual allowance charge for {0}?
deleteMember.heading = Are you sure you want to remove the annual allowance charge for {0}?
deleteMember.error.required = Select yes if you want to remove the annual allowance charge for {0}

deleteMember.chargeD.title = Are you sure you want to remove the lifetime allowance charge for {0}?
deleteMember.chargeD.heading = Are you sure you want to remove the lifetime allowance charge for {0}?
deleteMember.chargeD.error.required = Select yes if you want to remove the lifetime allowance charge for {0}

chargeType.radio.annualAllowance = Annual allowance charge
chargeType.radio.authSurplus = Authorised surplus payments charge
chargeType.radio.deRegistration = De-registration charge
chargeType.radio.lifeTimeAllowance = Lifetime allowance charge
chargeType.radio.overseasTransfer = Overseas transfer charge
chargeType.radio.shortService = Short service refund lump sum charge
chargeType.radio.lumpSumDeath = Special lump sum death benefits charge

aft.summary.title = Summary of charges for {0}
aft.summary.heading = Summary of charges for {0}
aft.summary.radio.question = Do you want to add another charge?
aft.summary.annualAllowance.row = Annual allowance charges
aft.summary.annualAllowance.visuallyHidden.row = annual allowance charges
aft.summary.authSurplus.row = Authorised surplus payments charges
aft.summary.authSurplus.visuallyHidden.row = authorised surplus payments charges
aft.summary.deRegistration.row = De-registration charges
aft.summary.deRegistration.visuallyHidden.row = de-registration charges
aft.summary.lifeTimeAllowance.row = Lifetime allowance charges
aft.summary.lifeTimeAllowance.visuallyHidden.row = lifetime allowance charges
aft.summary.overseasTransfer.row = Overseas transfer charges
aft.summary.overseasTransfer.visuallyHidden.row = overseas transfer charges
aft.summary.shortService.row = Short service refund lump sum charges
aft.summary.shortService.visuallyHidden.row = short service refund lump sum charges
aft.summary.lumpSumDeath.row = Special lump sum death benefits charges
aft.summary.lumpSumDeath.visuallyHidden.row = special lump sum death benefits charges
aft.summary.error.required = Select yes if you want to add another charge
aft.summary.total = Total

chargeG.chargeDetails.title = Overseas transfer charge details for {0}
chargeG.chargeDetails.heading = Overseas transfer charge details for {0}
chargeG.chargeDetails.qropsReferenceNumber.label = QROPS reference number
chargeG.chargeDetails.qropsReferenceNumber.error.required = Enter a QROPS reference number
chargeG.chargeDetails.qropsReferenceNumber.error.valid = Enter a QROPS reference number in the correct format, like 123456
chargeG.chargeDetails.qropsTransferDate.label = Date of the transfer into the QROPS
chargeG.chargeDetails.checkYourAnswersLabel = ChargeDetails
chargeG.chargeDetails.qropsTransferDate.error.required.all = Enter the date of the transfer into the QROPS
chargeG.chargeDetails.qropsTransferDate.error.required.two = The transfer into the QROPS must include a day, month and year
chargeG.chargeDetails.qropsTransferDate.error.required = Enter the date of the transfer into the QROPS
chargeG.chargeDetails.qropsTransferDate.error.invalid = Enter a real date for the transfer into the QROPS
chargeG.chargeDetails.qropsTransferDate.error.date = The date of the transfer into the QROPS must be between {0} and {1}
chargeG.chargeDetails.qropsTransferDate.error.future = The date of the transfer into the QROPS must be today or in the past
chargeGDetails.qropsReferenceNumber.visuallyHidden.label = the QROPS reference number
chargeGDetails.qropsTransferDate.visuallyHidden.label = the date of the transfer into the QROPS

chargeG.whatYouWillNeed.title = Overseas transfer charge
chargeG.whatYouWillNeed.heading = Overseas transfer charge
chargeG.whatYouWillNeed.p1 = To record an overseas transfer charge you will need:
chargeG.whatYouWillNeed.li1 = the name, date of birth and National Insurance number for each member liable to the overseas transfer charge
chargeG.whatYouWillNeed.li2 = the date and ‘transferred value’ of each transfer
chargeG.whatYouWillNeed.li3 = the amount of tax due in respect of each transfer
chargeG.whatYouWillNeed.li4 = the reference number given by HMRC to the QROPS to which each transfer is made

chargeD.whatYouWillNeed.title = Lifetime allowance charge
chargeD.whatYouWillNeed.heading = Lifetime allowance charge
chargeD.whatYouWillNeed.p1 = To record a lifetime allowance charge you will need the following for each member liable to the charge:
chargeD.whatYouWillNeed.li1 = their name
chargeD.whatYouWillNeed.li2 = their National Insurance number
chargeD.whatYouWillNeed.li3 = the date of the benefit crystallisation event giving rise to the lifetime allowance charge
chargeD.whatYouWillNeed.li4 = the amount of tax due at 25%
chargeD.whatYouWillNeed.li5 = the amount of tax due at 55%

chargeD.amountTaxDue.error.required = Enter the amount of tax due at {0}%
chargeD.amountTaxDue.error.invalid = The amount of tax due at {0}% must be an amount of money, like 123.45 or 156.00
chargeD.amountTaxDue.error.decimal = The amount of tax due at {0}% must include pence, like 123.45 or 156.00
chargeD.amountTaxDue.error.maximum = The amount of tax due at {0}% must be £99999999999.99 or less

dateOfEvent.error.required = Enter the date of the benefit crystallisation event giving rise to the charge
dateOfEvent.error.incomplete = The date of the benefit crystallisation event must include a day, month and year
dateOfEvent.error.invalid = Enter a real date for the benefit crystallisation event giving rise to the charge
dateOfEvent.error.future = The date of the benefit crystallisation event giving rise to the charge must be today or in the past

chargeDDetails.title = Lifetime allowance charge details for {0}
chargeDDetails.heading = Lifetime allowance charge details for {0}
chargeDDetails.dateOfEvent.label = Date of benefit crystallisation event giving rise to the charge
chargeDDetails.dateOfEvent.visuallyHidden.label = the date of the benefit crystallisation event giving rise to the charge
taxAt25Percent.label = Amount of tax due at 25%
taxAt55Percent.label = Amount of tax due at 55%
taxAt25Percent.visuallyHidden.label = the amount of tax due at 25%
taxAt55Percent.visuallyHidden.label = the amount of tax due at 55%

chargeD.addMembers.error = Select yes if you want to add another lifetime allowance charge
chargeD.addMembers.title = Lifetime allowance charges for {0} to {1}
chargeD.addMembers.heading = Lifetime allowance charges for {0} to {1}
chargeD.addMembers.label = Do you want to add another lifetime allowance charge?
chargeD.addMembers.visuallyHidden = {0}’s lifetime allowance charge

addMembers.members.header = Member
addMembers.nino.header = National Insurance number
addMembers.chargeE.amount.header = Charge amount
addMembers.chargeD.amount.header = Total tax due
addMembers.chargeG.amount.header = Tax due
addMembers.total = Total

chargeG.whatYouWillNeed.title = Overseas transfer charge
chargeG.whatYouWillNeed.heading = Overseas transfer charge
chargeG.whatYouWillNeed.p1 = To record an overseas transfer charge you will need:
chargeG.whatYouWillNeed.li1 = the name, date of birth and National Insurance number for each member liable to the overseas transfer charge
chargeG.whatYouWillNeed.li2 = the date and ‘transferred value’ of each transfer
chargeG.whatYouWillNeed.li3 = the amount of tax due in respect of each transfer
chargeG.whatYouWillNeed.li4 = the reference number given by HMRC to the QROPS to which each transfer is made

chargeG.chargeAmount.title = Overseas transfer charge amounts for {0}
chargeG.chargeAmount.heading = Overseas transfer charge amounts for {0}
chargeG.chargeAmount.transferred = Amount transferred into the QROPS
chargeG.chargeAmount.taxDue = Amount of tax due
chargeG.chargeAmount.transferred.visuallyHidden.label = how much was transferred into the QROPS
chargeG.chargeAmount.taxDue.visuallyHidden.label = the amount of tax due for this transfer into the QROPS

amountTransferred.error.required = Enter the amount transferred into the QROPS for {0}
amountTransferred.error.invalid = The amount transferred into the QROPS for dsfdf sdfs must be an amount of money, like 123.45 or 156.00
amountTransferred.error.decimal = The amount transferred into the QROPS for dsfdf sdfs must include pence, like 123.45 or 156.00
amountTaxDue.error.required = Enter the amount of tax due for this transfer into the QROPS
amountTaxDue.error.invalid = The amount of tax due for this transfer into the QROPS must be an amount of money, like 123.45 or 156.00
amountTaxDue.error.decimal = The amount of tax due for this transfer into the QROPS must include pence, like 123.45 or 156.00
country.AD = Andorra
country.AE = United Arab Emirates
country.AF = Afghanistan
country.AG = Antigua and Barbuda
country.AI = Anguilla
country.AL = Albania
country.AM = Armenia
country.AO = Angola
country.AQ = Antarctica
country.AR = Argentina
country.AS = American Samoa
country.AT = Austria
country.AU = Australia
country.AW = Aruba
country.AX = Åland Islands
country.AZ = Azerbaijan
country.BA = Bosnia and Herzegovina
country.BB = Barbados
country.BD = Bangladesh
country.BE = Belgium
country.BF = Burkina Faso
country.BG = Bulgaria
country.BH = Bahrain
country.BI = Burundi
country.BJ = Benin
country.BL = Saint Barthélemy
country.BM = Bermuda
country.BN = Brunei Darussalem
country.BO = Bolivia, Plurinational State of
country.BQ = Bonaire, Saint Eustatius and Saba
country.BR = Brazil
country.BS = Bahamas
country.BT = Bhutan
country.BV = Bouvet Island
country.BW = Botswana
country.BY = Belarus
country.BZ = Belize
country.CA = Canada
country.CC = Cocos (Keeling) Islands
country.CD = Congo, the Democratic Republic of the
country.CF = Central African Republic
country.CG = Congo
country.CH = Switzerland
country.CI = Côte d’Ivoire
country.CK = Cook Islands
country.CL = Chile
country.CM = Cameroon
country.CN = China
country.CO = Colombia
country.CR = Costa Rica
country.CU = Cuba
country.CV = Cabo Verde
country.CW = Curaçao
country.CX = Christmas Island
country.CY = Cyprus
country.CZ = Czech Republic
country.DE = Germany
country.DJ = Djibouti
country.DK = Denmark
country.DM = Dominica
country.DO = Dominican Republic
country.DZ = Algeria
country.EC = Ecuador
country.EG = Egypt
country.EH = Western Sahara
country.ER = Eritrea
country.ES = Spain
country.ET = Ethiopia
country.EU = European Union
country.FI = Finland
country.FJ = Fiji
country.FK = Falkland Islands (Malvinas)
country.FM = Micronesia, Federated States of
country.FO = Faroe Islands
country.FR = France
country.GA = Gabon
country.GB = United Kingdom
country.GD = Grenada
country.GE = Georgia
country.GF = French Guiana
country.GG = Guernsey
country.GH = Ghana
country.GI = Gibraltar
country.GL = Greenland
country.GM = Gambia
country.GN = Guinea
country.GP = Guadeloupe
country.GQ = Equatorial Guinea
country.GR = Greece
country.GS = South Georgia and the South Sandwich Islands
country.GT = Guatemala
country.GU = Guam
country.GW = Guinea-Bissau
country.GY = Guyana
country.HK = Hong Kong
country.HM = Heard Island and McDonald Islands
country.HN = Honduras
country.HR = Croatia
country.HT = Haiti
country.HU = Hungary
country.ID = Indonesia
country.IE = Ireland
country.IL = Israel
country.IM = Isle of Man
country.IN = India
country.IO = British Indian Ocean Territory
country.IQ = Iraq
country.IR = Iran, Islamic Republic of
country.IS = Iceland
country.IT = Italy
country.JE = Jersey
country.JO = Jordan
country.JP = Japan
country.KE = Kenya
country.KG = Kyrgyzstan
country.KH = Cambodia
country.KI = Kiribati
country.KM = Comoros
country.KN = Saint Kitts and Nevis
country.KP = Korea, Democratic People’s Republic of
country.KR = Korea, Republic of
country.KW = Kuwait
country.KY = Cayman Islands
country.KZ = Kazakhstan
country.LA = Lao People’s Democratic Republic
country.LB = Lebanon
country.LC = Saint Lucia
country.LF = Libya Fezzan
country.LI = Liechtenstein
country.LK = Sri Lanka
country.LR = Liberia
country.LS = Lesotho
country.LT = Lithuania
country.LU = Luxembourg
country.LV = Latvia
country.LY = Libya
country.MA = Morocco
country.MC = Monaco
country.MD = Moldova, Republic of
country.ME = Montenegro
country.MF = Saint Martin (French part)
country.MG = Madagascar
country.MH = Marshall Islands
country.MK = Macedonia, the former Yugoslav Republic of
country.ML = Mali
country.MM = Myanmar
country.MN = Mongolia
country.MO = Macao
country.MP = Northern Mariana Islands
country.MQ = Martinique
country.MR = Mauritania
country.MS = Montserrat
country.MT = Malta
country.MU = Mauritius
country.MV = Maldives
country.MW = Malawi
country.MX = Mexico
country.MY = Malaysia
country.MZ = Mozambique
country.NA = Namibia
country.NC = New Caledonia
country.NE = Niger
country.NF = Norfolk Island
country.NG = Nigeria
country.NI = Nicaragua
country.NL = Netherlands
country.NO = Norway
country.NP = Nepal
country.NR = Nauru
country.NU = Niue
country.NZ = New Zealand
country.OM = Oman
country.PA = Panama
country.PE = Peru
country.PF = French Polynesia
country.PG = Papua New Guinea
country.PH = Philippines
country.PK = Pakistan
country.PL = Poland
country.PM = Saint Pierre and Miquelon
country.PN = Pitcairn
country.PR = Puerto Rico
country.PS = Palestine, State of
country.PT = Portugal
country.PW = Palau
country.PY = Paraguay
country.QA = Qatar
country.RE = Réunion
country.RO = Romania
country.RS = Serbia
country.RU = Russian Federation
country.RW = Rwanda
country.SA = Saudi Arabia
country.SB = Solomon Islands
country.SC = Seychelles
country.SD = Sudan
country.SE = Sweden
country.SG = Singapore
country.SH = Saint Helena, Ascension and Tristan da Cunha
country.SI = Slovenia
country.SJ = Svalbard and Jan Mayen
country.SK = Slovakia
country.SL = Sierra Leone
country.SM = San Marino
country.SN = Senegal
country.SO = Somalia
country.SR = Suriname
country.SS = South Sudan
country.ST = Sao Tome and Principe
country.SV = El Salvador
country.SX = Sint Maarten (Dutch part)
country.SY = Syrian Arab Republic
country.SZ = Swaziland
country.TC = Turks and Caicos Islands
country.TD = Chad
country.TF = French Southern Territories
country.TG = Togo
country.TH = Thailand
country.TJ = Tajikistan
country.TK = Tokelau
country.TL = Timor-Leste
country.TM = Turkmenistan
country.TN = Tunisia
country.TO = Tonga
country.TR = Turkey
country.TT = Trinidad and Tobago
country.TV = Tuvalu
country.TW = Taiwan, Province of China
country.TZ = Tanzania, United Republic of
country.UA = Ukraine
country.UG = Uganda
country.UM = United States Minor Outlying Islands
country.US = United States
country.UY = Uruguay
country.UZ = Uzbekistan
country.VA = Holy See (Vatican City State)
country.VC = Saint Vincent and the Grenadines
country.VE = Venezuela, Bolivarian Republic of
country.VG = Virgin Islands, British
country.VI = Virgin Islands, U.S.
country.VN = Viet Nam
country.VU = Vanuatu
country.WF = Wallis and Futuna
country.WS = Samoa
country.YE = Yemen
country.YT = Mayotte
country.ZA = South Africa
country.ZM = Zambia
country.ZW = Zimbabwe
country.JM = Jamaica
country.EE = Estonia

chargeG.addMembers.title = Overseas transfer charges for {0} to {1}
chargeG.addMembers.heading = Overseas transfer charges for {0} to {1}
chargeG.addMembers.label = Do you want to add another overseas transfer charge?
chargeG.addMembers.visuallyHidden = {0}’s overseas transfer charge
chargeG.addMembers.error = Select yes if you want to add another overseas transfer charge

deleteMember.chargeG.title = Are you sure you want to remove {0}’s overseas transfer charge?
deleteMember.chargeG.heading = Are you sure you want to remove {0}’s overseas transfer charge?
deleteMember.chargeG.error.required = Select yes if you want to remove {0}’s overseas transfer charge
chargeG.whatYouWillNeed.title = Overseas transfer charge
chargeG.whatYouWillNeed.heading = Overseas transfer charge
chargeG.whatYouWillNeed.p1 = To record an overseas transfer charge you will need:
chargeG.whatYouWillNeed.li1 = the name, date of birth and National Insurance number for each member liable to the overseas transfer charge
chargeG.whatYouWillNeed.li2 = the date and ‘transferred value’ of each transfer
chargeG.whatYouWillNeed.li3 = the amount of tax due in respect of each transfer
chargeG.whatYouWillNeed.li4 = the reference number given by HMRC to the QROPS to which each transfer is made

chargeC.paymentDate.error.invalid = Enter a real date for the date the authorised surplus payment was made
chargeC.paymentDate.error.required = Enter the date the authorised surplus payment was made
chargeC.paymentDate.error.incomplete = The date the authorised surplus payment was made must include a day, month and year
chargeC.paymentDate.error.future = The date the authorised surplus payment was made must be today or in the past

chargeC.amountTaxDue.error.required = Enter the amount of tax due at 35%
chargeC.amountTaxDue.error.invalid = The amount of tax due at 35% must be an amount of money, like 123.45 or 156.00
chargeC.amountTaxDue.error.decimal = The amount of tax due at 35% must include pence, like 123.45 or 156.00
chargeC.amountTaxDue.error.maximum = The amount of tax due at {0}% must be £99999999999.99 or less

chargeC.paymentDate.label = Date authorised surplus payment was made
chargeC.amountTaxDue.label = Amount of tax due at 35%
chargeC.chargeDetails.heading = Authorised surplus payment charge details for {0}
chargeC.chargeDetails.title = Authorised surplus payment charge details for {0}

chargeC.paymentDate.checkYourAnswersLabel = Date authorised surplus payment was made
chargeC.paymentDate.visuallyHidden.checkYourAnswersLabel = the date when the authorised surplus payment was made

chargeC.totalTaxDue.checkYourAnswersLabel = Amount of tax due at 35%
chargeC.totalTaxDue.visuallyHidden.checkYourAnswersLabel = the amount of tax due at 35%

chargeC.sponsoringIndividualName.checkYourAnswersLabel = Sponsoring individual’s name
chargeC.sponsoringIndividualName.visuallyHidden.checkYourAnswersLabel = the sponsoring individual’s name

chargeC.sponsoringIndividualNino.checkYourAnswersLabel = {0}’s National Insurance number
chargeC.sponsoringIndividualNino.visuallyHidden.checkYourAnswersLabel = {0}’s National Insurance number

chargeC.sponsoringEmployerAddress.checkYourAnswersLabel = {0}’s address
chargeC.sponsoringEmployerAddress.visuallyHidden.checkYourAnswersLabel = {0}’s address

chargeC.sponsoringOrganisationName.checkYourAnswersLabel = Sponsoring company or organisation’s name
chargeC.sponsoringOrganisationName.visuallyHidden.checkYourAnswersLabel = the sponsoring company or organisation’s name

chargeC.sponsoringOrganisationCrn.checkYourAnswersLabel = {0}’s company number
chargeC.sponsoringOrganisationCrn.visuallyHidden.checkYourAnswersLabel = {0}’s company number

chargeC.addEmployers.title = Authorised surplus payments charges for {0} to {1}
chargeC.addEmployers.heading = Authorised surplus payments charges for {0} to {1}
chargeC.addEmployers.label = Do you want to add another authorised surplus payments charge?
chargeC.addEmployers.visuallyHidden = {0}’s authorised surplus payments charge
chargeC.addEmployers.error = Select yes if you want to add another authorised surplus payments charge

addEmployers.employer.header = Sponsoring employer
addEmployers.amount.header = Total

deleteEmployer.chargeC.title = Are you sure you want to remove the authorised surplus payments charge for {0}?
deleteEmployer.chargeC.heading = Are you sure you want to remove the authorised surplus payments charge for {0}?
deleteEmployer.chargeC.error.required = Select yes if you want to remove the authorised surplus payments charge for {0}<|MERGE_RESOLUTION|>--- conflicted
+++ resolved
@@ -246,32 +246,20 @@
 chargeC.sponsoringEmployerAddress.country.title = Country
 chargeC.sponsoringEmployerAddress.postcode.title = Postcode (if UK)
 
-<<<<<<< HEAD
-chargeC.sponsoringEmployerAddress.line1.error.required = Enter the first line of {0}’s address
-chargeC.sponsoringEmployerAddress.line1.error.length = Address line 1 must be 35 characters or fewer
-chargeC.sponsoringEmployerAddress.line1.error.invalid = Address line 1 must only include letters, numbers, spaces, hyphens, commas, full stops, ampersands, apostrophes and backslashes
-chargeC.sponsoringEmployerAddress.line2.error.required = Enter the second line of {0}’s address
-chargeC.sponsoringEmployerAddress.line2.error.length = Address line 2 must be 35 characters or fewer
-chargeC.sponsoringEmployerAddress.line2.error.invalid = Address line 2 must only include letters, numbers, spaces, hyphens, commas, full stops, ampersands, apostrophes and backslashes
-chargeC.sponsoringEmployerAddress.line3.error.length = Address line 3 must be 35 characters or fewer
-chargeC.sponsoringEmployerAddress.line3.error.invalid = Address line 3 must only include letters, numbers, spaces, hyphens, commas, full stops, ampersands, apostrophes and backslashes
-chargeC.sponsoringEmployerAddress.line4.error.length = Address line 4 must be 35 characters or fewer
-chargeC.sponsoringEmployerAddress.line4.error.invalid = Address line 4 must only include letters, numbers, spaces, hyphens, commas, full stops, ampersands, apostrophes and backslashes
-chargeC.sponsoringEmployerAddress.country.error.required = Enter {0}’s country
-chargeC.sponsoringEmployerAddress.postcode.error.required = Enter {0}’s postcode
-chargeC.sponsoringEmployerAddress.postcode.error.invalid = Enter a real postcode
-=======
 address.line1.error.required = Enter the first line of {0}’s address
 address.line1.error.length = Address line 1 must be 35 characters or fewer
+address.line1.error.invalid = Address line 1 must only include letters, numbers, spaces, hyphens, commas, full stops, ampersands, apostrophes and forward slashes
 address.line2.error.required = Enter the second line of {0}’s address
 address.line2.error.length = Address line 2 must be 35 characters or fewer
+address.line2.error.invalid = Address line 2 must only include letters, numbers, spaces, hyphens, commas, full stops, ampersands, apostrophes and forward slashes
 address.line3.error.length = Address line 3 must be 35 characters or fewer
+address.line3.error.invalid = Address line 3 must only include letters, numbers, spaces, hyphens, commas, full stops, ampersands, apostrophes and forward slashes
 address.line4.error.length = Address line 4 must be 35 characters or fewer
+address.line4.error.invalid = Address line 4 must only include letters, numbers, spaces, hyphens, commas, full stops, ampersands, apostrophes and forward slashes
 address.country.error.required = Enter {0}’s country
 address.postcode.error.required = Enter {0}’s postcode
 address.postcode.error.invalid = Enter a real postcode
 address.postcode.error.length = Enter postcode length less than 10
->>>>>>> 4d54f02b
 
 chargeC.sponsoringIndividualDetails.title = Sponsoring individual’s details
 chargeC.sponsoringIndividualDetails.heading = Sponsoring individual’s details
