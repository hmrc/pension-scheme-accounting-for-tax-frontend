--- conflicted
+++ resolved
@@ -929,9 +929,6 @@
 amendQuarters.title = Which AFT return do you want to view?
 amendQuarters.error.required = Select which quarter you want to view
 
-<<<<<<< HEAD
-=======
 deleteCharge.title = Are you sure you want to remove the {0}?
 deleteCharge.error.required = Select yes if you want to remove the {0}
-removeCharge.linkText = Remove this charge
->>>>>>> f6d731e1
+removeCharge.linkText = Remove this charge