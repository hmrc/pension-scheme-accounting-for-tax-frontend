--- conflicted
+++ resolved
@@ -201,12 +201,9 @@
 chargeB.totalTaxDue.checkYourAnswersLabel = Total amount of tax due
 chargeB.totalTaxDue.visuallyHidden.checkYourAnswersLabel = the total amount of tax due
 
-<<<<<<< HEAD
-=======
-
-
-
->>>>>>> 7969926a
+
+
+
 chargeC = Authorised surplus payments charge
 chargeC.whatYouWillNeed.title = Authorised surplus payments charge
 chargeC.whatYouWillNeed.heading = Authorised surplus payments charge
@@ -223,7 +220,6 @@
 chargeC.isSponsoringEmployerIndividual.checkYourAnswersLabel = Is the sponsoring employer an individual?
 chargeC.isSponsoringEmployerIndividual.error.required = Select yes if the sponsoring employer is an individual
 
-<<<<<<< HEAD
 chargeC.sponsoringOrganisationDetails.title = Sponsoring company or organisation’s details
 chargeC.sponsoringOrganisationDetails.heading = Sponsoring company or organisation’s details
 chargeC.sponsoringOrganisationDetails.name.label = Company or organisation name
@@ -237,8 +233,6 @@
 chargeC.sponsoringOrganisationDetails.crn.error.invalid = The sponsoring company or organisation’s company number must only include letters and numbers, like 01234567 or AB123456
 
 
-=======
->>>>>>> 7969926a
 numberOfDeceased.error.required = Enter the number of deceased members for which payment of a lump sum death benefit was made in the quarter
 numberOfDeceased.error.wholeNumber = The number of deceased members for which payment of a lump sum death benefit was made in the quarter must be a whole number
 numberOfDeceased.error.maxLength = The number of deceased members for which payment of a lump sum death benefit was made in the quarter must be 999999 or fewer
