--- conflicted
+++ resolved
@@ -167,7 +167,6 @@
 chargeType.radio.lumpSumDeath = Special lump sum death benefits charge
 chargeType.error.required = Select the type of charge you are adding to the AFT return
 
-<<<<<<< HEAD
 memberDetails.title = Member’s details
 memberDetails.heading = Member’s details
 memberDetails.firstName = First name
@@ -182,7 +181,7 @@
 memberDetails.error.lastName.invalid = The member’s last name must only include letters, numbers, spaces and the characters , . ( ) & - ‘ /"
 memberDetails.error.nino.required = Enter the member’s National Insurance number
 memberDetails.error.nino.invalid = Enter a National Insurance number that is 2 letters, 6 numbers, then A, B, C or D, like QQ123456C
-=======
+
 chargeE.whatYouWillNeed.title = Annual allowance charge
 chargeE.whatYouWillNeed.heading = Annual allowance charge
 chargeE.whatYouWillNeed.p1 = To record an annual allowance charge you will need the following for each member liable to the charge:
@@ -196,5 +195,4 @@
 yearRangeRadio = {0} to {1}
 annualAllowanceYear.error.required = Select the tax year to which the annual allowance charge relates
 annualAllowanceYear.title = Select the tax year to which the annual allowance charge relates
-annualAllowanceYear.heading = Select the tax year to which the annual allowance charge relates
->>>>>>> 3c01f191
+annualAllowanceYear.heading = Select the tax year to which the annual allowance charge relates