--- conflicted
+++ resolved
@@ -201,12 +201,9 @@
 chargeB.totalTaxDue.checkYourAnswersLabel = Total amount of tax due
 chargeB.totalTaxDue.visuallyHidden.checkYourAnswersLabel = the total amount of tax due
 
-<<<<<<< HEAD
-=======
-
-
-
->>>>>>> c65f1276
+
+
+
 chargeC = Authorised surplus payments charge
 chargeC.whatYouWillNeed.title = Authorised surplus payments charge
 chargeC.whatYouWillNeed.heading = Authorised surplus payments charge
@@ -218,13 +215,10 @@
 chargeC.whatYouWillNeed.li5 = the date of payment of the authorised surplus payment
 chargeC.whatYouWillNeed.li6 = the amount of tax due at 35% for this payment
 
-<<<<<<< HEAD
 chargeC.isSponsoringEmployerIndividual.title = Is the sponsoring employer an individual?
 chargeC.isSponsoringEmployerIndividual.heading = Is the sponsoring employer an individual?
 chargeC.isSponsoringEmployerIndividual.checkYourAnswersLabel = Is the sponsoring employer an individual?
 chargeC.isSponsoringEmployerIndividual.error.required = Select yes if the sponsoring employer is an individual
-=======
->>>>>>> c65f1276
 
 numberOfDeceased.error.required = Enter the number of deceased members for which payment of a lump sum death benefit was made in the quarter
 numberOfDeceased.error.wholeNumber = The number of deceased members for which payment of a lump sum death benefit was made in the quarter must be a whole number
@@ -381,4 +375,4 @@
 chargeG.whatYouWillNeed.li1 = the name, date of birth and National Insurance number for each member liable to the overseas transfer charge
 chargeG.whatYouWillNeed.li2 = the date and ‘transferred value’ of each transfer
 chargeG.whatYouWillNeed.li3 = the amount of tax due in respect of each transfer
-chargeG.whatYouWillNeed.li4 = the reference number given by HMRC to the QROPS to which each transfer is made+chargeG.whatYouWillNeed.li4 = the reference number given by HMRC to the QROPS to which each transfer is made
