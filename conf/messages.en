site.day.capitalized = Day
site.month.capitalized = Month
site.year.capitalized = Year

site.back = Back
site.delete = Remove
site.edit = Change
site.delete.hidden = Change {0}
site.no = No
site.yes = Yes
site.continue = Continue
site.save_and_continue = Save and continue
site.save_charge_and_continue = Save this charge and continue
site.return_to_summary = Return to AFT summary
site.service_name = Managing pension schemes
site.textarea.char_limit = (Limit is {0} characters)
site.title.suffix = - managing pension schemes - GOV.UK
site.view = View
site.remove = Remove
site.signOut = Sign out
site.agree_and_submit = Agree and submit this AFT return
site.finishAndSignOut = Finish and sign out

error.title.prefix = Error:
error.summary.title = There is a problem

footer.links.support_links = Cysylltiadau cymorth
footer.links.help = Help using GOV.UK
footer.links.cookies = Cookies
footer.links.accessibility = Accessibility
footer.links.privacy = Privacy policy
footer.links.terms = Terms and conditions

language.cymraeg = Cymraeg
language.change.cymraeg = Newid yr iaith i'r Gymraeg
language.english = English
language.change.english = Change the language to English
language.switcher = Language switcher

phaseBanner.1 = This is a new service – your
phaseBanner.2 = feedback
phaseBanner.3 = will help us to improve it.

checkYourAnswers.title = Check your answers - {0}
checkYourAnswers.heading = Check your answers

index.title = pension-scheme-accounting-for-tax-frontend
index.heading = pension-scheme-accounting-for-tax-frontend
index.guidance = Welcome to your new frontend. Please see the README file for a guide to getting started.

session_expired.title = For your security, this service has been reset
session_expired.heading = For your security, this service has been reset
session_expired.guidance = The details you have given have been deleted because you did not continue the service for 15 minutes.

unauthorised.title = You can’t access this service with this account
unauthorised.heading = You can’t access this service with this account

#### Compliance statement

## section one
compliant.one.heading=Accessibility statement for [service name]
compliant.one.lede=This accessibility statement explains how accessible this service is, what to do if you have difficulty using it, and how to report accessibility problems with the service.
compliant.one.p1.1=This service is part of the wider GOV.UK website. There is a separate
compliant.one.p1.2=accessibility statement
compliant.one.p1.3=for the main GOV.UK website.
compliant.one.p2=This page only contains information about the [insert service name] service, available at tax.service.gov.uk

## section two
compliant.two.heading=Using this service
compliant.two.p1=[insert a paragraph here to give details about what your service does]
compliant.two.p2=This service is run by HM Revenue and Customs (HMRC). We want as many people as possible to be able to use this service. This means you should be able to:
compliant.two.l1=change colours, contrast levels and fonts
compliant.two.l2=zoom in up to 300% without the text spilling off the screen
compliant.two.l3=get from the start of the service to the end using just a keyboard
compliant.two.l4=get from the start of the service to the end using speech recognition software
compliant.two.l5=listen to the service using a screen reader (including the most recent versions of JAWS, NVDA and VoiceOver)
compliant.two.p3=We have also made the text in the service as simple as possible to understand.
compliant.two.p4.0=
compliant.two.p4.1=AbilityNet
compliant.two.p4.2=has advice on making your device easier to use if you have a disability.

## section three
compliant.three.heading=How accessible this service is
compliant.three.p1.1=This service is fully compliant with the
compliant.three.p1.2=Web Content Accessibility Guidelines version 2.1 AA standard
compliant.three.p2=[Note: Even if this service meets WCAG 2.1 AA, use this section to talk about any tasks in the service disabled users may find difficult to do. For example:
compliant.three.l1=at one point we display location information on a map - however, there’s also a postcode lookup tool that’s accessible to visually impaired users using assistive technology
compliant.three.l2=we may ask you to physically sign a document we send to you - however, there’s also an option that lets you confirm your agreement over the phone
compliant.three.l3=there’s an instructional video inside the service that doesn’t have captions (it’s an old video, and we’ll add captions when we re-shoot it)
compliant.three.p3=If there are no issues, then say:
compliant.three.p4=There are no known accessibility issues within this service.]

## section four
compliant.four.heading=What to do if you have difficulty using this service
compliant.four.p1.1=[Note: this section is optional, you can remove it if your service doesn’t have a support helpline (for example,
compliant.four.p1.2=tax credits
compliant.four.p1.3=). You are not required to create a new phone number or email address for this purpose
compliant.four.p2.1=If your service does provide support and you get requests for content in an alternative format, refer to the guidance on the Intranet for getting media in an
compliant.four.p2.2=alternative format
compliant.four.p3=If you have difficulty using this service, contact us by:
compliant.four.l1=email [email address]
compliant.four.l2=call [phone number]
compliant.four.p4=[Only include if your service sends messages or asks for documents: As part of providing this service, we may need to send you messages or documents. We’ll ask you how you want us to send messages or documents to you, but contact us if you need them in a different format. For example large print, audio recording or braille.]

## section five
compliant.five.heading=Reporting accessibility problems with this service
compliant.five.p.1=We are always looking to improve the accessibility of this service. If you find any problems that are not listed on this page or think we are not meeting accessibility requirements, report the
compliant.five.p.2=accessibility problem
compliant.five.p.3=[amend link so it points to the Deskpro accessibility problem form for your service]

## section six
compliant.six.heading=What to do if you are not happy with how we respond to your complaint
compliant.six.p.1=The Equality and Human Rights Commission (EHRC) is responsible for enforcing the Public Sector Bodies (Websites and Mobile Applications) (No. 2) Accessibility Regulations 2018 (the ‘accessibility regulations’). If you are not happy with how we respond to your complaint,
compliant.six.p.2=contact the Equality Advisory and Support Service
compliant.six.p.3=(EASS), or the
compliant.six.p.4=Equality Commission for Northern Ireland
compliant.six.p.5=(ECNI) if you live in Northern Ireland.

## section seven
compliant.seven.heading=Contacting us by phone or getting a visit from us in person
compliant.seven.p1=We provide a text relay service if you are deaf, hearing impaired or have a speech impediment.
compliant.seven.p2=We can provide a British Sign Language (BSL) interpreter, or you can arrange a visit from an HMRC advisor to help you complete the service.
compliant.seven.p3.1=Find out how to
compliant.seven.p3.2=contact us

## section eight
compliant.eight.heading=Technical information about this service’s accessibility
compliant.eight.p1=HMRC is committed to making this service accessible, in accordance with the Public Sector Bodies (Websites and Mobile Applications) (No. 2) Accessibility Regulations 2018.
compliant.eight.p2.1=This service is fully compliant with the
compliant.eight.p2.2=Web Content Accessibility Guidelines version 2.1 AA standard

## section nine
compliant.nine.heading=How we tested this service
compliant.nine.p1=The service was last tested on [date] and was checked for compliance with WCAG 2.1 AA.
compliant.nine.p2.1=The service was built using parts that were tested by the
compliant.nine.p2.2=Digital Accessibility Centre
compliant.nine.p2.3=The full service was tested by HMRC and included disabled users.
compliant.nine.p3=This page was prepared on [date when it was first published]. It was last updated on [date when it was last updated].

dob.label = Date of birth
dob.cya.label = {0}’s date of birth
dob.error.required = Enter the member’s date of birth
dob.error.invalid = Enter a real date for the member’s date of birth
dob.error.incomplete = The member’s date of birth must include a day, month and year
dob.error.future = The member’s date of birth must be in the past
dob.error.past = The member’s date of birth must be after 31 12 1899

return.to.link = Return to {0}

chargeDetails.amount.label = Amount of tax due at 40%

chargeA.whatYouWillNeed.title = Short service refund lump sum charge
chargeA.whatYouWillNeed.heading = Short service refund lump sum charge
chargeA.whatYouWillNeed.p1 = To record a short service refund lump sum charge you will need:
chargeA.whatYouWillNeed.li1 = the number of members who received a short service refund lump sum in the quarter you are submitting the return for
chargeA.whatYouWillNeed.li2 = the total amount of tax due at 20%
chargeA.whatYouWillNeed.li3 = the total amount of tax due at 50%

chargeA.chargeDetails.title = Short service refund lump sum details
chargeA.chargeDetails.heading = Short service refund lump sum details
chargeA.chargeDetails.numberOfMembers.title = Number of members who received a short service refund lump sum in the quarter
chargeA.chargeDetails.totalAmtOfTaxDueAtLowerRate.label = Total amount of tax due at 20%
chargeA.chargeDetails.totalAmtOfTaxDueAtHigherRate.label = Total amount of tax due at 50%

chargeA.numberOfMembers.error.required = Enter the number of members who received a short service refund lump sum in the quarter
chargeA.numberOfMembers.error.nonNumeric = The number of members who received a short service refund lump sum in the quarter must be a whole number
chargeA.numberOfMembers.error.maximum = The number of members who received a short service refund lump sum in the quarter must be between 1 and 999999

chargeA.totalAmtOfTaxDueAtLowerRate.error.required = Enter the total amount of tax due at 20%
chargeA.totalAmtOfTaxDueAtLowerRate.error.invalid = The amount of tax due at 20% must be an amount of money, like 123.45 or 156.00
chargeA.totalAmtOfTaxDueAtLowerRate.error.decimal = The amount of tax due at 20% must include pence, like 123.45 or 156.00
chargeA.totalAmtOfTaxDueAtLowerRate.error.maximum = The amount of tax due at 20% must be £99999999999.99 or less
chargeA.totalAmtOfTaxDueAtLowerRate.error.minimum = The amount of tax due at 20% must be £{0} or more

chargeA.totalAmtOfTaxDueAtHigherRate.error.required = Enter the total amount of tax due at 50%
chargeA.totalAmtOfTaxDueAtHigherRate.error.invalid = The amount of tax due at 50% must be an amount of money, like 123.45 or 156.00
chargeA.totalAmtOfTaxDueAtHigherRate.error.decimal = The amount of tax due at 50% must include pence, like 123.45 or 156.00
chargeA.totalAmtOfTaxDueAtHigherRate.error.maximum = The amount of tax due at 50% must be £99999999999.99 or less
chargeA.totalAmtOfTaxDueAtHigherRate.error.minimum = The amount of tax due at 50% must be £{0} or more

chargeA.chargeDetails.numberOfMembers.checkYourAnswersLabel = Number of members who received a short service refund lump sum in the quarter
chargeA.chargeDetails.numberOfMembers.visuallyHidden.checkYourAnswersLabel =  the number of members who received a short service refund lump sum in the quarter
chargeA.chargeDetails.amountLowerRate.checkYourAnswersLabel = Total amount of tax due at 20%
chargeA.chargeDetails.amountLowerRate.visuallyHidden.checkYourAnswersLabel = the total amount of tax due at 20%
chargeA.chargeDetails.amountHigherRate.checkYourAnswersLabel = Total amount of tax due at 50%
chargeA.chargeDetails.amountHigherRate.visuallyHidden.checkYourAnswersLabel = the total amount of tax due at 50%

chargeType.title = Which type of charge are you adding to the AFT return?
chargeType.heading = Which type of charge are you adding to the AFT return?
chargeType.radio.annualAllowance = Annual allowance charge
chargeType.radio.authSurplus = Authorised surplus payments charge
chargeType.radio.deRegistration = De-registration charge
chargeType.radio.lifeTimeAllowance = Lifetime allowance charge
chargeType.radio.overseasTransfer = Overseas transfer charge
chargeType.radio.shortService = Short service refund lump sum charge
chargeType.radio.lumpSumDeath = Special lump sum death benefits charge
chargeType.error.required = Select the type of charge you are adding to the AFT return

chargeB = Special lump sum death benefits charge
chargeB.whatYouWillNeed.title = Special lump sum death benefits charge
chargeB.whatYouWillNeed.heading = Special lump sum death benefits charge
chargeB.whatYouWillNeed.p1 = To record a special lump sum death benefits charge you will need:
chargeB.whatYouWillNeed.li1 = the number of deceased members for which payment of a lump sum death benefit was made in the quarter
chargeB.whatYouWillNeed.li2 = the total amount of tax due

chargeB.chargeDetails.title = Special lump sum death benefits charge details
chargeB.chargeDetails.heading = Special lump sum death benefits charge details
chargeB.chargeDetails.numberOfDeceased.label = Number of deceased members for which payment of a lump sum death benefit was made in the quarter
chargeB.chargeDetails.amount.label = Total amount of tax due
chargeB.numberOfDeceased.checkYourAnswersLabel = Number of deceased members for which payment of a lump sum death benefit was made in the quarter
chargeB.numberOfDeceased.visuallyHidden.checkYourAnswersLabel = the number of deceased members for which payment of a lump sum death benefit was made in the quarter
chargeB.totalTaxDue.checkYourAnswersLabel = Total amount of tax due
chargeB.totalTaxDue.visuallyHidden.checkYourAnswersLabel = the total amount of tax due

chargeC = Authorised surplus payments charge
chargeC.whatYouWillNeed.title = Authorised surplus payments charge
chargeC.whatYouWillNeed.heading = Authorised surplus payments charge
chargeC.whatYouWillNeed.p1 = To record an authorised surplus payments charge you will need the following for each sponsoring employer who received a payment:
chargeC.whatYouWillNeed.li1 = the name of the sponsoring employer
chargeC.whatYouWillNeed.li2 = their company number if the sponsoring employer is a company
chargeC.whatYouWillNeed.li3 = their National Insurance number if the sponsoring employer is an individual
chargeC.whatYouWillNeed.li4 = their registered address
chargeC.whatYouWillNeed.li5 = the date of payment of the authorised surplus payment
chargeC.whatYouWillNeed.li6 = the amount of tax due at 35% for this payment

chargeC.whichTypeOfSponsoringEmployer.title = Which type of sponsoring employer received the authorised surplus payment?
chargeC.whichTypeOfSponsoringEmployer.heading = Which type of sponsoring employer received the authorised surplus payment?
chargeC.whichTypeOfSponsoringEmployer.checkYourAnswersLabel = Which type of sponsoring employer received the authorised surplus payment?
chargeC.whichTypeOfSponsoringEmployer.visuallyHidden.checkYourAnswersLabel = the type of sponsoring employer received the authorised surplus payment
chargeC.whichTypeOfSponsoringEmployer.error.required = Select which type of sponsoring employer received the authorised surplus payment
chargeC.whichTypeOfSponsoringEmployer.individual = An individual
chargeC.whichTypeOfSponsoringEmployer.organisation = A company or organisation

chargeC.sponsoringOrganisationDetails.title = Company or organisation’s details
chargeC.sponsoringOrganisationDetails.heading = Company or organisation’s details
chargeC.sponsoringOrganisationDetails.name.label = Company or organisation name
chargeC.sponsoringOrganisationDetails.crn.label = Company number
chargeC.sponsoringOrganisationDetails.checkYourAnswersLabel = Company or organisation’s details
chargeC.sponsoringOrganisationDetails.name.error.required = Enter the company or organisation’s name
chargeC.sponsoringOrganisationDetails.name.error.length = The company or organisation’s name must be 155 characters or fewer

chargeC.sponsoringOrganisationDetails.crn.error.required = Enter the company or organisation’s company number
chargeC.sponsoringOrganisationDetails.crn.error.length = The company or organisation’s company number must be 8 characters, like 01234567 or AB123456
chargeC.sponsoringOrganisationDetails.crn.error.invalid = The company or organisation’s company number must only include letters and numbers, like 01234567 or AB123456

chargeC.sponsoringEmployerAddress.title = Enter {0}’s address
chargeC.sponsoringEmployerAddress.heading = Enter {0}’s address
chargeC.sponsoringEmployerAddress.line1.title = Address line 1
chargeC.sponsoringEmployerAddress.line2.title = Address line 2
chargeC.sponsoringEmployerAddress.line3.title = Address line 3 (optional)
chargeC.sponsoringEmployerAddress.line4.title = Address line 4 (optional)
chargeC.sponsoringEmployerAddress.country.title = Country
chargeC.sponsoringEmployerAddress.postcode.title = Postcode (if UK)

address.line1.error.required = Enter the first line of {0}’s address
address.line1.error.length = Address line 1 must be 35 characters or fewer
address.line1.error.invalid = Address line 1 must only include letters, numbers, spaces, hyphens, commas, full stops, ampersands, apostrophes and forward slashes
address.line2.error.required = Enter the second line of {0}’s address
address.line2.error.length = Address line 2 must be 35 characters or fewer
address.line2.error.invalid = Address line 2 must only include letters, numbers, spaces, hyphens, commas, full stops, ampersands, apostrophes and forward slashes
address.line3.error.length = Address line 3 must be 35 characters or fewer
address.line3.error.invalid = Address line 3 must only include letters, numbers, spaces, hyphens, commas, full stops, ampersands, apostrophes and forward slashes
address.line4.error.length = Address line 4 must be 35 characters or fewer
address.line4.error.invalid = Address line 4 must only include letters, numbers, spaces, hyphens, commas, full stops, ampersands, apostrophes and forward slashes
address.country.error.required = Enter {0}’s country
address.postcode.error.required = Enter {0}’s postcode
address.postcode.error.invalid = Enter a real postcode
address.postcode.error.length = Enter postcode length less than 10

chargeC.sponsoringIndividualDetails.title = Individual’s details
chargeC.sponsoringIndividualDetails.heading = Individual’s details
chargeC.sponsoringIndividualDetails.firstName.label = First name
chargeC.sponsoringIndividualDetails.lastName.label = Last name
chargeC.sponsoringIndividualDetails.nino.label = National Insurance number

chargeC.sponsoringIndividualDetails.firstName.error.required = Enter the individual’s first name
chargeC.sponsoringIndividualDetails.firstName.error.length = The individual’s first name must be 35 characters or fewer
chargeC.sponsoringIndividualDetails.firstName.error.invalid = The individual’s first name must only include letters, spaces, ampersands, grave accents, apostrophes, backslashes, full stops and carets

chargeC.sponsoringIndividualDetails.lastName.error.required = Enter the individual’s last name
chargeC.sponsoringIndividualDetails.lastName.error.length = The individual’s last name must be 35 characters or fewer
chargeC.sponsoringIndividualDetails.lastName.error.invalid = The individual’s last name must only include letters, spaces, ampersands, grave accents, apostrophes, backslashes, full stops and carets

chargeC.sponsoringIndividualDetails.nino.error.required = Enter the individual’s National Insurance number
chargeC.sponsoringIndividualDetails.nino.error.invalid = Enter a National Insurance number that is 2 letters, 6 numbers, then A, B, C or D, like QQ123456C

numberOfDeceased.error.required = Enter the number of deceased members for which payment of a lump sum death benefit was made in the quarter
numberOfDeceased.error.wholeNumber = The number of deceased members for which payment of a lump sum death benefit was made in the quarter must be a whole number
numberOfDeceased.error.maxLength = The number of deceased members for which payment of a lump sum death benefit was made in the quarter must be 999999 or fewer

totalTaxDue.error.required = Enter the total amount of tax due
totalTaxDue.error.invalid = The total amount of tax due must be an amount of money, like 123.45 or 156.00
totalTaxDue.error.decimal = The total amount of tax due must include pence, like 123.45 or 156.00
totalTaxDue.error.maximum = The total amount of tax due must be £99999999999.99 or less
totalTaxDue.error.minimum = The total amount of tax due must be £0.01 or more
totalTaxDue.checkYourAnswersLabel = Total amount of tax due

chargeA = Short service refund lump sum charge
chargeB = Special lump sum death benefits charge
chargeD = Lifetime allowance charge
chargeE = Annual allowance charge
chargeF = De-registration charge
chargeG = Overseas transfer charge

memberDetails.title = Member’s details - {0}
memberDetails.heading = Member’s details
memberDetails.firstName = First name
memberDetails.lastName = Last name
memberDetails.nino = National Insurance number
memberDetails.checkYourAnswersLabel = memberDetails
memberDetails.error.firstName.required = Enter the member’s first name
memberDetails.error.firstName.length = The member’s first name must be 35 characters or fewer
memberDetails.error.firstName.invalid = The member’s first name must only include letters, spaces, ampersands, grave accents, apostrophes, backslashes, full stops and carets
memberDetails.error.lastName.required = Enter the member’s last name
memberDetails.error.lastName.length = The member’s last name must be 35 characters or fewer
memberDetails.error.lastName.invalid = The member’s last name must only include letters, spaces, ampersands, grave accents, apostrophes, backslashes, full stops and carets
memberDetails.error.nino.required = Enter the member’s National Insurance number
memberDetails.error.nino.invalid = Enter a National Insurance number that is 2 letters, 6 numbers, then A, B, C or D, like QQ123456C

chargeE.whatYouWillNeed.title = Annual allowance charge
chargeE.whatYouWillNeed.heading = Annual allowance charge
chargeE.whatYouWillNeed.p1 = To record an annual allowance charge you will need the following for each member liable to the charge:
chargeE.whatYouWillNeed.li1 = their name
chargeE.whatYouWillNeed.li2 = their National Insurance number
chargeE.whatYouWillNeed.li3 = the date the scheme administrator received the notice from the member requiring them to pay the annual allowance charge
chargeE.whatYouWillNeed.li4 = the amount of the annual allowance charge
chargeE.whatYouWillNeed.li5 = the tax year to which the annual allowance charge relates
chargeE.whatYouWillNeed.li6 = whether the annual allowance payment type was mandatory or voluntary

chargeF = De-registration charge
chargeF.whatYouWillNeed.title = De-registration charge
chargeF.whatYouWillNeed.heading = De-registration charge
chargeF.whatYouWillNeed.p1 = To record a de-registration charge you will need:
chargeF.whatYouWillNeed.li1 = the date that the scheme was de-registered
chargeF.whatYouWillNeed.li2 = the amount of tax due at 40%
chargeF.chargeDetails.title = De-registration charge details
chargeF.chargeDetails.heading = De-registration charge details
chargeF.chargeDetails.hint = For example, 12 11 2007
chargeF.chargeDetails.date.checkYourAnswersLabel = Date scheme was de-registered
chargeF.chargeDetails.amount.checkYourAnswersLabel = Amount of tax due at 40%
chargeF.deregistrationDate.error.required.all = Enter the date the scheme was de-registered
chargeF.deregistrationDate.error.required.two = The date the scheme was de-registered must include a day, month and year
chargeF.deregistrationDate.error.invalid = Enter a real date for the date the scheme was de-registered
chargeF.deregistrationDate.error.date = The date the scheme was de-registered must be between {0} and {1}
chargeF.amountTaxDue.error.required = Enter the amount of tax due at 40%
chargeF.amountTaxDue.error.invalid = The amount of tax due at 40% must be an amount of money, like 123.45 or 156.00
chargeF.amountTaxDue.error.decimal = The amount of tax due at 40% must include pence, like 123.45 or 156.00
chargeF.amountTaxDue.error.maximum = The amount of tax due at 40% must be £99999999999.99 or less
chargeF.amountTaxDue.error.minimum = The amount of tax due at 40% must be £0.01 or more
chargeF.chargeDetails.date.label = Date scheme was de-registered

chargeF.chargeDetails.date.visuallyHidden.checkYourAnswersLabel = the date the scheme was de-registered
chargeF.chargeDetails.amount.visuallyHidden.checkYourAnswersLabel = the amount of tax due at 40%

yearRangeRadio = {0} to {1}
annualAllowanceYear.error.required = Select the tax year to which the annual allowance charge relates
annualAllowanceYear.title = Select the tax year to which the annual allowance charge relates
annualAllowanceYear.heading = Select the tax year to which the annual allowance charge relates
total = Total

chargeAmount.error.required = Enter the charge amount
chargeAmount.error.invalid = The charge amount must be an amount of money, like 123.45 or 156.00
chargeAmount.error.decimal = The charge amount must include pence, like 123.45 or 156.00
chargeAmount.error.maximum = The charge amount must be £99999999999.99 or less
dateNoticeReceived.error.required = Enter the date you received notice to pay the charge
dateNoticeReceived.error.date = The date you received notice to pay the charge must be between {0} and {1}
dateNoticeReceived.error.incomplete = The date you received notice to pay the charge must include a day, month and year
dateNoticeReceived.error.invalid = Enter a real date for the date you received notice to pay the charge
dateNoticeReceived.error.future = The date you received notice to pay the charge must be today or in the past
dateNoticeReceived.error.minDate = The Date you received notice to pay the charge must be after {0}
isPaymentMandatory.error = Select yes if the payment type is mandatory

chargeEDetails.title = Annual allowance charge details for {0}
chargeEDetails.heading = Annual allowance charge details for {0}
chargeEDetails.chargeAmount.label = Charge amount
chargeEDetails.dateNoticeReceived.label = Date you received notice to pay the charge
chargeEDetails.isPaymentMandatory.label = Is the payment type mandatory?

cya.memberName.label = Member’s name
cya.nino.label = {0}’s National Insurance number
chargeE.cya.taxYear.label = Tax year to which the annual allowance charge relates
chargeE.cya.mandatoryPayment.label = Mandatory payment type
visuallyHidden.memberName.label = the member’s name
chargeE.visuallyHidden.taxYear.label = the tax year to which the annual allowance charge relates
chargeE.visuallyHidden.chargeAmount.label = the charge amount
chargeE.visuallyHidden.dateNoticeReceived.label = the date you received notice to pay the charge
chargeE.visuallyHidden.isPaymentMandatory.label = whether the payment type is mandatory

chargeE.addMembers.error = Select yes if you want to add another annual allowance charge
chargeE.addMembers.title = Annual allowance charges for {0} to {1}
chargeE.addMembers.heading = Annual allowance charges for {0} to {1}
chargeE.addMembers.label = Do you want to add another annual allowance charge?
chargeE.addMembers.visuallyHidden = {0}’s annual allowance charge

deleteMember.title = Are you sure you want to remove the annual allowance charge for {0}?
deleteMember.heading = Are you sure you want to remove the annual allowance charge for {0}?
deleteMember.error.required = Select yes if you want to remove the annual allowance charge for {0}

deleteMember.chargeD.title = Are you sure you want to remove the lifetime allowance charge for {0}?
deleteMember.chargeD.heading = Are you sure you want to remove the lifetime allowance charge for {0}?
deleteMember.chargeD.error.required = Select yes if you want to remove the lifetime allowance charge for {0}

chargeType.radio.annualAllowance = Annual allowance charge
chargeType.radio.authSurplus = Authorised surplus payments charge
chargeType.radio.deRegistration = De-registration charge
chargeType.radio.lifeTimeAllowance = Lifetime allowance charge
chargeType.radio.overseasTransfer = Overseas transfer charge
chargeType.radio.shortService = Short service refund lump sum charge
chargeType.radio.lumpSumDeath = Special lump sum death benefits charge

aft.summary.title = Summary of charges for {0}
aft.summary.heading = AFT return for {0} to {1}
aft.summary.radio.question = Do you want to add another charge?
aft.summary.annualAllowance.row = Annual allowance charges
aft.summary.annualAllowance.visuallyHidden.row = annual allowance charges
aft.summary.authSurplus.row = Authorised surplus payments charges
aft.summary.authSurplus.visuallyHidden.row = authorised surplus payments charges
aft.summary.deRegistration.row = De-registration charges
aft.summary.deRegistration.visuallyHidden.row = de-registration charges
aft.summary.lifeTimeAllowance.row = Lifetime allowance charges
aft.summary.lifeTimeAllowance.visuallyHidden.row = lifetime allowance charges
aft.summary.overseasTransfer.row = Overseas transfer charges
aft.summary.overseasTransfer.visuallyHidden.row = overseas transfer charges
aft.summary.shortService.row = Short service refund lump sum charges
aft.summary.shortService.visuallyHidden.row = short service refund lump sum charges
aft.summary.lumpSumDeath.row = Special lump sum death benefits charges
aft.summary.lumpSumDeath.visuallyHidden.row = special lump sum death benefits charges
aft.summary.error.required = Select yes if you want to add another charge
aft.summary.total = Total

chargeG.chargeDetails.title = Overseas transfer charge details for {0}
chargeG.chargeDetails.heading = Overseas transfer charge details for {0}
chargeG.chargeDetails.qropsReferenceNumber.label = QROPS reference number
chargeG.chargeDetails.qropsReferenceNumber.error.required = Enter a QROPS reference number
chargeG.chargeDetails.qropsReferenceNumber.error.valid = Enter a QROPS reference number in the correct format, like 123456
chargeG.chargeDetails.qropsTransferDate.label = Date of the transfer into the QROPS
chargeG.chargeDetails.checkYourAnswersLabel = ChargeDetails
chargeG.chargeDetails.qropsTransferDate.error.required.all = Enter the date of the transfer into the QROPS
chargeG.chargeDetails.qropsTransferDate.error.required.two = The transfer into the QROPS must include a day, month and year
chargeG.chargeDetails.qropsTransferDate.error.required = Enter the date of the transfer into the QROPS
chargeG.chargeDetails.qropsTransferDate.error.invalid = Enter a real date for the transfer into the QROPS
chargeG.chargeDetails.qropsTransferDate.error.date = The date of the transfer into the QROPS must be between {0} and {1}
chargeG.chargeDetails.qropsTransferDate.error.future = The date of the transfer into the QROPS must be today or in the past
chargeGDetails.qropsReferenceNumber.visuallyHidden.label = the QROPS reference number
chargeGDetails.qropsTransferDate.visuallyHidden.label = the date of the transfer into the QROPS

chargeG.whatYouWillNeed.title = Overseas transfer charge
chargeG.whatYouWillNeed.heading = Overseas transfer charge
chargeG.whatYouWillNeed.p1 = To record an overseas transfer charge you will need:
chargeG.whatYouWillNeed.li1 = the name, date of birth and National Insurance number for each member liable to the overseas transfer charge
chargeG.whatYouWillNeed.li2 = the date and ‘transferred value’ of each transfer
chargeG.whatYouWillNeed.li3 = the amount of tax due in respect of each transfer
chargeG.whatYouWillNeed.li4 = the reference number given by HMRC to the QROPS to which each transfer is made

chargeD.whatYouWillNeed.title = Lifetime allowance charge
chargeD.whatYouWillNeed.heading = Lifetime allowance charge
chargeD.whatYouWillNeed.p1 = To record a lifetime allowance charge you will need the following for each member liable to the charge:
chargeD.whatYouWillNeed.li1 = their name
chargeD.whatYouWillNeed.li2 = their National Insurance number
chargeD.whatYouWillNeed.li3 = the date of the benefit crystallisation event giving rise to the lifetime allowance charge
chargeD.whatYouWillNeed.li4 = the amount of tax due at 25%
chargeD.whatYouWillNeed.li5 = the amount of tax due at 55%

chargeD.amountTaxDue.error.required = Enter the amount of tax due at {0}%
chargeD.amountTaxDue.error.invalid = The amount of tax due at {0}% must be an amount of money, like 123.45 or 156.00
chargeD.amountTaxDue.error.decimal = The amount of tax due at {0}% must include pence, like 123.45 or 156.00
chargeD.amountTaxDue.error.maximum = The amount of tax due at {0}% must be £99999999999.99 or less

dateOfEvent.error.required = Enter the date of the benefit crystallisation event giving rise to the charge
dateOfEvent.error.date = The date of the benefit crystallisation event giving rise to the charge must be between {0} and {1}
dateOfEvent.error.incomplete = The date of the benefit crystallisation event must include a day, month and year
dateOfEvent.error.invalid = Enter a real date for the benefit crystallisation event giving rise to the charge

chargeDDetails.title = Lifetime allowance charge details for {0}
chargeDDetails.heading = Lifetime allowance charge details for {0}
chargeDDetails.dateOfEvent.label = Date of benefit crystallisation event giving rise to the charge
chargeDDetails.dateOfEvent.visuallyHidden.label = the date of the benefit crystallisation event giving rise to the charge
taxAt25Percent.label = Amount of tax due at 25%
taxAt55Percent.label = Amount of tax due at 55%
taxAt25Percent.visuallyHidden.label = the amount of tax due at 25%
taxAt55Percent.visuallyHidden.label = the amount of tax due at 55%

chargeD.addMembers.error = Select yes if you want to add another lifetime allowance charge
chargeD.addMembers.title = Lifetime allowance charges for {0} to {1}
chargeD.addMembers.heading = Lifetime allowance charges for {0} to {1}
chargeD.addMembers.label = Do you want to add another lifetime allowance charge?
chargeD.addMembers.visuallyHidden = {0}’s lifetime allowance charge

addMembers.members.header = Member
addMembers.nino.header = National Insurance number
addMembers.chargeE.amount.header = Charge amount
addMembers.chargeD.amount.header = Total tax due
addMembers.chargeG.amount.header = Tax due
addMembers.total = Total

chargeG.whatYouWillNeed.title = Overseas transfer charge
chargeG.whatYouWillNeed.heading = Overseas transfer charge
chargeG.whatYouWillNeed.p1 = To record an overseas transfer charge you will need:
chargeG.whatYouWillNeed.li1 = the name, date of birth and National Insurance number for each member liable to the overseas transfer charge
chargeG.whatYouWillNeed.li2 = the date and ‘transferred value’ of each transfer
chargeG.whatYouWillNeed.li3 = the amount of tax due in respect of each transfer
chargeG.whatYouWillNeed.li4 = the reference number given by HMRC to the QROPS to which each transfer is made

chargeG.chargeAmount.title = Overseas transfer charge amounts for {0}
chargeG.chargeAmount.heading = Overseas transfer charge amounts for {0}
chargeG.chargeAmount.transferred = Amount transferred into the QROPS
chargeG.chargeAmount.taxDue = Amount of tax due
chargeG.chargeAmount.transferred.visuallyHidden.label = how much was transferred into the QROPS
chargeG.chargeAmount.taxDue.visuallyHidden.label = the amount of tax due for this transfer into the QROPS

amountTransferred.error.required = Enter the amount transferred into the QROPS for {0}
amountTransferred.error.invalid = The amount transferred into the QROPS for {0} must be an amount of money, like 123.45 or 156.00
amountTransferred.error.decimal = The amount transferred into the QROPS for {0} must include pence, like 123.45 or 156.00
amountTransferred.error.maximum = The amount transferred into the QROPS for {0} must be £99999999999.99 or less
amountTransferred.error.minimum = The amount transferred into the QROPS for {0} must be £0.01 or more

amountTaxDue.error.required = Enter the amount of tax due for this transfer into the QROPS
amountTaxDue.error.invalid = The amount of tax due for this transfer into the QROPS must be an amount of money, like 123.45 or 156.00
amountTaxDue.error.decimal = The amount of tax due for this transfer into the QROPS must include pence, like 123.45 or 156.00
amountTaxDue.error.maximum = The amount of tax due for this transfer into the QROPS must be £99999999999.99 or less
amountTaxDue.error.minimum = The amount of tax due for this transfer into the QROPS must be £0.01 or more

country.AD = Andorra
country.AE = United Arab Emirates
country.AF = Afghanistan
country.AG = Antigua and Barbuda
country.AI = Anguilla
country.AL = Albania
country.AM = Armenia
country.AO = Angola
country.AQ = Antarctica
country.AR = Argentina
country.AS = American Samoa
country.AT = Austria
country.AU = Australia
country.AW = Aruba
country.AX = Åland Islands
country.AZ = Azerbaijan
country.BA = Bosnia and Herzegovina
country.BB = Barbados
country.BD = Bangladesh
country.BE = Belgium
country.BF = Burkina Faso
country.BG = Bulgaria
country.BH = Bahrain
country.BI = Burundi
country.BJ = Benin
country.BL = Saint Barthélemy
country.BM = Bermuda
country.BN = Brunei Darussalem
country.BO = Bolivia, Plurinational State of
country.BQ = Bonaire, Saint Eustatius and Saba
country.BR = Brazil
country.BS = Bahamas
country.BT = Bhutan
country.BV = Bouvet Island
country.BW = Botswana
country.BY = Belarus
country.BZ = Belize
country.CA = Canada
country.CC = Cocos (Keeling) Islands
country.CD = Congo, the Democratic Republic of the
country.CF = Central African Republic
country.CG = Congo
country.CH = Switzerland
country.CI = Côte d’Ivoire
country.CK = Cook Islands
country.CL = Chile
country.CM = Cameroon
country.CN = China
country.CO = Colombia
country.CR = Costa Rica
country.CU = Cuba
country.CV = Cabo Verde
country.CW = Curaçao
country.CX = Christmas Island
country.CY = Cyprus
country.CZ = Czech Republic
country.DE = Germany
country.DJ = Djibouti
country.DK = Denmark
country.DM = Dominica
country.DO = Dominican Republic
country.DZ = Algeria
country.EC = Ecuador
country.EG = Egypt
country.EH = Western Sahara
country.ER = Eritrea
country.ES = Spain
country.ET = Ethiopia
country.EU = European Union
country.FI = Finland
country.FJ = Fiji
country.FK = Falkland Islands (Malvinas)
country.FM = Micronesia, Federated States of
country.FO = Faroe Islands
country.FR = France
country.GA = Gabon
country.GB = United Kingdom
country.GD = Grenada
country.GE = Georgia
country.GF = French Guiana
country.GG = Guernsey
country.GH = Ghana
country.GI = Gibraltar
country.GL = Greenland
country.GM = Gambia
country.GN = Guinea
country.GP = Guadeloupe
country.GQ = Equatorial Guinea
country.GR = Greece
country.GS = South Georgia and the South Sandwich Islands
country.GT = Guatemala
country.GU = Guam
country.GW = Guinea-Bissau
country.GY = Guyana
country.HK = Hong Kong
country.HM = Heard Island and McDonald Islands
country.HN = Honduras
country.HR = Croatia
country.HT = Haiti
country.HU = Hungary
country.ID = Indonesia
country.IE = Ireland
country.IL = Israel
country.IM = Isle of Man
country.IN = India
country.IO = British Indian Ocean Territory
country.IQ = Iraq
country.IR = Iran, Islamic Republic of
country.IS = Iceland
country.IT = Italy
country.JE = Jersey
country.JO = Jordan
country.JP = Japan
country.KE = Kenya
country.KG = Kyrgyzstan
country.KH = Cambodia
country.KI = Kiribati
country.KM = Comoros
country.KN = Saint Kitts and Nevis
country.KP = Korea, Democratic People’s Republic of
country.KR = Korea, Republic of
country.KW = Kuwait
country.KY = Cayman Islands
country.KZ = Kazakhstan
country.LA = Lao People’s Democratic Republic
country.LB = Lebanon
country.LC = Saint Lucia
country.LF = Libya Fezzan
country.LI = Liechtenstein
country.LK = Sri Lanka
country.LR = Liberia
country.LS = Lesotho
country.LT = Lithuania
country.LU = Luxembourg
country.LV = Latvia
country.LY = Libya
country.MA = Morocco
country.MC = Monaco
country.MD = Moldova, Republic of
country.ME = Montenegro
country.MF = Saint Martin (French part)
country.MG = Madagascar
country.MH = Marshall Islands
country.MK = Macedonia, the former Yugoslav Republic of
country.ML = Mali
country.MM = Myanmar
country.MN = Mongolia
country.MO = Macao
country.MP = Northern Mariana Islands
country.MQ = Martinique
country.MR = Mauritania
country.MS = Montserrat
country.MT = Malta
country.MU = Mauritius
country.MV = Maldives
country.MW = Malawi
country.MX = Mexico
country.MY = Malaysia
country.MZ = Mozambique
country.NA = Namibia
country.NC = New Caledonia
country.NE = Niger
country.NF = Norfolk Island
country.NG = Nigeria
country.NI = Nicaragua
country.NL = Netherlands
country.NO = Norway
country.NP = Nepal
country.NR = Nauru
country.NU = Niue
country.NZ = New Zealand
country.OM = Oman
country.PA = Panama
country.PE = Peru
country.PF = French Polynesia
country.PG = Papua New Guinea
country.PH = Philippines
country.PK = Pakistan
country.PL = Poland
country.PM = Saint Pierre and Miquelon
country.PN = Pitcairn
country.PR = Puerto Rico
country.PS = Palestine, State of
country.PT = Portugal
country.PW = Palau
country.PY = Paraguay
country.QA = Qatar
country.RE = Réunion
country.RO = Romania
country.RS = Serbia
country.RU = Russian Federation
country.RW = Rwanda
country.SA = Saudi Arabia
country.SB = Solomon Islands
country.SC = Seychelles
country.SD = Sudan
country.SE = Sweden
country.SG = Singapore
country.SH = Saint Helena, Ascension and Tristan da Cunha
country.SI = Slovenia
country.SJ = Svalbard and Jan Mayen
country.SK = Slovakia
country.SL = Sierra Leone
country.SM = San Marino
country.SN = Senegal
country.SO = Somalia
country.SR = Suriname
country.SS = South Sudan
country.ST = Sao Tome and Principe
country.SV = El Salvador
country.SX = Sint Maarten (Dutch part)
country.SY = Syrian Arab Republic
country.SZ = Swaziland
country.TC = Turks and Caicos Islands
country.TD = Chad
country.TF = French Southern Territories
country.TG = Togo
country.TH = Thailand
country.TJ = Tajikistan
country.TK = Tokelau
country.TL = Timor-Leste
country.TM = Turkmenistan
country.TN = Tunisia
country.TO = Tonga
country.TR = Turkey
country.TT = Trinidad and Tobago
country.TV = Tuvalu
country.TW = Taiwan, Province of China
country.TZ = Tanzania, United Republic of
country.UA = Ukraine
country.UG = Uganda
country.UM = United States Minor Outlying Islands
country.US = United States of America
country.UY = Uruguay
country.UZ = Uzbekistan
country.VA = Holy See (Vatican City State)
country.VC = Saint Vincent and the Grenadines
country.VE = Venezuela, Bolivarian Republic of
country.VG = Virgin Islands, British
country.VI = Virgin Islands, U.S.
country.VN = Viet Nam
country.VU = Vanuatu
country.WF = Wallis and Futuna
country.WS = Samoa
country.YE = Yemen
country.YT = Mayotte
country.ZA = South Africa
country.ZM = Zambia
country.ZW = Zimbabwe
country.JM = Jamaica
country.EE = Estonia

chargeG.addMembers.title = Overseas transfer charges for {0} to {1}
chargeG.addMembers.heading = Overseas transfer charges for {0} to {1}
chargeG.addMembers.label = Do you want to add another overseas transfer charge?
chargeG.addMembers.visuallyHidden = {0}’s overseas transfer charge
chargeG.addMembers.error = Select yes if you want to add another overseas transfer charge

deleteMember.chargeG.title = Are you sure you want to remove {0}’s overseas transfer charge?
deleteMember.chargeG.heading = Are you sure you want to remove {0}’s overseas transfer charge?
deleteMember.chargeG.error.required = Select yes if you want to remove {0}’s overseas transfer charge
chargeG.whatYouWillNeed.title = Overseas transfer charge
chargeG.whatYouWillNeed.heading = Overseas transfer charge
chargeG.whatYouWillNeed.p1 = To record an overseas transfer charge you will need:
chargeG.whatYouWillNeed.li1 = the name, date of birth and National Insurance number for each member liable to the overseas transfer charge
chargeG.whatYouWillNeed.li2 = the date and ‘transferred value’ of each transfer
chargeG.whatYouWillNeed.li3 = the amount of tax due in respect of each transfer
chargeG.whatYouWillNeed.li4 = the reference number given by HMRC to the QROPS to which each transfer is made

chargeC.paymentDate.error.invalid = Enter a real date for the date the authorised surplus payment was made
chargeC.paymentDate.error.required = Enter the date the authorised surplus payment was made
chargeC.paymentDate.error.date = The date the authorised surplus payment was made must be between {0} and {1}
chargeC.paymentDate.error.incomplete = The date the authorised surplus payment was made must include a day, month and year
chargeC.paymentDate.error.future = The date the authorised surplus payment was made must be today or in the past

chargeC.amountTaxDue.error.required = Enter the amount of tax due at 35%
chargeC.amountTaxDue.error.invalid = The amount of tax due at 35% must be an amount of money, like 123.45 or 156.00
chargeC.amountTaxDue.error.decimal = The amount of tax due at 35% must include pence, like 123.45 or 156.00
chargeC.amountTaxDue.error.maximum = The amount of tax due at {0}% must be £99999999999.99 or less

chargeC.paymentDate.label = Date authorised surplus payment was made
chargeC.amountTaxDue.label = Amount of tax due at 35%
chargeC.chargeDetails.heading = Authorised surplus payment charge details for {0}
chargeC.chargeDetails.title = Authorised surplus payment charge details for {0}

chargeC.paymentDate.checkYourAnswersLabel = Date authorised surplus payment was made
chargeC.paymentDate.visuallyHidden.checkYourAnswersLabel = the date when the authorised surplus payment was made

chargeC.totalTaxDue.checkYourAnswersLabel = Amount of tax due at 35%
chargeC.totalTaxDue.visuallyHidden.checkYourAnswersLabel = the amount of tax due at 35%

chargeC.sponsoringIndividualName.checkYourAnswersLabel = Individual’s name
chargeC.sponsoringIndividualName.visuallyHidden.checkYourAnswersLabel = the individual’s name

chargeC.sponsoringIndividualNino.checkYourAnswersLabel = {0}’s National Insurance number
chargeC.sponsoringIndividualNino.visuallyHidden.checkYourAnswersLabel = {0}’s National Insurance number

chargeC.sponsoringEmployerAddress.checkYourAnswersLabel = {0}’s address
chargeC.sponsoringEmployerAddress.visuallyHidden.checkYourAnswersLabel = {0}’s address

chargeC.sponsoringOrganisationName.checkYourAnswersLabel = Company or organisation’s name
chargeC.sponsoringOrganisationName.visuallyHidden.checkYourAnswersLabel = the company or organisation’s name

chargeC.sponsoringOrganisationCrn.checkYourAnswersLabel = {0}’s company number
chargeC.sponsoringOrganisationCrn.visuallyHidden.checkYourAnswersLabel = {0}’s company number

chargeC.addEmployers.title = Authorised surplus payments charges for {0} to {1}
chargeC.addEmployers.heading = Authorised surplus payments charges for {0} to {1}
chargeC.addEmployers.label = Do you want to add another authorised surplus payments charge?
chargeC.addEmployers.visuallyHidden = {0}’s authorised surplus payments charge
chargeC.addEmployers.error = Select yes if you want to add another authorised surplus payments charge

addEmployers.employer.header = Sponsoring employer
addEmployers.amount.header = Total

deleteEmployer.chargeC.title = Are you sure you want to remove the authorised surplus payments charge for {0}?
deleteEmployer.chargeC.heading = Are you sure you want to remove the authorised surplus payments charge for {0}?
deleteEmployer.chargeC.error.required = Select yes if you want to remove the authorised surplus payments charge for {0}

pageNotFound404.title = Page not found
pageNotFound404.heading = Page not found
pageNotFound404.p1 = If you typed the web address, check it is correct.
pageNotFound404.p2 = If you pasted the web address, check you copied the entire address.

viewYourSchemes = View your pension schemes

pageCannotChangeAFTReturn.title = You cannot make changes to an AFT return
pageCannotChangeAFTReturn.heading = You cannot make changes to an AFT return
pageCannotChangeAFTReturn.p1 = If you need to make changes to an existing AFT return, you need to phone Pension Scheme Services on 0300 123 1079 first.
pageCannotChangeAFTReturn.p2 = You can still
pageCannotChangeAFTReturn.p2link = view the submitted AFT return for {0} to {1}

pageCannotStartAFTReturn.title = You cannot start a new AFT return
pageCannotStartAFTReturn.heading = You cannot start a new AFT return
pageCannotStartAFTReturn.p1 = You need to phone Pension Scheme Services on 0300 123 1079.

confirmation.title = The Accounting for tax return has been submitted
confirmation.aft.return.panel.h1 = Return submitted
<<<<<<< HEAD
confirmation.aft.amendment.panel.h1 = Amended return submitted
=======
>>>>>>> f6d731e1
confirmation.aft.return.panel.text = Accounting for Tax
confirmation.p1 = We have sent a confirmation email to
confirmation.table.r1.c1 = Scheme
confirmation.table.r2.c1 = Accounting period
confirmation.table.r2.c2 = {0} to {1}
confirmation.table.r3.c1 = Date submitted
<<<<<<< HEAD
confirmation.table.r4.c1 = Submission number
=======
>>>>>>> f6d731e1

confirmation.whatNext.h2 = What to do next
confirmation.whatNext.p1 = If you need to make a payment for this submission, you must include a charge reference with your payment.
confirmation.whatNext.p2.text1 = To get your charge reference send an email to
confirmation.whatNext.p2.text2 = pensions.administration@hmrc.gov.uk
confirmation.whatNext.p2.text3 = with these details:
confirmation.whatNext.li.item1 = the name of the pension scheme
confirmation.whatNext.li.item2 = the date and time of submission
<<<<<<< HEAD
confirmation.whatNext.li.item3 = the submission number
=======
>>>>>>> f6d731e1
confirmation.saveOrPrint.h2 = Print
confirmation.li1 = Return to {0}
confirmation.li2 = View your other pension schemes
confirmation.print.page.link.text = Print this page

confirmSubmitAFTReturn.title = Do you want to submit this AFT return to HMRC?
confirmSubmitAFTReturn.heading = Do you want to submit this AFT return to HMRC?
confirmSubmitAFTReturn.hint.text = You can still make amendments to this return even after youʼve submitted it.
confirmSubmitAFTReturn.error.required = Select yes if you want to submit this AFT return to HMRC

declaration.title = Declaration
declaration.heading = Declaration
declaration.p1 = By submitting this Accounting for Tax (AFT) return, you declare that:
declaration.li1 = to the best of your knowledge and belief, the information given in this tax return is correct and complete
declaration.li2 = you understand that if you have made a false statement in this tax return, you may be liable to a penalty, and that false statements may also lead to prosecution

year.title = Which year are you submitting an AFT return for?
years.error.required = Select which year you are submitting an AFT return for

quarters.title = Which quarter of {0} are you submitting an AFT return for?
quarters.q1.label = 1 January to 31 March
quarters.q2.label = 1 April to 30 June
quarters.q3.label = 1 July to 30 September
quarters.q4.label = 1 October to 31 December
quarters.error.required = Select the quarter of {0} you are submitting an AFT return for

returnHistory.title = AFT return history for {0} to {1}
returnHistory.version = Version
returnHistory.submission = Submission {0}
returnHistory.dateSubmitted = Date submitted
returnHistory.visuallyHidden = submission {0} of the AFT return

amendYears.title = Which year do you want to view?
amendYears.error.required = Select which year you want to view

amendQuarters.title = Which AFT return do you want to view?
amendQuarters.error.required = Select which quarter you want to view

deleteCharge.title = Are you sure you want to remove the {0}?
deleteCharge.error.required = Select yes if you want to remove the {0}
removeCharge.linkText = Remove this charge<|MERGE_RESOLUTION|>--- conflicted
+++ resolved
@@ -858,20 +858,14 @@
 
 confirmation.title = The Accounting for tax return has been submitted
 confirmation.aft.return.panel.h1 = Return submitted
-<<<<<<< HEAD
 confirmation.aft.amendment.panel.h1 = Amended return submitted
-=======
->>>>>>> f6d731e1
 confirmation.aft.return.panel.text = Accounting for Tax
 confirmation.p1 = We have sent a confirmation email to
 confirmation.table.r1.c1 = Scheme
 confirmation.table.r2.c1 = Accounting period
 confirmation.table.r2.c2 = {0} to {1}
 confirmation.table.r3.c1 = Date submitted
-<<<<<<< HEAD
 confirmation.table.r4.c1 = Submission number
-=======
->>>>>>> f6d731e1
 
 confirmation.whatNext.h2 = What to do next
 confirmation.whatNext.p1 = If you need to make a payment for this submission, you must include a charge reference with your payment.
@@ -880,10 +874,7 @@
 confirmation.whatNext.p2.text3 = with these details:
 confirmation.whatNext.li.item1 = the name of the pension scheme
 confirmation.whatNext.li.item2 = the date and time of submission
-<<<<<<< HEAD
 confirmation.whatNext.li.item3 = the submission number
-=======
->>>>>>> f6d731e1
 confirmation.saveOrPrint.h2 = Print
 confirmation.li1 = Return to {0}
 confirmation.li2 = View your other pension schemes
