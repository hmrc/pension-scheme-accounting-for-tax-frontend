--- conflicted
+++ resolved
@@ -347,15 +347,6 @@
 aft.summary.error.required = Select yes if you want to add another charge
 aft.summary.total = Total
 
-<<<<<<< HEAD
-chargeG.whatYouWillNeed.title = Overseas transfer charge
-chargeG.whatYouWillNeed.heading = Overseas transfer charge
-chargeG.whatYouWillNeed.p1 = To record an overseas transfer charge you will need:
-chargeG.whatYouWillNeed.li1 = the name, date of birth and National Insurance number for each member liable to the overseas transfer charge
-chargeG.whatYouWillNeed.li2 = the date and ‘transferred value’ of each transfer
-chargeG.whatYouWillNeed.li3 = the amount of tax due in respect of each transfer
-chargeG.whatYouWillNeed.li4 = the reference number given by HMRC to the QROPS to which each transfer is made
-=======
 chargeD.whatYouWillNeed.title = Lifetime allowance charge
 chargeD.whatYouWillNeed.heading = Lifetime allowance charge
 chargeD.whatYouWillNeed.p1 = To record a lifetime allowance charge you will need the following for each member liable to the charge:
@@ -364,4 +355,11 @@
 chargeD.whatYouWillNeed.li3 = the date of the benefit crystallisation event giving rise to the lifetime allowance charge
 chargeD.whatYouWillNeed.li4 = the amount of tax due at 25%
 chargeD.whatYouWillNeed.li5 = the amount of tax due at 55%
->>>>>>> f09c3d90
+
+chargeG.whatYouWillNeed.title = Overseas transfer charge
+chargeG.whatYouWillNeed.heading = Overseas transfer charge
+chargeG.whatYouWillNeed.p1 = To record an overseas transfer charge you will need:
+chargeG.whatYouWillNeed.li1 = the name, date of birth and National Insurance number for each member liable to the overseas transfer charge
+chargeG.whatYouWillNeed.li2 = the date and ‘transferred value’ of each transfer
+chargeG.whatYouWillNeed.li3 = the amount of tax due in respect of each transfer
+chargeG.whatYouWillNeed.li4 = the reference number given by HMRC to the QROPS to which each transfer is made