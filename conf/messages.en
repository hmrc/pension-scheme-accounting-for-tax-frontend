--- conflicted
+++ resolved
@@ -10,12 +10,8 @@
 site.no = No
 site.yes = Yes
 site.continue = Continue
-<<<<<<< HEAD
 site.save_and_continue = Save and continue
 site.save_charge_and_continue = Save this charge and continue
-=======
-site.save_and_continue = Save this charge and continue
->>>>>>> be4ab95f
 site.service_name = Managing pension schemes
 site.textarea.char_limit = (Limit is {0} characters)
 site.title.suffix = - managing-pension schemes - GOV.UK
