--- conflicted
+++ resolved
@@ -347,7 +347,6 @@
 aft.summary.error.required = Select yes if you want to add another charge
 aft.summary.total = Total
 
-<<<<<<< HEAD
 chargeG.chargeDetails.title = Overseas transfer charge details
 chargeG.chargeDetails.heading = Overseas transfer charge details for {0}
 chargeG.chargeDetails.qropsReferenceNumber.label = QROPS reference number
@@ -358,12 +357,11 @@
 chargeG.chargeDetails.qropsTransferDate.error.required.two = The transfer into the QROPS must include a day, month and year
 chargeG.chargeDetails.qropsTransferDate.error.required = Enter the date of the transfer into the QROPS
 chargeG.chargeDetails.qropsTransferDate.error.invalid = Enter a real date for the transfer into the QROPS
-=======
+
 chargeG.whatYouWillNeed.title = Overseas transfer charge
 chargeG.whatYouWillNeed.heading = Overseas transfer charge
 chargeG.whatYouWillNeed.p1 = To record an overseas transfer charge you will need:
 chargeG.whatYouWillNeed.li1 = the name, date of birth and National Insurance number for each member liable to the overseas transfer charge
 chargeG.whatYouWillNeed.li2 = the date and ‘transferred value’ of each transfer
 chargeG.whatYouWillNeed.li3 = the amount of tax due in respect of each transfer
-chargeG.whatYouWillNeed.li4 = the reference number given by HMRC to the QROPS to which each transfer is made
->>>>>>> e103debe
+chargeG.whatYouWillNeed.li4 = the reference number given by HMRC to the QROPS to which each transfer is made