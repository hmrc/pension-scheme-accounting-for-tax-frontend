site.day.capitalized = Day
site.month.capitalized = Month
site.year.capitalized = Year

site.back = Back
site.delete = Remove
site.edit = Change
site.delete.hidden = Change {0}
site.edit.hidden = Change {0}
site.no = No
site.yes = Yes
site.continue = Continue
site.save_and_continue = Save this charge and continue
site.service_name = Managing pension schemes
site.textarea.char_limit = (Limit is {0} characters)
site.title.suffix = - managing-pension schemes - GOV.UK

error.title.prefix = Error:
error.summary.title = There is a problem

footer.links.support_links = Cysylltiadau cymorth
footer.links.help = Help using GOV.UK
footer.links.cookies = Cookies
footer.links.accessibility = Accessibility
footer.links.privacy = Privacy policy
footer.links.terms = Terms and conditions

language.cymraeg = Cymraeg
language.change.cymraeg = Newid yr iaith i'r Gymraeg
language.english = English
language.change.english = Change the language to English
language.switcher = Language switcher

phaseBanner.1 = This is a new service – your
phaseBanner.2 = feedback
phaseBanner.3 = will help us to improve it.

checkYourAnswers.title = Check your answers
checkYourAnswers.heading = Check your answers

index.title = pension-scheme-accounting-for-tax-frontend
index.heading = pension-scheme-accounting-for-tax-frontend
index.guidance = Welcome to your new frontend. Please see the README file for a guide to getting started.

session_expired.title = For your security, this service has been reset
session_expired.heading = For your security, this service has been reset
session_expired.guidance = The details you have given have been deleted because you did not continue the service for 15 minutes.

unauthorised.title = You can’t access this service with this account
unauthorised.heading = You can’t access this service with this account

#### Compliance statement

## section one
compliant.one.heading=Accessibility statement for [service name]
compliant.one.lede=This accessibility statement explains how accessible this service is, what to do if you have difficulty using it, and how to report accessibility problems with the service.
compliant.one.p1.1=This service is part of the wider GOV.UK website. There is a separate
compliant.one.p1.2=accessibility statement
compliant.one.p1.3=for the main GOV.UK website.
compliant.one.p2=This page only contains information about the [insert service name] service, available at tax.service.gov.uk

## section two
compliant.two.heading=Using this service
compliant.two.p1=[insert a paragraph here to give details about what your service does]
compliant.two.p2=This service is run by HM Revenue and Customs (HMRC). We want as many people as possible to be able to use this service. This means you should be able to:
compliant.two.l1=change colours, contrast levels and fonts
compliant.two.l2=zoom in up to 300% without the text spilling off the screen
compliant.two.l3=get from the start of the service to the end using just a keyboard
compliant.two.l4=get from the start of the service to the end using speech recognition software
compliant.two.l5=listen to the service using a screen reader (including the most recent versions of JAWS, NVDA and VoiceOver)
compliant.two.p3=We have also made the text in the service as simple as possible to understand.
compliant.two.p4.0=
compliant.two.p4.1=AbilityNet
compliant.two.p4.2=has advice on making your device easier to use if you have a disability.

## section three
compliant.three.heading=How accessible this service is
compliant.three.p1.1=This service is fully compliant with the
compliant.three.p1.2=Web Content Accessibility Guidelines version 2.1 AA standard
compliant.three.p2=[Note: Even if this service meets WCAG 2.1 AA, use this section to talk about any tasks in the service disabled users may find difficult to do. For example:
compliant.three.l1=at one point we display location information on a map - however, there’s also a postcode lookup tool that’s accessible to visually impaired users using assistive technology
compliant.three.l2=we may ask you to physically sign a document we send to you - however, there’s also an option that lets you confirm your agreement over the phone
compliant.three.l3=there’s an instructional video inside the service that doesn’t have captions (it’s an old video, and we’ll add captions when we re-shoot it)
compliant.three.p3=If there are no issues, then say:
compliant.three.p4=There are no known accessibility issues within this service.]

## section four
compliant.four.heading=What to do if you have difficulty using this service
compliant.four.p1.1=[Note: this section is optional, you can remove it if your service doesn’t have a support helpline (for example,
compliant.four.p1.2=tax credits
compliant.four.p1.3=). You are not required to create a new phone number or email address for this purpose
compliant.four.p2.1=If your service does provide support and you get requests for content in an alternative format, refer to the guidance on the Intranet for getting media in an
compliant.four.p2.2=alternative format
compliant.four.p3=If you have difficulty using this service, contact us by:
compliant.four.l1=email [email address]
compliant.four.l2=call [phone number]
compliant.four.p4=[Only include if your service sends messages or asks for documents: As part of providing this service, we may need to send you messages or documents. We’ll ask you how you want us to send messages or documents to you, but contact us if you need them in a different format. For example large print, audio recording or braille.]

## section five
compliant.five.heading=Reporting accessibility problems with this service
compliant.five.p.1=We are always looking to improve the accessibility of this service. If you find any problems that are not listed on this page or think we are not meeting accessibility requirements, report the
compliant.five.p.2=accessibility problem
compliant.five.p.3=[amend link so it points to the Deskpro accessibility problem form for your service]

## section six
compliant.six.heading=What to do if you are not happy with how we respond to your complaint
compliant.six.p.1=The Equality and Human Rights Commission (EHRC) is responsible for enforcing the Public Sector Bodies (Websites and Mobile Applications) (No. 2) Accessibility Regulations 2018 (the ‘accessibility regulations’). If you are not happy with how we respond to your complaint,
compliant.six.p.2=contact the Equality Advisory and Support Service
compliant.six.p.3=(EASS), or the
compliant.six.p.4=Equality Commission for Northern Ireland
compliant.six.p.5=(ECNI) if you live in Northern Ireland.

## section seven
compliant.seven.heading=Contacting us by phone or getting a visit from us in person
compliant.seven.p1=We provide a text relay service if you are deaf, hearing impaired or have a speech impediment.
compliant.seven.p2=We can provide a British Sign Language (BSL) interpreter, or you can arrange a visit from an HMRC advisor to help you complete the service.
compliant.seven.p3.1=Find out how to
compliant.seven.p3.2=contact us

## section eight
compliant.eight.heading=Technical information about this service’s accessibility
compliant.eight.p1=HMRC is committed to making this service accessible, in accordance with the Public Sector Bodies (Websites and Mobile Applications) (No. 2) Accessibility Regulations 2018.
compliant.eight.p2.1=This service is fully compliant with the
compliant.eight.p2.2=Web Content Accessibility Guidelines version 2.1 AA standard

## section nine
compliant.nine.heading=How we tested this service
compliant.nine.p1=The service was last tested on [date] and was checked for compliance with WCAG 2.1 AA.
compliant.nine.p2.1=The service was built using parts that were tested by the
compliant.nine.p2.2=Digital Accessibility Centre
compliant.nine.p2.3=The full service was tested by HMRC and included disabled users.
compliant.nine.p3=This page was prepared on [date when it was first published]. It was last updated on [date when it was last updated].

whatYouWillNeed.title = De-registration charge
whatYouWillNeed.heading = De-registration charge
whatYouWillNeed.p1 = To record a de-registration charge you will need:
whatYouWillNeed.li1 = the date that the scheme was de-registered
whatYouWillNeed.li2 = the amount of tax due at 40%
return.to.link = Return to {0}

chargeDetails.title = De-registration charge details
chargeDetails.heading = De-registration charge details
chargeDetails.hint = For example, 12 11 2007
chargeDetails.date.checkYourAnswersLabel = Date scheme was de-registered
chargeDetails.amount.checkYourAnswersLabel = Amount of tax due at 40%
deregistrationDate.error.required.all = Enter the date the scheme was de-registered
deregistrationDate.error.required.two = The date the scheme was de-registered must include a day, month and year
deregistrationDate.error.required = Enter the date the scheme was de-registered
deregistrationDate.error.invalid = Enter a real date for the date the scheme was de-registered
deregistrationDate.error.date = The date the scheme was de-registered must be between {0} and {1}
amountTaxDue.error.required = Enter the amount of tax due at 40%
amountTaxDue.error.invalid = The amount of tax due at 40% must be an amount of money, like 123.45 or 156.00
amountTaxDue.error.decimal = The amount of tax due at 40% must include pence, like 123.45 or 156.00
amountTaxDue.error.maximum = The amount of tax due at 40% must be £9999999999.99 or less
amountTaxDue.error.minimum = The amount of tax due at 40% must be £0.01 or more
chargeDetails.amount.label = Amount of tax due at 40%
chargeDetails.date.label = Date scheme was de-registered

chargeA.whatYouWillNeed.title = Short service refund lump sum charge
chargeA.whatYouWillNeed.heading = Short service refund lump sum charge
chargeA.whatYouWillNeed.p1 = To record a short service refund lump sum charge you will need:
chargeA.whatYouWillNeed.li1 = the number of members who received a short service refund lump sum in the quarter you are submitting the return for
chargeA.whatYouWillNeed.li2 = the total amount of tax due at 20%
chargeA.whatYouWillNeed.li3 = the total amount of tax due at 50%

chargeA.chargeDetails.title = Short service refund lump sum details
chargeA.chargeDetails.heading = Short service refund lump sum details
chargeA.chargeDetails.numberOfMembers.title = Number of members who received a short service refund lump sum in the quarter
chargeA.chargeDetails.totalAmtOfTaxDueAtLowerRate.label = Total amount of tax due at 20%
chargeA.chargeDetails.totalAmtOfTaxDueAtHigherRate.label = Total amount of tax due at 50%

chargeA.numberOfMembers.error.required = Enter the number of members who received a short service refund lump sum in the quarter
chargeA.numberOfMembers.error.nonNumeric = The number of members who received a short service refund lump sum in the quarter must be a whole number
chargeA.numberOfMembers.error.maximum = The number of members who received a short service refund lump sum in the quarter must be 999999 or fewer

chargeA.totalAmtOfTaxDueAtLowerRate.error.required = Enter the amount of tax due at 20%
chargeA.totalAmtOfTaxDueAtLowerRate.error.invalid = The amount of tax due at 20% must be an amount of money, like 123.45 or 156.00
chargeA.totalAmtOfTaxDueAtLowerRate.error.decimal = The amount of tax due at 20% must include pence, like 123.45 or 156.00
chargeA.totalAmtOfTaxDueAtLowerRate.error.maximum = The amount of tax due at 20% must be £9999999999.99 or less
chargeA.totalAmtOfTaxDueAtLowerRate.error.minimum = The amount of tax due at 20% must be £0.01 or more

chargeA.totalAmtOfTaxDueAtHigherRate.error.required = Enter the amount of tax due at 50%
chargeA.totalAmtOfTaxDueAtHigherRate.error.invalid = The amount of tax due at 50% must be an amount of money, like 123.45 or 156.00
chargeA.totalAmtOfTaxDueAtHigherRate.error.decimal = The amount of tax due at 50% must include pence, like 123.45 or 156.00
chargeA.totalAmtOfTaxDueAtHigherRate.error.maximum = The amount of tax due at 50% must be £9999999999.99 or less
chargeA.totalAmtOfTaxDueAtHigherRate.error.minimum = The amount of tax due at 50% must be £0.01 or more

chargeA.chargeDetails.numberOfMembers.checkYourAnswersLabel = Number of members who received a short service refund lump sum in the quarter
chargeA.chargeDetails.amountLowerRate.checkYourAnswersLabel = Total amount of tax due at 20%
chargeA.chargeDetails.amountHigherRate.checkYourAnswersLabel = Total amount of tax due at 50%

chargeType.title = Which type of charge are you adding to the AFT return?
chargeType.heading = Which type of charge are you adding to the AFT return?
chargeType.radio.annualAllowance = Annual allowance charge
chargeType.radio.authSurplus = Authorised surplus payments charge
chargeType.radio.deRegistration = De-registration charge
chargeType.radio.lifeTimeAllowance = Lifetime allowance charge
chargeType.radio.overseasTransfer = Overseas transfer charge
chargeType.radio.shortService = Short service refund lump sum charge
chargeType.radio.lumpSumDeath = Special lump sum death benefits charge
chargeType.error.required = Select the type of charge you are adding to the AFT return

memberDetails.title = Member’s details
memberDetails.heading = Member’s details
memberDetails.firstName = First name
memberDetails.lastName = Last name
memberDetails.nino = National Insurance number
memberDetails.checkYourAnswersLabel = memberDetails
memberDetails.error.firstName.required = Enter the member’s first name
memberDetails.error.firstName.length = The member’s first name must be 35 characters or fewer
memberDetails.error.firstName.invalid = The member’s first name must only include letters, numbers, spaces and the characters , . ( ) & - ‘ /"
memberDetails.error.lastName.required = Enter the member’s last name
memberDetails.error.lastName.length = The member’s must be 35 characters or fewer
memberDetails.error.lastName.invalid = The member’s last name must only include letters, numbers, spaces and the characters , . ( ) & - ‘ /"
memberDetails.error.nino.required = Enter the member’s National Insurance number
memberDetails.error.nino.invalid = Enter a National Insurance number that is 2 letters, 6 numbers, then A, B, C or D, like QQ123456C

chargeE.whatYouWillNeed.title = Annual allowance charge
chargeE.whatYouWillNeed.heading = Annual allowance charge
chargeE.whatYouWillNeed.p1 = To record an annual allowance charge you will need the following for each member liable to the charge:
chargeE.whatYouWillNeed.li1 = their name
chargeE.whatYouWillNeed.li2 = their National Insurance number
chargeE.whatYouWillNeed.li3 = the date the scheme administrator received the notice from the member requiring them to pay the annual allowance charge
chargeE.whatYouWillNeed.li4 = the amount of the annual allowance charge
chargeE.whatYouWillNeed.li5 = the tax year to which the annual allowance charge relates
chargeE.whatYouWillNeed.li6 = whether the annual allowance payment type was mandatory or voluntary

yearRangeRadio = {0} to {1}
annualAllowanceYear.error.required = Select the tax year to which the annual allowance charge relates
annualAllowanceYear.title = Select the tax year to which the annual allowance charge relates
annualAllowanceYear.heading = Select the tax year to which the annual allowance charge relates
<<<<<<< HEAD

chargeAmount.error.required = Enter the charge amount
chargeAmount.error.invalid = The charge amount must be an amount of money, like 123.45 or 156.00
chargeAmount.error.decimal = The charge amount must include pence, like 123.45 or 156.00
chargeAmount.error.maximum = The charge amount must be £99999999999.99 or less
dateNoticeReceived.error.required = Enter the date you received notice to pay the charge
dateNoticeReceived.error.incomplete = The date you received notice to pay the charge must include a day, month and year
dateNoticeReceived.error.invalid = Enter a real date for the date you received notice to pay the charge
dateNoticeReceived.error.future = The date you received notice to pay the charge must be today or in the past
dateNoticeReceived.error.outsideTaxYear = The date you received notice to pay the charge must be between {0} and {1}
isPaymentMandatory.error = Select yes if the payment type is mandatory

chargeEDetails.title = Annual allowance charge details for {0}
chargeEDetails.heading = Annual allowance charge details for {0}
chargeEDetails.chargeAmount.label = Charge amount
chargeEDetails.dateNoticeReceived.label = Date you received notice to pay the charge
chargeEDetails.isPaymentMandatory.label = Is the payment type mandatory?
=======
total = Total
>>>>>>> be4ab95f
<|MERGE_RESOLUTION|>--- conflicted
+++ resolved
@@ -229,7 +229,8 @@
 annualAllowanceYear.error.required = Select the tax year to which the annual allowance charge relates
 annualAllowanceYear.title = Select the tax year to which the annual allowance charge relates
 annualAllowanceYear.heading = Select the tax year to which the annual allowance charge relates
-<<<<<<< HEAD
+total = Total
+
 
 chargeAmount.error.required = Enter the charge amount
 chargeAmount.error.invalid = The charge amount must be an amount of money, like 123.45 or 156.00
@@ -246,7 +247,4 @@
 chargeEDetails.heading = Annual allowance charge details for {0}
 chargeEDetails.chargeAmount.label = Charge amount
 chargeEDetails.dateNoticeReceived.label = Date you received notice to pay the charge
-chargeEDetails.isPaymentMandatory.label = Is the payment type mandatory?
-=======
-total = Total
->>>>>>> be4ab95f
+chargeEDetails.isPaymentMandatory.label = Is the payment type mandatory?