site.day.capitalized = Day
site.month.capitalized = Month
site.year.capitalized = Year

site.back = Back
site.delete = Remove
site.edit = Change
site.delete.hidden = Change {0}
site.no = No
site.yes = Yes
site.continue = Continue
site.viewOrChange = View or change
site.change = Change
site.save_and_continue = Save and continue
site.save_charge_and_continue = Save this charge and continue
site.return_to_summary = Return to AFT summary
site.service_name = Managing pension schemes
site.textarea.char_limit = (Limit is {0} characters)
site.title.suffix = - managing pension schemes - GOV.UK
site.view = View
site.remove = Remove
site.signOut = Sign out
site.agree_and_submit = Agree and submit this AFT return
site.finishAndSignOut = Finish and sign out

error.title.prefix = Error:
error.summary.title = There is a problem

footer.links.support_links = Cysylltiadau cymorth
footer.links.help = Help using GOV.UK
footer.links.cookies = Cookies
footer.links.accessibility = Accessibility
footer.links.privacy = Privacy policy
footer.links.terms = Terms and conditions

language.cymraeg = Cymraeg
language.change.cymraeg = Newid yr iaith i'r Gymraeg
language.english = English
language.change.english = Change the language to English
language.switcher = Language switcher

phaseBanner.1 = This is a new service – your
phaseBanner.2 = feedback
phaseBanner.3 = will help us to improve it.

checkYourAnswers.title = Check your answers - {0}
checkYourAnswers.heading = Check your answers

index.title = pension-scheme-accounting-for-tax-frontend
index.heading = pension-scheme-accounting-for-tax-frontend
index.guidance = Welcome to your new frontend. Please see the README file for a guide to getting started.

session_expired.title = For your security, this service has been reset
session_expired.heading = For your security, this service has been reset
session_expired.guidance = The details you have given have been deleted because you did not continue the service for 15 minutes.

unauthorised.title = You can’t access this service with this account
unauthorised.heading = You can’t access this service with this account

#### Compliance statement

## section one
compliant.one.heading=Accessibility statement for [service name]
compliant.one.lede=This accessibility statement explains how accessible this service is, what to do if you have difficulty using it, and how to report accessibility problems with the service.
compliant.one.p1.1=This service is part of the wider GOV.UK website. There is a separate
compliant.one.p1.2=accessibility statement
compliant.one.p1.3=for the main GOV.UK website.
compliant.one.p2=This page only contains information about the [insert service name] service, available at tax.service.gov.uk

## section two
compliant.two.heading=Using this service
compliant.two.p1=[insert a paragraph here to give details about what your service does]
compliant.two.p2=This service is run by HM Revenue and Customs (HMRC). We want as many people as possible to be able to use this service. This means you should be able to:
compliant.two.l1=change colours, contrast levels and fonts
compliant.two.l2=zoom in up to 300% without the text spilling off the screen
compliant.two.l3=get from the start of the service to the end using just a keyboard
compliant.two.l4=get from the start of the service to the end using speech recognition software
compliant.two.l5=listen to the service using a screen reader (including the most recent versions of JAWS, NVDA and VoiceOver)
compliant.two.p3=We have also made the text in the service as simple as possible to understand.
compliant.two.p4.0=
compliant.two.p4.1=AbilityNet
compliant.two.p4.2=has advice on making your device easier to use if you have a disability.

## section three
compliant.three.heading=How accessible this service is
compliant.three.p1.1=This service is fully compliant with the
compliant.three.p1.2=Web Content Accessibility Guidelines version 2.1 AA standard
compliant.three.p2=[Note: Even if this service meets WCAG 2.1 AA, use this section to talk about any tasks in the service disabled users may find difficult to do. For example:
compliant.three.l1=at one point we display location information on a map - however, there’s also a postcode lookup tool that’s accessible to visually impaired users using assistive technology
compliant.three.l2=we may ask you to physically sign a document we send to you - however, there’s also an option that lets you confirm your agreement over the phone
compliant.three.l3=there’s an instructional video inside the service that doesn’t have captions (it’s an old video, and we’ll add captions when we re-shoot it)
compliant.three.p3=If there are no issues, then say:
compliant.three.p4=There are no known accessibility issues within this service.]

## section four
compliant.four.heading=What to do if you have difficulty using this service
compliant.four.p1.1=[Note: this section is optional, you can remove it if your service doesn’t have a support helpline (for example,
compliant.four.p1.2=tax credits
compliant.four.p1.3=). You are not required to create a new phone number or email address for this purpose
compliant.four.p2.1=If your service does provide support and you get requests for content in an alternative format, refer to the guidance on the Intranet for getting media in an
compliant.four.p2.2=alternative format
compliant.four.p3=If you have difficulty using this service, contact us by:
compliant.four.l1=email [email address]
compliant.four.l2=call [phone number]
compliant.four.p4=[Only include if your service sends messages or asks for documents: As part of providing this service, we may need to send you messages or documents. We’ll ask you how you want us to send messages or documents to you, but contact us if you need them in a different format. For example large print, audio recording or braille.]

## section five
compliant.five.heading=Reporting accessibility problems with this service
compliant.five.p.1=We are always looking to improve the accessibility of this service. If you find any problems that are not listed on this page or think we are not meeting accessibility requirements, report the
compliant.five.p.2=accessibility problem
compliant.five.p.3=[amend link so it points to the Deskpro accessibility problem form for your service]

## section six
compliant.six.heading=What to do if you are not happy with how we respond to your complaint
compliant.six.p.1=The Equality and Human Rights Commission (EHRC) is responsible for enforcing the Public Sector Bodies (Websites and Mobile Applications) (No. 2) Accessibility Regulations 2018 (the ‘accessibility regulations’). If you are not happy with how we respond to your complaint,
compliant.six.p.2=contact the Equality Advisory and Support Service
compliant.six.p.3=(EASS), or the
compliant.six.p.4=Equality Commission for Northern Ireland
compliant.six.p.5=(ECNI) if you live in Northern Ireland.

## section seven
compliant.seven.heading=Contacting us by phone or getting a visit from us in person
compliant.seven.p1=We provide a text relay service if you are deaf, hearing impaired or have a speech impediment.
compliant.seven.p2=We can provide a British Sign Language (BSL) interpreter, or you can arrange a visit from an HMRC advisor to help you complete the service.
compliant.seven.p3.1=Find out how to
compliant.seven.p3.2=contact us

## section eight
compliant.eight.heading=Technical information about this service’s accessibility
compliant.eight.p1=HMRC is committed to making this service accessible, in accordance with the Public Sector Bodies (Websites and Mobile Applications) (No. 2) Accessibility Regulations 2018.
compliant.eight.p2.1=This service is fully compliant with the
compliant.eight.p2.2=Web Content Accessibility Guidelines version 2.1 AA standard

## section nine
compliant.nine.heading=How we tested this service
compliant.nine.p1=The service was last tested on [date] and was checked for compliance with WCAG 2.1 AA.
compliant.nine.p2.1=The service was built using parts that were tested by the
compliant.nine.p2.2=Digital Accessibility Centre
compliant.nine.p2.3=The full service was tested by HMRC and included disabled users.
compliant.nine.p3=This page was prepared on [date when it was first published]. It was last updated on [date when it was last updated].

dob.label = Date of birth
dob.cya.label = {0}’s date of birth
dob.error.required = Enter the member’s date of birth
dob.error.invalid = Enter a real date for the member’s date of birth
dob.error.incomplete = The member’s date of birth must include a day, month and year
dob.error.future = The member’s date of birth must be in the past
dob.error.past = The member’s date of birth must be after 31 12 1899

return.to.link = Return to {0}
viewAllSubmissionsForReturn = View all submissions for this AFT return

chargeDetails.amount.label = Amount of tax due at 40%

chargeA.whatYouWillNeed.title = Short service refund lump sum charge
chargeA.whatYouWillNeed.heading = Short service refund lump sum charge
chargeA.whatYouWillNeed.p1 = To record a short service refund lump sum charge you will need:
chargeA.whatYouWillNeed.li1 = the number of members who received a short service refund lump sum in the quarter you are submitting the return for
chargeA.whatYouWillNeed.li2 = the total amount of tax due at 20%
chargeA.whatYouWillNeed.li3 = the total amount of tax due at 50%

chargeA.chargeDetails.title = Short service refund lump sum details
chargeA.chargeDetails.heading = Short service refund lump sum details
chargeA.chargeDetails.numberOfMembers.title = Number of members who received a short service refund lump sum in the quarter
chargeA.chargeDetails.totalAmtOfTaxDueAtLowerRate.label = Total amount of tax due at 20%
chargeA.chargeDetails.totalAmtOfTaxDueAtHigherRate.label = Total amount of tax due at 50%

chargeA.numberOfMembers.error.required = Enter the number of members who received a short service refund lump sum in the quarter
chargeA.numberOfMembers.error.nonNumeric = The number of members who received a short service refund lump sum in the quarter must be a whole number
chargeA.numberOfMembers.error.maximum = The number of members who received a short service refund lump sum in the quarter must be between 1 and 999999

chargeA.totalAmtOfTaxDueAtLowerRate.error.required = Enter the total amount of tax due at 20%
chargeA.totalAmtOfTaxDueAtLowerRate.error.invalid = The amount of tax due at 20% must be an amount of money, like 123.45 or 156.00
chargeA.totalAmtOfTaxDueAtLowerRate.error.decimal = The amount of tax due at 20% must include pence, like 123.45 or 156.00
chargeA.totalAmtOfTaxDueAtLowerRate.error.maximum = The amount of tax due at 20% must be £99999999999.99 or less
chargeA.totalAmtOfTaxDueAtLowerRate.error.minimum = The amount of tax due at 20% must be £{0} or more

chargeA.totalAmtOfTaxDueAtHigherRate.error.required = Enter the total amount of tax due at 50%
chargeA.totalAmtOfTaxDueAtHigherRate.error.invalid = The amount of tax due at 50% must be an amount of money, like 123.45 or 156.00
chargeA.totalAmtOfTaxDueAtHigherRate.error.decimal = The amount of tax due at 50% must include pence, like 123.45 or 156.00
chargeA.totalAmtOfTaxDueAtHigherRate.error.maximum = The amount of tax due at 50% must be £99999999999.99 or less
chargeA.totalAmtOfTaxDueAtHigherRate.error.minimum = The amount of tax due at 50% must be £{0} or more

chargeA.chargeDetails.numberOfMembers.checkYourAnswersLabel = Number of members who received a short service refund lump sum in the quarter
chargeA.chargeDetails.numberOfMembers.visuallyHidden.checkYourAnswersLabel =  the number of members who received a short service refund lump sum in the quarter
chargeA.chargeDetails.amountLowerRate.checkYourAnswersLabel = Total amount of tax due at 20%
chargeA.chargeDetails.amountLowerRate.visuallyHidden.checkYourAnswersLabel = the total amount of tax due at 20%
chargeA.chargeDetails.amountHigherRate.checkYourAnswersLabel = Total amount of tax due at 50%
chargeA.chargeDetails.amountHigherRate.visuallyHidden.checkYourAnswersLabel = the total amount of tax due at 50%

chargeType.title = Which type of charge are you adding to the AFT return?
chargeType.heading = Which type of charge are you adding to the AFT return?
chargeType.radio.annualAllowance = Annual allowance charge
chargeType.radio.authSurplus = Authorised surplus payments charge
chargeType.radio.deRegistration = De-registration charge
chargeType.radio.lifeTimeAllowance = Lifetime allowance charge
chargeType.radio.overseasTransfer = Overseas transfer charge
chargeType.radio.shortService = Short service refund lump sum charge
chargeType.radio.lumpSumDeath = Special lump sum death benefits charge
chargeType.error.required = Select the type of charge you are adding to the AFT return

chargeB = Special lump sum death benefits charge
chargeB.whatYouWillNeed.title = Special lump sum death benefits charge
chargeB.whatYouWillNeed.heading = Special lump sum death benefits charge
chargeB.whatYouWillNeed.p1 = To record a special lump sum death benefits charge you will need:
chargeB.whatYouWillNeed.li1 = the number of deceased members for which payment of a lump sum death benefit was made in the quarter
chargeB.whatYouWillNeed.li2 = the total amount of tax due

chargeB.chargeDetails.title = Special lump sum death benefits charge details
chargeB.chargeDetails.heading = Special lump sum death benefits charge details
chargeB.chargeDetails.numberOfDeceased.label = Number of deceased members for which payment of a lump sum death benefit was made in the quarter
chargeB.chargeDetails.amount.label = Total amount of tax due
chargeB.numberOfDeceased.checkYourAnswersLabel = Number of deceased members for which payment of a lump sum death benefit was made in the quarter
chargeB.numberOfDeceased.visuallyHidden.checkYourAnswersLabel = the number of deceased members for which payment of a lump sum death benefit was made in the quarter
chargeB.totalTaxDue.checkYourAnswersLabel = Total amount of tax due
chargeB.totalTaxDue.visuallyHidden.checkYourAnswersLabel = the total amount of tax due

chargeC = Authorised surplus payments charge
chargeC.whatYouWillNeed.title = Authorised surplus payments charge
chargeC.whatYouWillNeed.heading = Authorised surplus payments charge
chargeC.whatYouWillNeed.p1 = To record an authorised surplus payments charge you will need the following for each sponsoring employer who received a payment:
chargeC.whatYouWillNeed.li1 = the name of the sponsoring employer
chargeC.whatYouWillNeed.li2 = their company number if the sponsoring employer is a company
chargeC.whatYouWillNeed.li3 = their National Insurance number if the sponsoring employer is an individual
chargeC.whatYouWillNeed.li4 = their registered address
chargeC.whatYouWillNeed.li5 = the date of payment of the authorised surplus payment
chargeC.whatYouWillNeed.li6 = the amount of tax due at 35% for this payment

chargeC.whichTypeOfSponsoringEmployer.title = Which type of sponsoring employer received the authorised surplus payment?
chargeC.whichTypeOfSponsoringEmployer.heading = Which type of sponsoring employer received the authorised surplus payment?
chargeC.whichTypeOfSponsoringEmployer.checkYourAnswersLabel = Which type of sponsoring employer received the authorised surplus payment?
chargeC.whichTypeOfSponsoringEmployer.visuallyHidden.checkYourAnswersLabel = the type of sponsoring employer received the authorised surplus payment
chargeC.whichTypeOfSponsoringEmployer.error.required = Select which type of sponsoring employer received the authorised surplus payment
chargeC.whichTypeOfSponsoringEmployer.individual = An individual
chargeC.whichTypeOfSponsoringEmployer.organisation = A company or organisation

chargeC.sponsoringOrganisationDetails.title = Company or organisation’s details
chargeC.sponsoringOrganisationDetails.heading = Company or organisation’s details
chargeC.sponsoringOrganisationDetails.name.label = Company or organisation name
chargeC.sponsoringOrganisationDetails.crn.label = Company number
chargeC.sponsoringOrganisationDetails.checkYourAnswersLabel = Company or organisation’s details
chargeC.sponsoringOrganisationDetails.name.error.required = Enter the company or organisation’s name
chargeC.sponsoringOrganisationDetails.name.error.length = The company or organisation’s name must be 155 characters or fewer

chargeC.sponsoringOrganisationDetails.crn.error.required = Enter the company or organisation’s company number
chargeC.sponsoringOrganisationDetails.crn.error.length = The company or organisation’s company number must be 8 characters, like 01234567 or AB123456
chargeC.sponsoringOrganisationDetails.crn.error.invalid = The company or organisation’s company number must only include letters and numbers, like 01234567 or AB123456

chargeC.sponsoringEmployerAddress.title = Enter {0}’s address
chargeC.sponsoringEmployerAddress.heading = Enter {0}’s address
chargeC.sponsoringEmployerAddress.line1.title = Address line 1
chargeC.sponsoringEmployerAddress.line2.title = Address line 2
chargeC.sponsoringEmployerAddress.line3.title = Address line 3 (optional)
chargeC.sponsoringEmployerAddress.line4.title = Address line 4 (optional)
chargeC.sponsoringEmployerAddress.country.title = Country
chargeC.sponsoringEmployerAddress.postcode.title = Postcode (if UK)

address.line1.error.required = Enter the first line of {0}’s address
address.line1.error.length = Address line 1 must be 35 characters or fewer
address.line1.error.invalid = Address line 1 must only include letters, numbers, spaces, hyphens, commas, full stops, ampersands, apostrophes and forward slashes
address.line2.error.required = Enter the second line of {0}’s address
address.line2.error.length = Address line 2 must be 35 characters or fewer
address.line2.error.invalid = Address line 2 must only include letters, numbers, spaces, hyphens, commas, full stops, ampersands, apostrophes and forward slashes
address.line3.error.length = Address line 3 must be 35 characters or fewer
address.line3.error.invalid = Address line 3 must only include letters, numbers, spaces, hyphens, commas, full stops, ampersands, apostrophes and forward slashes
address.line4.error.length = Address line 4 must be 35 characters or fewer
address.line4.error.invalid = Address line 4 must only include letters, numbers, spaces, hyphens, commas, full stops, ampersands, apostrophes and forward slashes
address.country.error.required = Enter {0}’s country
address.postcode.error.required = Enter {0}’s postcode
address.postcode.error.invalid = Enter a real postcode
address.postcode.error.length = Enter postcode length less than 10

chargeC.sponsoringIndividualDetails.title = Individual’s details
chargeC.sponsoringIndividualDetails.heading = Individual’s details
chargeC.sponsoringIndividualDetails.firstName.label = First name
chargeC.sponsoringIndividualDetails.lastName.label = Last name
chargeC.sponsoringIndividualDetails.nino.label = National Insurance number

chargeC.sponsoringIndividualDetails.firstName.error.required = Enter the individual’s first name
chargeC.sponsoringIndividualDetails.firstName.error.length = The individual’s first name must be 35 characters or fewer
chargeC.sponsoringIndividualDetails.firstName.error.invalid = The individual’s first name must only include letters, spaces, ampersands, grave accents, apostrophes, backslashes, full stops and carets

chargeC.sponsoringIndividualDetails.lastName.error.required = Enter the individual’s last name
chargeC.sponsoringIndividualDetails.lastName.error.length = The individual’s last name must be 35 characters or fewer
chargeC.sponsoringIndividualDetails.lastName.error.invalid = The individual’s last name must only include letters, spaces, ampersands, grave accents, apostrophes, backslashes, full stops and carets

chargeC.sponsoringIndividualDetails.nino.error.required = Enter the individual’s National Insurance number
chargeC.sponsoringIndividualDetails.nino.error.invalid = Enter a National Insurance number that is 2 letters, 6 numbers, then A, B, C or D, like QQ123456C

numberOfDeceased.error.required = Enter the number of deceased members for which payment of a lump sum death benefit was made in the quarter
numberOfDeceased.error.wholeNumber = The number of deceased members for which payment of a lump sum death benefit was made in the quarter must be a whole number
numberOfDeceased.error.maxLength = The number of deceased members for which payment of a lump sum death benefit was made in the quarter must be 999999 or fewer

totalTaxDue.error.required = Enter the total amount of tax due
totalTaxDue.error.invalid = The total amount of tax due must be an amount of money, like 123.45 or 156.00
totalTaxDue.error.decimal = The total amount of tax due must include pence, like 123.45 or 156.00
totalTaxDue.error.maximum = The total amount of tax due must be £99999999999.99 or less
totalTaxDue.error.minimum = The total amount of tax due must be £0.01 or more
totalTaxDue.checkYourAnswersLabel = Total amount of tax due

chargeA = Short service refund lump sum charge
chargeB = Special lump sum death benefits charge
chargeD = Lifetime allowance charge
chargeE = Annual allowance charge
chargeF = De-registration charge
chargeG = Overseas transfer charge

memberDetails.title = Member’s details - {0}
memberDetails.heading = Member’s details
memberDetails.firstName = First name
memberDetails.lastName = Last name
memberDetails.nino = National Insurance number
memberDetails.checkYourAnswersLabel = memberDetails
memberDetails.error.firstName.required = Enter the member’s first name
memberDetails.error.firstName.length = The member’s first name must be 35 characters or fewer
memberDetails.error.firstName.invalid = The member’s first name must only include letters, spaces, ampersands, grave accents, apostrophes, backslashes, full stops and carets
memberDetails.error.lastName.required = Enter the member’s last name
memberDetails.error.lastName.length = The member’s last name must be 35 characters or fewer
memberDetails.error.lastName.invalid = The member’s last name must only include letters, spaces, ampersands, grave accents, apostrophes, backslashes, full stops and carets
memberDetails.error.nino.required = Enter the member’s National Insurance number
memberDetails.error.nino.invalid = Enter a National Insurance number that is 2 letters, 6 numbers, then A, B, C or D, like QQ123456C

chargeE.whatYouWillNeed.title = Annual allowance charge
chargeE.whatYouWillNeed.heading = Annual allowance charge
chargeE.whatYouWillNeed.p1 = To record an annual allowance charge you will need the following for each member liable to the charge:
chargeE.whatYouWillNeed.li1 = their name
chargeE.whatYouWillNeed.li2 = their National Insurance number
chargeE.whatYouWillNeed.li3 = the date the scheme administrator received the notice from the member requiring them to pay the annual allowance charge
chargeE.whatYouWillNeed.li4 = the amount of the annual allowance charge
chargeE.whatYouWillNeed.li5 = the tax year to which the annual allowance charge relates
chargeE.whatYouWillNeed.li6 = whether the annual allowance payment type was mandatory or voluntary

chargeF = De-registration charge
chargeF.whatYouWillNeed.title = De-registration charge
chargeF.whatYouWillNeed.heading = De-registration charge
chargeF.whatYouWillNeed.p1 = To record a de-registration charge you will need:
chargeF.whatYouWillNeed.li1 = the date that the scheme was de-registered
chargeF.whatYouWillNeed.li2 = the amount of tax due at 40%
chargeF.chargeDetails.title = De-registration charge details
chargeF.chargeDetails.heading = De-registration charge details
chargeF.chargeDetails.hint = For example, 12 11 2007
chargeF.chargeDetails.date.checkYourAnswersLabel = Date scheme was de-registered
chargeF.chargeDetails.amount.checkYourAnswersLabel = Amount of tax due at 40%
chargeF.deregistrationDate.error.required.all = Enter the date the scheme was de-registered
chargeF.deregistrationDate.error.required.two = The date the scheme was de-registered must include a day, month and year
chargeF.deregistrationDate.error.invalid = Enter a real date for the date the scheme was de-registered
chargeF.deregistrationDate.error.date = The date the scheme was de-registered must be between {0} and {1}
chargeF.amountTaxDue.error.required = Enter the amount of tax due at 40%
chargeF.amountTaxDue.error.invalid = The amount of tax due at 40% must be an amount of money, like 123.45 or 156.00
chargeF.amountTaxDue.error.decimal = The amount of tax due at 40% must include pence, like 123.45 or 156.00
chargeF.amountTaxDue.error.maximum = The amount of tax due at 40% must be £99999999999.99 or less
chargeF.amountTaxDue.error.minimum = The amount of tax due at 40% must be £0.01 or more
chargeF.chargeDetails.date.label = Date scheme was de-registered

chargeF.chargeDetails.date.visuallyHidden.checkYourAnswersLabel = the date the scheme was de-registered
chargeF.chargeDetails.amount.visuallyHidden.checkYourAnswersLabel = the amount of tax due at 40%

yearRangeRadio = {0} to {1}
annualAllowanceYear.error.required = Select the tax year to which the annual allowance charge relates
annualAllowanceYear.title = Select the tax year to which the annual allowance charge relates
annualAllowanceYear.heading = Select the tax year to which the annual allowance charge relates
total = Total

chargeAmount.error.required = Enter the charge amount
chargeAmount.error.invalid = The charge amount must be an amount of money, like 123.45 or 156.00
chargeAmount.error.decimal = The charge amount must include pence, like 123.45 or 156.00
chargeAmount.error.maximum = The charge amount must be £99999999999.99 or less
dateNoticeReceived.error.required = Enter the date you received notice to pay the charge
dateNoticeReceived.error.date = The date you received notice to pay the charge must be between {0} and {1}
dateNoticeReceived.error.incomplete = The date you received notice to pay the charge must include a day, month and year
dateNoticeReceived.error.invalid = Enter a real date for the date you received notice to pay the charge
dateNoticeReceived.error.future = The date you received notice to pay the charge must be today or in the past
dateNoticeReceived.error.minDate = The Date you received notice to pay the charge must be after {0}
isPaymentMandatory.error = Select yes if the payment type is mandatory

chargeEDetails.title = Annual allowance charge details for {0}
chargeEDetails.heading = Annual allowance charge details for {0}
chargeEDetails.chargeAmount.label = Charge amount
chargeEDetails.dateNoticeReceived.label = Date you received notice to pay the charge
chargeEDetails.isPaymentMandatory.label = Is the payment type mandatory?

cya.memberName.label = Member’s name
cya.nino.label = {0}’s National Insurance number
chargeE.cya.taxYear.label = Tax year to which the annual allowance charge relates
chargeE.cya.mandatoryPayment.label = Mandatory payment type
visuallyHidden.memberName.label = the member’s name
chargeE.visuallyHidden.taxYear.label = the tax year to which the annual allowance charge relates
chargeE.visuallyHidden.chargeAmount.label = the charge amount
chargeE.visuallyHidden.dateNoticeReceived.label = the date you received notice to pay the charge
chargeE.visuallyHidden.isPaymentMandatory.label = whether the payment type is mandatory

chargeE.addMembers.error = Select yes if you want to add another annual allowance charge
chargeE.addMembers.title = Annual allowance charges for {0} to {1}
chargeE.addMembers.heading = Annual allowance charges for {0} to {1}
chargeE.addMembers.label = Do you want to add another annual allowance charge?
chargeE.addMembers.visuallyHidden = {0}’s annual allowance charge

deleteMember.title = Are you sure you want to remove the annual allowance charge for {0}?
deleteMember.heading = Are you sure you want to remove the annual allowance charge for {0}?
deleteMember.error.required = Select yes if you want to remove the annual allowance charge for {0}

deleteMember.chargeD.title = Are you sure you want to remove the lifetime allowance charge for {0}?
deleteMember.chargeD.heading = Are you sure you want to remove the lifetime allowance charge for {0}?
deleteMember.chargeD.error.required = Select yes if you want to remove the lifetime allowance charge for {0}

chargeType.radio.annualAllowance = Annual allowance charge
chargeType.radio.authSurplus = Authorised surplus payments charge
chargeType.radio.deRegistration = De-registration charge
chargeType.radio.lifeTimeAllowance = Lifetime allowance charge
chargeType.radio.overseasTransfer = Overseas transfer charge
chargeType.radio.shortService = Short service refund lump sum charge
chargeType.radio.lumpSumDeath = Special lump sum death benefits charge

aft.summary.title = Summary of charges for {0}
aft.summary.heading = AFT return for {0} to {1}
aft.summary.radio.question = Do you want to add another charge?
aft.summary.annualAllowance.row = Annual allowance charges
aft.summary.annualAllowance.visuallyHidden.row = annual allowance charges
aft.summary.authSurplus.row = Authorised surplus payments charges
aft.summary.authSurplus.visuallyHidden.row = authorised surplus payments charges
aft.summary.deRegistration.row = De-registration charges
aft.summary.deRegistration.visuallyHidden.row = de-registration charges
aft.summary.lifeTimeAllowance.row = Lifetime allowance charges
aft.summary.lifeTimeAllowance.visuallyHidden.row = lifetime allowance charges
aft.summary.overseasTransfer.row = Overseas transfer charges
aft.summary.overseasTransfer.visuallyHidden.row = overseas transfer charges
aft.summary.shortService.row = Short service refund lump sum charges
aft.summary.shortService.visuallyHidden.row = short service refund lump sum charges
aft.summary.lumpSumDeath.row = Special lump sum death benefits charges
aft.summary.lumpSumDeath.visuallyHidden.row = special lump sum death benefits charges
aft.summary.error.required = Select yes if you want to add another charge
aft.summary.total = Total
aft.summary.annualAllowance.description = Annual allowance
aft.summary.authSurplus.description = Authorised surplus
aft.summary.lifeTimeAllowance.description = Lifetime allowance
aft.summary.overseasTransfer.description = Overseas transfer

aft.summary.search.noResults.h2 = There are no matching results.
aft.summary.search.noResults.p1 = Improve your search results by:
aft.summary.search.noResults.b1 = double-checking your spelling
aft.summary.search.noResults.b2 = double-checking any National Insurance numbers
aft.summary.search.error.required = Enter name or National Insurance number
aft.summary.search.hint = Search by name or National Insurance number
aft.summary.search.label = Search for a member
aft.summary.search.button = Search
aft.summary.searchAgain.button = Search again
aft.summary.search.chargeType = Charge Type
aft.summary.search.amount = Amount
aft.summary.search.Name = Name
aft.summary.search.clearSearch = Clear search
aft.summary.search.result = result
aft.summary.search.results = results

chargeG.chargeDetails.title = Overseas transfer charge details for {0}
chargeG.chargeDetails.heading = Overseas transfer charge details for {0}
chargeG.chargeDetails.qropsReferenceNumber.label = QROPS reference number
chargeG.chargeDetails.qropsReferenceNumber.error.required = Enter a QROPS reference number
chargeG.chargeDetails.qropsReferenceNumber.error.valid = Enter a QROPS reference number in the correct format, like 123456
chargeG.chargeDetails.qropsTransferDate.label = Date of the transfer into the QROPS
chargeG.chargeDetails.checkYourAnswersLabel = ChargeDetails
chargeG.chargeDetails.qropsTransferDate.error.required.all = Enter the date of the transfer into the QROPS
chargeG.chargeDetails.qropsTransferDate.error.required.two = The transfer into the QROPS must include a day, month and year
chargeG.chargeDetails.qropsTransferDate.error.required = Enter the date of the transfer into the QROPS
chargeG.chargeDetails.qropsTransferDate.error.invalid = Enter a real date for the transfer into the QROPS
chargeG.chargeDetails.qropsTransferDate.error.date = The date of the transfer into the QROPS must be between {0} and {1}
chargeG.chargeDetails.qropsTransferDate.error.future = The date of the transfer into the QROPS must be today or in the past
chargeGDetails.qropsReferenceNumber.visuallyHidden.label = the QROPS reference number
chargeGDetails.qropsTransferDate.visuallyHidden.label = the date of the transfer into the QROPS

chargeG.whatYouWillNeed.title = Overseas transfer charge
chargeG.whatYouWillNeed.heading = Overseas transfer charge
chargeG.whatYouWillNeed.p1 = To record an overseas transfer charge you will need:
chargeG.whatYouWillNeed.li1 = the name, date of birth and National Insurance number for each member liable to the overseas transfer charge
chargeG.whatYouWillNeed.li2 = the date and ‘transferred value’ of each transfer
chargeG.whatYouWillNeed.li3 = the amount of tax due in respect of each transfer
chargeG.whatYouWillNeed.li4 = the reference number given by HMRC to the QROPS to which each transfer is made

chargeD.whatYouWillNeed.title = Lifetime allowance charge
chargeD.whatYouWillNeed.heading = Lifetime allowance charge
chargeD.whatYouWillNeed.p1 = To record a lifetime allowance charge you will need the following for each member liable to the charge:
chargeD.whatYouWillNeed.li1 = their name
chargeD.whatYouWillNeed.li2 = their National Insurance number
chargeD.whatYouWillNeed.li3 = the date of the benefit crystallisation event giving rise to the lifetime allowance charge
chargeD.whatYouWillNeed.li4 = the amount of tax due at 25%
chargeD.whatYouWillNeed.li5 = the amount of tax due at 55%

chargeD.amountTaxDue.error.required = Enter the amount of tax due at {0}%
chargeD.amountTaxDue.error.invalid = The amount of tax due at {0}% must be an amount of money, like 123.45 or 156.00
chargeD.amountTaxDue.error.decimal = The amount of tax due at {0}% must include pence, like 123.45 or 156.00
chargeD.amountTaxDue.error.maximum = The amount of tax due at {0}% must be £99999999999.99 or less

dateOfEvent.error.required = Enter the date of the benefit crystallisation event giving rise to the charge
dateOfEvent.error.date = The date of the benefit crystallisation event giving rise to the charge must be between {0} and {1}
dateOfEvent.error.incomplete = The date of the benefit crystallisation event must include a day, month and year
dateOfEvent.error.invalid = Enter a real date for the benefit crystallisation event giving rise to the charge

chargeDDetails.title = Lifetime allowance charge details for {0}
chargeDDetails.heading = Lifetime allowance charge details for {0}
chargeDDetails.dateOfEvent.label = Date of benefit crystallisation event giving rise to the charge
chargeDDetails.dateOfEvent.visuallyHidden.label = the date of the benefit crystallisation event giving rise to the charge
taxAt25Percent.label = Amount of tax due at 25%
taxAt55Percent.label = Amount of tax due at 55%
taxAt25Percent.visuallyHidden.label = the amount of tax due at 25%
taxAt55Percent.visuallyHidden.label = the amount of tax due at 55%

chargeD.addMembers.error = Select yes if you want to add another lifetime allowance charge
chargeD.addMembers.title = Lifetime allowance charges for {0} to {1}
chargeD.addMembers.heading = Lifetime allowance charges for {0} to {1}
chargeD.addMembers.label = Do you want to add another lifetime allowance charge?
chargeD.addMembers.visuallyHidden = {0}’s lifetime allowance charge

addMembers.members.header = Member
addMembers.nino.header = National Insurance number
addMembers.chargeE.amount.header = Charge amount
addMembers.chargeD.amount.header = Total tax due
addMembers.chargeG.amount.header = Tax due
addMembers.total = Total

chargeG.whatYouWillNeed.title = Overseas transfer charge
chargeG.whatYouWillNeed.heading = Overseas transfer charge
chargeG.whatYouWillNeed.p1 = To record an overseas transfer charge you will need:
chargeG.whatYouWillNeed.li1 = the name, date of birth and National Insurance number for each member liable to the overseas transfer charge
chargeG.whatYouWillNeed.li2 = the date and ‘transferred value’ of each transfer
chargeG.whatYouWillNeed.li3 = the amount of tax due in respect of each transfer
chargeG.whatYouWillNeed.li4 = the reference number given by HMRC to the QROPS to which each transfer is made

chargeG.chargeAmount.title = Overseas transfer charge amounts for {0}
chargeG.chargeAmount.heading = Overseas transfer charge amounts for {0}
chargeG.chargeAmount.transferred = Amount transferred into the QROPS
chargeG.chargeAmount.taxDue = Amount of tax due
chargeG.chargeAmount.transferred.visuallyHidden.label = how much was transferred into the QROPS
chargeG.chargeAmount.taxDue.visuallyHidden.label = the amount of tax due for this transfer into the QROPS

amountTransferred.error.required = Enter the amount transferred into the QROPS for {0}
amountTransferred.error.invalid = The amount transferred into the QROPS for {0} must be an amount of money, like 123.45 or 156.00
amountTransferred.error.decimal = The amount transferred into the QROPS for {0} must include pence, like 123.45 or 156.00
amountTransferred.error.maximum = The amount transferred into the QROPS for {0} must be £99999999999.99 or less
amountTransferred.error.minimum = The amount transferred into the QROPS for {0} must be £0.01 or more

amountTaxDue.error.required = Enter the amount of tax due for this transfer into the QROPS
amountTaxDue.error.invalid = The amount of tax due for this transfer into the QROPS must be an amount of money, like 123.45 or 156.00
amountTaxDue.error.decimal = The amount of tax due for this transfer into the QROPS must include pence, like 123.45 or 156.00
amountTaxDue.error.maximum = The amount of tax due for this transfer into the QROPS must be £99999999999.99 or less
amountTaxDue.error.minimum = The amount of tax due for this transfer into the QROPS must be £0.01 or more

country.AD = Andorra
country.AE = United Arab Emirates
country.AF = Afghanistan
country.AG = Antigua and Barbuda
country.AI = Anguilla
country.AL = Albania
country.AM = Armenia
country.AO = Angola
country.AQ = Antarctica
country.AR = Argentina
country.AS = American Samoa
country.AT = Austria
country.AU = Australia
country.AW = Aruba
country.AX = Åland Islands
country.AZ = Azerbaijan
country.BA = Bosnia and Herzegovina
country.BB = Barbados
country.BD = Bangladesh
country.BE = Belgium
country.BF = Burkina Faso
country.BG = Bulgaria
country.BH = Bahrain
country.BI = Burundi
country.BJ = Benin
country.BL = Saint Barthélemy
country.BM = Bermuda
country.BN = Brunei Darussalem
country.BO = Bolivia, Plurinational State of
country.BQ = Bonaire, Saint Eustatius and Saba
country.BR = Brazil
country.BS = Bahamas
country.BT = Bhutan
country.BV = Bouvet Island
country.BW = Botswana
country.BY = Belarus
country.BZ = Belize
country.CA = Canada
country.CC = Cocos (Keeling) Islands
country.CD = Congo, the Democratic Republic of the
country.CF = Central African Republic
country.CG = Congo
country.CH = Switzerland
country.CI = Côte d’Ivoire
country.CK = Cook Islands
country.CL = Chile
country.CM = Cameroon
country.CN = China
country.CO = Colombia
country.CR = Costa Rica
country.CU = Cuba
country.CV = Cabo Verde
country.CW = Curaçao
country.CX = Christmas Island
country.CY = Cyprus
country.CZ = Czech Republic
country.DE = Germany
country.DJ = Djibouti
country.DK = Denmark
country.DM = Dominica
country.DO = Dominican Republic
country.DZ = Algeria
country.EC = Ecuador
country.EG = Egypt
country.EH = Western Sahara
country.ER = Eritrea
country.ES = Spain
country.ET = Ethiopia
country.EU = European Union
country.FI = Finland
country.FJ = Fiji
country.FK = Falkland Islands (Malvinas)
country.FM = Micronesia, Federated States of
country.FO = Faroe Islands
country.FR = France
country.GA = Gabon
country.GB = United Kingdom
country.GD = Grenada
country.GE = Georgia
country.GF = French Guiana
country.GG = Guernsey
country.GH = Ghana
country.GI = Gibraltar
country.GL = Greenland
country.GM = Gambia
country.GN = Guinea
country.GP = Guadeloupe
country.GQ = Equatorial Guinea
country.GR = Greece
country.GS = South Georgia and the South Sandwich Islands
country.GT = Guatemala
country.GU = Guam
country.GW = Guinea-Bissau
country.GY = Guyana
country.HK = Hong Kong
country.HM = Heard Island and McDonald Islands
country.HN = Honduras
country.HR = Croatia
country.HT = Haiti
country.HU = Hungary
country.ID = Indonesia
country.IE = Ireland
country.IL = Israel
country.IM = Isle of Man
country.IN = India
country.IO = British Indian Ocean Territory
country.IQ = Iraq
country.IR = Iran, Islamic Republic of
country.IS = Iceland
country.IT = Italy
country.JE = Jersey
country.JO = Jordan
country.JP = Japan
country.KE = Kenya
country.KG = Kyrgyzstan
country.KH = Cambodia
country.KI = Kiribati
country.KM = Comoros
country.KN = Saint Kitts and Nevis
country.KP = Korea, Democratic People’s Republic of
country.KR = Korea, Republic of
country.KW = Kuwait
country.KY = Cayman Islands
country.KZ = Kazakhstan
country.LA = Lao People’s Democratic Republic
country.LB = Lebanon
country.LC = Saint Lucia
country.LF = Libya Fezzan
country.LI = Liechtenstein
country.LK = Sri Lanka
country.LR = Liberia
country.LS = Lesotho
country.LT = Lithuania
country.LU = Luxembourg
country.LV = Latvia
country.LY = Libya
country.MA = Morocco
country.MC = Monaco
country.MD = Moldova, Republic of
country.ME = Montenegro
country.MF = Saint Martin (French part)
country.MG = Madagascar
country.MH = Marshall Islands
country.MK = Macedonia, the former Yugoslav Republic of
country.ML = Mali
country.MM = Myanmar
country.MN = Mongolia
country.MO = Macao
country.MP = Northern Mariana Islands
country.MQ = Martinique
country.MR = Mauritania
country.MS = Montserrat
country.MT = Malta
country.MU = Mauritius
country.MV = Maldives
country.MW = Malawi
country.MX = Mexico
country.MY = Malaysia
country.MZ = Mozambique
country.NA = Namibia
country.NC = New Caledonia
country.NE = Niger
country.NF = Norfolk Island
country.NG = Nigeria
country.NI = Nicaragua
country.NL = Netherlands
country.NO = Norway
country.NP = Nepal
country.NR = Nauru
country.NU = Niue
country.NZ = New Zealand
country.OM = Oman
country.PA = Panama
country.PE = Peru
country.PF = French Polynesia
country.PG = Papua New Guinea
country.PH = Philippines
country.PK = Pakistan
country.PL = Poland
country.PM = Saint Pierre and Miquelon
country.PN = Pitcairn
country.PR = Puerto Rico
country.PS = Palestine, State of
country.PT = Portugal
country.PW = Palau
country.PY = Paraguay
country.QA = Qatar
country.RE = Réunion
country.RO = Romania
country.RS = Serbia
country.RU = Russian Federation
country.RW = Rwanda
country.SA = Saudi Arabia
country.SB = Solomon Islands
country.SC = Seychelles
country.SD = Sudan
country.SE = Sweden
country.SG = Singapore
country.SH = Saint Helena, Ascension and Tristan da Cunha
country.SI = Slovenia
country.SJ = Svalbard and Jan Mayen
country.SK = Slovakia
country.SL = Sierra Leone
country.SM = San Marino
country.SN = Senegal
country.SO = Somalia
country.SR = Suriname
country.SS = South Sudan
country.ST = Sao Tome and Principe
country.SV = El Salvador
country.SX = Sint Maarten (Dutch part)
country.SY = Syrian Arab Republic
country.SZ = Swaziland
country.TC = Turks and Caicos Islands
country.TD = Chad
country.TF = French Southern Territories
country.TG = Togo
country.TH = Thailand
country.TJ = Tajikistan
country.TK = Tokelau
country.TL = Timor-Leste
country.TM = Turkmenistan
country.TN = Tunisia
country.TO = Tonga
country.TR = Turkey
country.TT = Trinidad and Tobago
country.TV = Tuvalu
country.TW = Taiwan, Province of China
country.TZ = Tanzania, United Republic of
country.UA = Ukraine
country.UG = Uganda
country.UM = United States Minor Outlying Islands
country.US = United States of America
country.UY = Uruguay
country.UZ = Uzbekistan
country.VA = Holy See (Vatican City State)
country.VC = Saint Vincent and the Grenadines
country.VE = Venezuela, Bolivarian Republic of
country.VG = Virgin Islands, British
country.VI = Virgin Islands, U.S.
country.VN = Viet Nam
country.VU = Vanuatu
country.WF = Wallis and Futuna
country.WS = Samoa
country.YE = Yemen
country.YT = Mayotte
country.ZA = South Africa
country.ZM = Zambia
country.ZW = Zimbabwe
country.JM = Jamaica
country.EE = Estonia

chargeG.addMembers.title = Overseas transfer charges for {0} to {1}
chargeG.addMembers.heading = Overseas transfer charges for {0} to {1}
chargeG.addMembers.label = Do you want to add another overseas transfer charge?
chargeG.addMembers.visuallyHidden = {0}’s overseas transfer charge
chargeG.addMembers.error = Select yes if you want to add another overseas transfer charge

deleteMember.chargeG.title = Are you sure you want to remove {0}’s overseas transfer charge?
deleteMember.chargeG.heading = Are you sure you want to remove {0}’s overseas transfer charge?
deleteMember.chargeG.error.required = Select yes if you want to remove {0}’s overseas transfer charge
chargeG.whatYouWillNeed.title = Overseas transfer charge
chargeG.whatYouWillNeed.heading = Overseas transfer charge
chargeG.whatYouWillNeed.p1 = To record an overseas transfer charge you will need:
chargeG.whatYouWillNeed.li1 = the name, date of birth and National Insurance number for each member liable to the overseas transfer charge
chargeG.whatYouWillNeed.li2 = the date and ‘transferred value’ of each transfer
chargeG.whatYouWillNeed.li3 = the amount of tax due in respect of each transfer
chargeG.whatYouWillNeed.li4 = the reference number given by HMRC to the QROPS to which each transfer is made

chargeC.paymentDate.error.invalid = Enter a real date for the date the authorised surplus payment was made
chargeC.paymentDate.error.required = Enter the date the authorised surplus payment was made
chargeC.paymentDate.error.date = The date the authorised surplus payment was made must be between {0} and {1}
chargeC.paymentDate.error.incomplete = The date the authorised surplus payment was made must include a day, month and year
chargeC.paymentDate.error.future = The date the authorised surplus payment was made must be today or in the past

chargeC.amountTaxDue.error.required = Enter the amount of tax due at 35%
chargeC.amountTaxDue.error.invalid = The amount of tax due at 35% must be an amount of money, like 123.45 or 156.00
chargeC.amountTaxDue.error.decimal = The amount of tax due at 35% must include pence, like 123.45 or 156.00
chargeC.amountTaxDue.error.maximum = The amount of tax due at {0}% must be £99999999999.99 or less

chargeC.paymentDate.label = Date authorised surplus payment was made
chargeC.amountTaxDue.label = Amount of tax due at 35%
chargeC.chargeDetails.heading = Authorised surplus payment charge details for {0}
chargeC.chargeDetails.title = Authorised surplus payment charge details for {0}

chargeC.paymentDate.checkYourAnswersLabel = Date authorised surplus payment was made
chargeC.paymentDate.visuallyHidden.checkYourAnswersLabel = the date when the authorised surplus payment was made

chargeC.totalTaxDue.checkYourAnswersLabel = Amount of tax due at 35%
chargeC.totalTaxDue.visuallyHidden.checkYourAnswersLabel = the amount of tax due at 35%

chargeC.sponsoringIndividualName.checkYourAnswersLabel = Individual’s name
chargeC.sponsoringIndividualName.visuallyHidden.checkYourAnswersLabel = the individual’s name

chargeC.sponsoringIndividualNino.checkYourAnswersLabel = {0}’s National Insurance number
chargeC.sponsoringIndividualNino.visuallyHidden.checkYourAnswersLabel = {0}’s National Insurance number

chargeC.sponsoringEmployerAddress.checkYourAnswersLabel = {0}’s address
chargeC.sponsoringEmployerAddress.visuallyHidden.checkYourAnswersLabel = {0}’s address

chargeC.sponsoringOrganisationName.checkYourAnswersLabel = Company or organisation’s name
chargeC.sponsoringOrganisationName.visuallyHidden.checkYourAnswersLabel = the company or organisation’s name

chargeC.sponsoringOrganisationCrn.checkYourAnswersLabel = {0}’s company number
chargeC.sponsoringOrganisationCrn.visuallyHidden.checkYourAnswersLabel = {0}’s company number

chargeC.addEmployers.title = Authorised surplus payments charges for {0} to {1}
chargeC.addEmployers.heading = Authorised surplus payments charges for {0} to {1}
chargeC.addEmployers.label = Do you want to add another authorised surplus payments charge?
chargeC.addEmployers.visuallyHidden = {0}’s authorised surplus payments charge
chargeC.addEmployers.error = Select yes if you want to add another authorised surplus payments charge


chargeC.employerAddressSearch.title = What is {0}’s postcode?
chargeC.employerAddressSearch.heading = What is {0}’s postcode?
chargeC.employerAddressSearch.label = Postcode
chargeC.employerAddressSearch.checkYourAnswersLabel = employerAddressSearch
chargeC.employerAddressSearch.error.required = Enter a postcode
chargeC.employerAddressSearch.error.invalid = Enter a real postcode
chargeC.employerAddressSearch.link.youCan = You can
chargeC.employerAddressSearch.link.enterManually = enter the address manually
chargeC.employerAddressSearch.findAddress = Find address
chargeC.employerAddressSearch.selectAddress = Select the address from the list below, or

chargeC.employerAddressResults.title = What is {0}’s address?
chargeC.employerAddressResults.heading = What is {0}’s address?
chargeC.employerAddressResults.error.required = Select an address




addEmployers.employer.header = Sponsoring employer
addEmployers.amount.header = Total

deleteEmployer.chargeC.title = Are you sure you want to remove the authorised surplus payments charge for {0}?
deleteEmployer.chargeC.heading = Are you sure you want to remove the authorised surplus payments charge for {0}?
deleteEmployer.chargeC.error.required = Select yes if you want to remove the authorised surplus payments charge for {0}

pageNotFound404.title = Page not found
pageNotFound404.heading = Page not found
pageNotFound404.p1 = If you typed the web address, check it is correct.
pageNotFound404.p2 = If you pasted the web address, check you copied the entire address.

viewYourSchemes = View your pension schemes

pageCannotChangeAFTReturn.title = You cannot make changes to an AFT return
pageCannotChangeAFTReturn.heading = You cannot make changes to an AFT return
pageCannotChangeAFTReturn.p1 = If you need to make changes to an existing AFT return, you need to phone Pension Scheme Services on 0300 123 1079 first.
pageCannotChangeAFTReturn.p2 = You can still
pageCannotChangeAFTReturn.p2link = view the submitted AFT return for {0} to {1}

pageCannotStartAFTReturn.title = You cannot start a new AFT return
pageCannotStartAFTReturn.heading = You cannot start a new AFT return
pageCannotStartAFTReturn.p1 = You need to phone Pension Scheme Services on 0300 123 1079.

confirmation.title = The Accounting for tax return has been submitted
confirmation.aft.return.panel.h1 = Return submitted
confirmation.aft.amendment.panel.h1 = Amended return submitted
confirmation.aft.return.panel.text = Accounting for Tax
confirmation.p1 = We have sent a confirmation email to
confirmation.table.scheme.label = Scheme
confirmation.table.accounting.period.label = Accounting period
confirmation.table.accounting.period.value = {0} to {1}
confirmation.table.data.submitted.label = Date submitted
confirmation.table.submission.number.label = Submission number

confirmation.whatNext.h2 = What to do next
confirmation.whatNext.p1 = If you need to make a payment for this submission, you must include a charge reference with your payment.
confirmation.whatNext.send.to = To get your charge reference send an email to
confirmation.whatNext.send.to.email.id = pensions.administration@hmrc.gov.uk
confirmation.whatNext.send.to.with.details = with these details:
confirmation.whatNext.li.item1 = the name of the pension scheme
confirmation.whatNext.li.item2 = the date and time of submission
confirmation.whatNext.li.item3 = the submission number
confirmation.saveOrPrint.h2 = Print
confirmation.li1 = Return to {0}
confirmation.li2 = View your other pension schemes
confirmation.print.page.link.text = Print this page

confirmSubmitAFTReturn.title = Do you want to submit this AFT return to HMRC?
confirmSubmitAFTReturn.heading = Do you want to submit this AFT return to HMRC?
confirmSubmitAFTReturn.hint.text = You can still make amendments to this return even after youʼve submitted it.
confirmSubmitAFTReturn.error.required = Select yes if you want to submit this AFT return to HMRC
confirmSubmitAFTReturn.radio.legend = Do you want to continue with this draft?

confirmSubmitAFTReturn.allCharges.table.h1 = All charges (except overseas transfer charge)
confirmSubmitAFTReturn.overseasCharge.table.h1 = Overseas transfer charge
confirmSubmitAFTReturn.total.for = Total for submission {0}
confirmSubmitAFTReturn.total.for.draft = Total for this draft
confirmSubmitAFTReturn.difference = Difference
confirmSubmitAFTReturn.h1.caption = Draft

declaration.title = Declaration
declaration.heading = Declaration
declaration.p1 = By submitting this Accounting for Tax (AFT) return, you declare that:
declaration.li1 = to the best of your knowledge and belief, the information given in this tax return is correct and complete
declaration.li2 = you understand that if you have made a false statement in this tax return, you may be liable to a penalty, and that false statements may also lead to prosecution

year.title = Which year are you submitting an AFT return for?
years.error.required = Select which year you are submitting an AFT return for

quarters.title = Which quarter of {0} are you submitting an AFT return for?
quarters.q1.label = 1 January to 31 March
quarters.q2.label = 1 April to 30 June
quarters.q3.label = 1 July to 30 September
quarters.q4.label = 1 October to 31 December
quarters.error.required = Select the quarter of {0} you are submitting an AFT return for
quarters.lockedBy = - locked by {0}
quarters.hint.locked = You can view this return but you cannot make changes until it is unlocked
quarters.hint.inProgress = Continue this return. It has already been started.
quarters.hint.submitted = You have already submitted this return. You can still view or amend it.

returnHistory.title = AFT return history for {0} to {1}
returnHistory.version = Submission
returnHistory.status = Status
returnHistory.submittedOn = Submitted on {0}
returnHistory.compiledStatus = In progress
returnHistory.versionDraft = Draft
returnHistory.visuallyHidden = submission {0} of the AFT return

amendYears.title = Which year do you want to view?
amendYears.error.required = Select which year you want to view

amendQuarters.title = Which AFT return do you want to view?
amendQuarters.error.required = Select which quarter you want to view

continueQuarters.title = Which AFT return would you like to continue editing?
continueQuarters.error.required = Select which AFT return you want to continue editing

deleteCharge.title = Are you sure you want to remove the {0}?
deleteCharge.error.required = Select yes if you want to remove the {0}
removeCharge.linkText = Remove this charge

removeLastCharge.title = You cannot remove this charge
removeLastCharge.p1 = As this is the only charge for this return, you must change the charge amount to £0 and then resubmit the return.


allAmendments.draft.title = Changes made in this draft
allAmendments.submission.title = Changes made in this submission
allAmendments.h1.draft.caption = Draft
allAmendments.h1.submission.caption = Submission {0}
allAmendments.memberDetails.h1 = Member details
allAmendments.chargeType.h1 = Charge type
allAmendments.chargeAmount.h1 = Charge amount
allAmendments.table.caption.added = Added
allAmendments.table.caption.deleted = Deleted
allAmendments.table.caption.updated = Updated

allAmendments.charge.type.lumpSumDeath = Special lump sum death benefits
allAmendments.charge.type.lifeTimeAllowance = Lifetime Allowance
allAmendments.charge.type.annualAllowance = Annual Allowance
allAmendments.charge.type.authSurplus = Authorised surplus payments
allAmendments.charge.type.deRegistration = De-registration
allAmendments.charge.type.overseasTransfer = Overseas transfer
allAmendments.charge.type.shortService = Short service refund lump sum
allAmendments.numberOfMembers = {0} members
allAmendments.noMembers = N/A
return.to.draft = Return to total return for this draft
return.to.submission = Return to total return for submission {0}

allAmendments.view.changes.draft.link = View changes made in this draft
allAmendments.view.changes.submission.link = View changes made in this submission

aftPartial.h1 = Accounting for Tax (AFT) returns
aftPartial.startLink.forPeriod= Start the AFT return for {0} to {1}
aftPartial.start.link = Start a new AFT return
aftPartial.multipleInProgress.text = AFT returns
aftPartial.multipleInProgress.count = {0} in progress
aftPartial.inProgress.forPeriod = AFT return for {0} to {1}
aftPartial.view.change.past = View or change past AFT returns
aftPartial.status.inProgress = In progress
aftPartial.status.lockedBy = Locked by {0}
aftPartial.status.locked = Locked
aftPartial.view.link = View
aftPartial.view.hidden = in progress accounting for tax returns
aftPartial.view.hidden.forPeriod = accounting for tax return for {0} to {1}

penaltiesPartial.linkText = View your penalties for 2020

penalties.title = Penalties for {0}
penalties.pstr = Pension Scheme Tax Reference: {0}
penalties.p1 = Amounts due may not reflect payments made in the last 3 days.
penalties.column.penalty = Penalty
penalties.column.amount = Amount due
penalties.column.chargeReference = Charge reference
penalties.column.paymentStatus = Payment status
penalties.status.paymentOverdue = PAYMENT OVERDUE
penalties.status.visuallyHiddenText.paymentIsDue = Payment is due
penalties.status.visuallyHiddenText.noPaymentDue = No payment due
penalties.12months = Accounting for Tax late payment penalty (12 months)
penalties.6months = Accounting for Tax late payment penalty (6 months)
penalties.30days = Accounting for Tax late payment penalty (30 days)
penalties.period = {0} to {1}

penalties.chargeDetails.payments = Payments
penalties.chargeDetails.amountUnderReview = Amount under review (includes appeals)
penalties.chargeDetails.totalDueBy = Amount due by {0}
penalties.chargeDetails.totalDue = Amount due
penalties.chargeReference = Charge reference: {0}
penalties.visuallyHiddenText = for charge reference {0}



paymentsAndCharges.partial.h1 = Payments and charges
paymentsAndCharges.partial.view.link = View payments and charges for 2020

paymentsAndCharges.reflect.charge.text = Amounts due may not reflect payments made in the last 3 days.
paymentsAndCharges.caption = {0} to {1}
paymentsAndCharges.visuallyHiddenText = for charge reference {0}
paymentsAndCharges.interest.visuallyHiddenText = for charge reference to come
paymentsAndCharges.h1 = Payments and charges for 2020
paymentsAndCharges.chargeReference.toBeAssigned = To be assigned
paymentsAndCharges.chargeType.table = Charge type
paymentsAndCharges.totalDue.table = Amount due
paymentsAndCharges.chargeReference.table = Charge reference
paymentsAndCharges.chargeDetails.originalChargeAmount = Original charge amount
paymentsAndCharges.chargeDetails.payments = Payments and account credits
paymentsAndCharges.chargeDetails.stoodOverAmount = Amount under review (includes appeals)
paymentsAndCharges.chargeDetails.amountDue = Amount due by {0}
paymentsAndCharges.chargeDetails.paymentStatus = Payment status
paymentsAndCharges.chargeDetails.noAmountDueDate = Amount due
paymentsAndCharges.chargeDetails.visuallyHiddenText.noPaymentDue = No payment due
paymentsAndCharges.chargeDetails.visuallyHiddenText.paymentIsDue = Payment is due

paymentsAndCharges.chargeDetails.chargeReference = Charge reference: {0}
paymentsAndCharges.chargeDetails.interestAccruing = Interest is accruing on this charge
paymentsAndCharges.chargeDetails.interestAccrued = Interest accrued on this charge
paymentsAndCharges.chargeDetails.amount.not.paid.by.dueDate = This is because the amount due was not paid in full before {0}. The interest must be paid separately.
paymentsAndCharges.chargeDetails.amount.paid.after.dueDate = This is because amount due was only paid in full after the due date of {0}. The interest must be paid separately.
paymentsAndCharges.chargeDetails.interest.breakdown = See breakdown of interest
paymentsAndCharges.status.PaymentOverdue = PAYMENT OVERDUE
paymentsAndCharges.status.InterestAccruing = INTEREST ACCRUING

paymentsAndCharges.credit.information = This Accounting for Tax return resulted in a credit of {0}.
paymentsAndCharges.credit = credit

paymentsAndCharges.interest = Interest accruing
paymentsAndCharges.interestDue = Interest due as of {0}
paymentsAndCharges.interest.chargeReference = Charge reference: To be assigned
paymentsAndCharges.interest.chargeReference.text1 = The charge reference for the interest due will show once you have paid
paymentsAndCharges.interest.chargeReference.linkText = original amount due
<<<<<<< HEAD
paymentsAndCharges.interest.chargeReference.text2 = in full.
paymentsAndCharges.interest.hint = This interest charge was the result of late payment of an AFT return in this quarter.

=======
paymentsAndCharges.interest.chargeReference.text2 = in full. You can only pay the interest once a charge reference has been generated.
>>>>>>> 8f52c834

selectScheme.title = Select a pension scheme
selectScheme.text = Any schemes with which you are no longer associated will only show as PSTR numbers
selectScheme.error = Select a pension scheme<|MERGE_RESOLUTION|>--- conflicted
+++ resolved
@@ -1084,13 +1084,10 @@
 paymentsAndCharges.interest.chargeReference = Charge reference: To be assigned
 paymentsAndCharges.interest.chargeReference.text1 = The charge reference for the interest due will show once you have paid
 paymentsAndCharges.interest.chargeReference.linkText = original amount due
-<<<<<<< HEAD
 paymentsAndCharges.interest.chargeReference.text2 = in full.
 paymentsAndCharges.interest.hint = This interest charge was the result of late payment of an AFT return in this quarter.
 
-=======
 paymentsAndCharges.interest.chargeReference.text2 = in full. You can only pay the interest once a charge reference has been generated.
->>>>>>> 8f52c834
 
 selectScheme.title = Select a pension scheme
 selectScheme.text = Any schemes with which you are no longer associated will only show as PSTR numbers
