--- conflicted
+++ resolved
@@ -370,8 +370,6 @@
 aft.summary.error.required = Select yes if you want to add another charge
 aft.summary.total = Total
 
-<<<<<<< HEAD
-=======
 chargeD.whatYouWillNeed.title = Lifetime allowance charge
 chargeD.whatYouWillNeed.heading = Lifetime allowance charge
 chargeD.whatYouWillNeed.p1 = To record a lifetime allowance charge you will need the following for each member liable to the charge:
@@ -379,5 +377,4 @@
 chargeD.whatYouWillNeed.li2 = their National Insurance number
 chargeD.whatYouWillNeed.li3 = the date of the benefit crystallisation event giving rise to the lifetime allowance charge
 chargeD.whatYouWillNeed.li4 = the amount of tax due at 25%
-chargeD.whatYouWillNeed.li5 = the amount of tax due at 55%
->>>>>>> f09c3d90
+chargeD.whatYouWillNeed.li5 = the amount of tax due at 55%