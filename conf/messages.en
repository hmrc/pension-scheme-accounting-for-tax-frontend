--- conflicted
+++ resolved
@@ -215,9 +215,8 @@
 chargeB = Special lump sum death benefits charge
 chargeF = De-registration charge
 chargeE = Annual allowance charge
-chargeD = Lifetime allowance charge
-
-memberDetails.title = Member’s details - {0}
+
+memberDetails.title = Member’s details
 memberDetails.heading = Member’s details
 memberDetails.firstName = First name
 memberDetails.lastName = Last name
@@ -349,7 +348,6 @@
 chargeD.whatYouWillNeed.li2 = their National Insurance number
 chargeD.whatYouWillNeed.li3 = the date of the benefit crystallisation event giving rise to the lifetime allowance charge
 chargeD.whatYouWillNeed.li4 = the amount of tax due at 25%
-<<<<<<< HEAD
 chargeD.whatYouWillNeed.li5 = the amount of tax due at 55%
 
 amountTaxDue.error.required = Enter the amount of tax due at {0}%
@@ -381,7 +379,4 @@
 addMembers.nino.header = National Insurance number
 addMembers.chargeE.amount.header = Charge amount
 addMembers.chargeD.amount.header = Total tax due
-addMembers.total = Total
-=======
-chargeD.whatYouWillNeed.li5 = the amount of tax due at 55%
->>>>>>> f09c3d90
+addMembers.total = Total