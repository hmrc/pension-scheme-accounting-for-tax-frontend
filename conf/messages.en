site.day.capitalized = Day
site.month.capitalized = Month
site.year.capitalized = Year

site.back = Back
site.delete = Remove
site.edit = Change
site.view = View
site.delete.hidden = Change {0}
site.edit.hidden = Change {0}
site.no = No
site.yes = Yes
site.continue = Continue
site.save_and_continue = Save and continue
site.save_charge_and_continue = Save this charge and continue
site.service_name = Managing pension schemes
site.textarea.char_limit = (Limit is {0} characters)
site.title.suffix = - managing-pension schemes - GOV.UK
site.view = View
site.remove = Remove

error.title.prefix = Error:
error.summary.title = There is a problem

footer.links.support_links = Cysylltiadau cymorth
footer.links.help = Help using GOV.UK
footer.links.cookies = Cookies
footer.links.accessibility = Accessibility
footer.links.privacy = Privacy policy
footer.links.terms = Terms and conditions

language.cymraeg = Cymraeg
language.change.cymraeg = Newid yr iaith i'r Gymraeg
language.english = English
language.change.english = Change the language to English
language.switcher = Language switcher

phaseBanner.1 = This is a new service – your
phaseBanner.2 = feedback
phaseBanner.3 = will help us to improve it.

checkYourAnswers.title = Check your answers - {0}
checkYourAnswers.heading = Check your answers

index.title = pension-scheme-accounting-for-tax-frontend
index.heading = pension-scheme-accounting-for-tax-frontend
index.guidance = Welcome to your new frontend. Please see the README file for a guide to getting started.

session_expired.title = For your security, this service has been reset
session_expired.heading = For your security, this service has been reset
session_expired.guidance = The details you have given have been deleted because you did not continue the service for 15 minutes.

unauthorised.title = You can’t access this service with this account
unauthorised.heading = You can’t access this service with this account

#### Compliance statement

## section one
compliant.one.heading=Accessibility statement for [service name]
compliant.one.lede=This accessibility statement explains how accessible this service is, what to do if you have difficulty using it, and how to report accessibility problems with the service.
compliant.one.p1.1=This service is part of the wider GOV.UK website. There is a separate
compliant.one.p1.2=accessibility statement
compliant.one.p1.3=for the main GOV.UK website.
compliant.one.p2=This page only contains information about the [insert service name] service, available at tax.service.gov.uk

## section two
compliant.two.heading=Using this service
compliant.two.p1=[insert a paragraph here to give details about what your service does]
compliant.two.p2=This service is run by HM Revenue and Customs (HMRC). We want as many people as possible to be able to use this service. This means you should be able to:
compliant.two.l1=change colours, contrast levels and fonts
compliant.two.l2=zoom in up to 300% without the text spilling off the screen
compliant.two.l3=get from the start of the service to the end using just a keyboard
compliant.two.l4=get from the start of the service to the end using speech recognition software
compliant.two.l5=listen to the service using a screen reader (including the most recent versions of JAWS, NVDA and VoiceOver)
compliant.two.p3=We have also made the text in the service as simple as possible to understand.
compliant.two.p4.0=
compliant.two.p4.1=AbilityNet
compliant.two.p4.2=has advice on making your device easier to use if you have a disability.

## section three
compliant.three.heading=How accessible this service is
compliant.three.p1.1=This service is fully compliant with the
compliant.three.p1.2=Web Content Accessibility Guidelines version 2.1 AA standard
compliant.three.p2=[Note: Even if this service meets WCAG 2.1 AA, use this section to talk about any tasks in the service disabled users may find difficult to do. For example:
compliant.three.l1=at one point we display location information on a map - however, there’s also a postcode lookup tool that’s accessible to visually impaired users using assistive technology
compliant.three.l2=we may ask you to physically sign a document we send to you - however, there’s also an option that lets you confirm your agreement over the phone
compliant.three.l3=there’s an instructional video inside the service that doesn’t have captions (it’s an old video, and we’ll add captions when we re-shoot it)
compliant.three.p3=If there are no issues, then say:
compliant.three.p4=There are no known accessibility issues within this service.]

## section four
compliant.four.heading=What to do if you have difficulty using this service
compliant.four.p1.1=[Note: this section is optional, you can remove it if your service doesn’t have a support helpline (for example,
compliant.four.p1.2=tax credits
compliant.four.p1.3=). You are not required to create a new phone number or email address for this purpose
compliant.four.p2.1=If your service does provide support and you get requests for content in an alternative format, refer to the guidance on the Intranet for getting media in an
compliant.four.p2.2=alternative format
compliant.four.p3=If you have difficulty using this service, contact us by:
compliant.four.l1=email [email address]
compliant.four.l2=call [phone number]
compliant.four.p4=[Only include if your service sends messages or asks for documents: As part of providing this service, we may need to send you messages or documents. We’ll ask you how you want us to send messages or documents to you, but contact us if you need them in a different format. For example large print, audio recording or braille.]

## section five
compliant.five.heading=Reporting accessibility problems with this service
compliant.five.p.1=We are always looking to improve the accessibility of this service. If you find any problems that are not listed on this page or think we are not meeting accessibility requirements, report the
compliant.five.p.2=accessibility problem
compliant.five.p.3=[amend link so it points to the Deskpro accessibility problem form for your service]

## section six
compliant.six.heading=What to do if you are not happy with how we respond to your complaint
compliant.six.p.1=The Equality and Human Rights Commission (EHRC) is responsible for enforcing the Public Sector Bodies (Websites and Mobile Applications) (No. 2) Accessibility Regulations 2018 (the ‘accessibility regulations’). If you are not happy with how we respond to your complaint,
compliant.six.p.2=contact the Equality Advisory and Support Service
compliant.six.p.3=(EASS), or the
compliant.six.p.4=Equality Commission for Northern Ireland
compliant.six.p.5=(ECNI) if you live in Northern Ireland.

## section seven
compliant.seven.heading=Contacting us by phone or getting a visit from us in person
compliant.seven.p1=We provide a text relay service if you are deaf, hearing impaired or have a speech impediment.
compliant.seven.p2=We can provide a British Sign Language (BSL) interpreter, or you can arrange a visit from an HMRC advisor to help you complete the service.
compliant.seven.p3.1=Find out how to
compliant.seven.p3.2=contact us

## section eight
compliant.eight.heading=Technical information about this service’s accessibility
compliant.eight.p1=HMRC is committed to making this service accessible, in accordance with the Public Sector Bodies (Websites and Mobile Applications) (No. 2) Accessibility Regulations 2018.
compliant.eight.p2.1=This service is fully compliant with the
compliant.eight.p2.2=Web Content Accessibility Guidelines version 2.1 AA standard

## section nine
compliant.nine.heading=How we tested this service
compliant.nine.p1=The service was last tested on [date] and was checked for compliance with WCAG 2.1 AA.
compliant.nine.p2.1=The service was built using parts that were tested by the
compliant.nine.p2.2=Digital Accessibility Centre
compliant.nine.p2.3=The full service was tested by HMRC and included disabled users.
compliant.nine.p3=This page was prepared on [date when it was first published]. It was last updated on [date when it was last updated].

return.to.link = Return to {0}

chargeDetails.amount.label = Amount of tax due at 40%

chargeA.whatYouWillNeed.title = Short service refund lump sum charge
chargeA.whatYouWillNeed.heading = Short service refund lump sum charge
chargeA.whatYouWillNeed.p1 = To record a short service refund lump sum charge you will need:
chargeA.whatYouWillNeed.li1 = the number of members who received a short service refund lump sum in the quarter you are submitting the return for
chargeA.whatYouWillNeed.li2 = the total amount of tax due at 20%
chargeA.whatYouWillNeed.li3 = the total amount of tax due at 50%

chargeA.chargeDetails.title = Short service refund lump sum details
chargeA.chargeDetails.heading = Short service refund lump sum details
chargeA.chargeDetails.numberOfMembers.title = Number of members who received a short service refund lump sum in the quarter
chargeA.chargeDetails.totalAmtOfTaxDueAtLowerRate.label = Total amount of tax due at 20%
chargeA.chargeDetails.totalAmtOfTaxDueAtHigherRate.label = Total amount of tax due at 50%

chargeA.numberOfMembers.error.required = Enter the number of members who received a short service refund lump sum in the quarter
chargeA.numberOfMembers.error.nonNumeric = The number of members who received a short service refund lump sum in the quarter must be a whole number
chargeA.numberOfMembers.error.maximum = The number of members who received a short service refund lump sum in the quarter must be between 1 and 999999

chargeA.totalAmtOfTaxDueAtLowerRate.error.required = Enter the total amount of tax due at 20%
chargeA.totalAmtOfTaxDueAtLowerRate.error.invalid = The amount of tax due at 20% must be an amount of money, like 123.45 or 156.00
chargeA.totalAmtOfTaxDueAtLowerRate.error.decimal = The amount of tax due at 20% must include pence, like 123.45 or 156.00
chargeA.totalAmtOfTaxDueAtLowerRate.error.maximum = The amount of tax due at 20% must be £9999999999.99 or less
chargeA.totalAmtOfTaxDueAtLowerRate.error.minimum = The amount of tax due at 20% must be £0.00 or more

chargeA.totalAmtOfTaxDueAtHigherRate.error.required = Enter the total amount of tax due at 50%
chargeA.totalAmtOfTaxDueAtHigherRate.error.invalid = The amount of tax due at 50% must be an amount of money, like 123.45 or 156.00
chargeA.totalAmtOfTaxDueAtHigherRate.error.decimal = The amount of tax due at 50% must include pence, like 123.45 or 156.00
chargeA.totalAmtOfTaxDueAtHigherRate.error.maximum = The amount of tax due at 50% must be £9999999999.99 or less
chargeA.totalAmtOfTaxDueAtHigherRate.error.minimum = The amount of tax due at 50% must be £0.01 or more

chargeA.chargeDetails.numberOfMembers.checkYourAnswersLabel = Number of members who received a short service refund lump sum in the quarter
chargeA.chargeDetails.numberOfMembers.visuallyHidden.checkYourAnswersLabel =  the number of members who received a short service refund lump sum in the quarter
chargeA.chargeDetails.amountLowerRate.checkYourAnswersLabel = Total amount of tax due at 20%
chargeA.chargeDetails.amountLowerRate.visuallyHidden.checkYourAnswersLabel = the total amount of tax due at 20%
chargeA.chargeDetails.amountHigherRate.checkYourAnswersLabel = Total amount of tax due at 50%
chargeA.chargeDetails.amountHigherRate.visuallyHidden.checkYourAnswersLabel = the total amount of tax due at 50%

chargeType.title = Which type of charge are you adding to the AFT return?
chargeType.heading = Which type of charge are you adding to the AFT return?
chargeType.radio.annualAllowance = Annual allowance charge
chargeType.radio.authSurplus = Authorised surplus payments charge
chargeType.radio.deRegistration = De-registration charge
chargeType.radio.lifeTimeAllowance = Lifetime allowance charge
chargeType.radio.overseasTransfer = Overseas transfer charge
chargeType.radio.shortService = Short service refund lump sum charge
chargeType.radio.lumpSumDeath = Special lump sum death benefits charge
chargeType.error.required = Select the type of charge you are adding to the AFT return

chargeB = Special lump sum death benefits charge
chargeB.whatYouWillNeed.title = Special lump sum death benefits charge
chargeB.whatYouWillNeed.heading = Special lump sum death benefits charge
chargeB.whatYouWillNeed.p1 = To record a special lump sum death benefits charge you will need:
chargeB.whatYouWillNeed.li1 = the number of deceased members for which payment of a lump sum death benefit was made in the quarter
chargeB.whatYouWillNeed.li2 = the total amount of tax due

chargeB.chargeDetails.title = Special lump sum death benefits charge details
chargeB.chargeDetails.heading = Special lump sum death benefits charge details
chargeB.chargeDetails.numberOfDeceased.label = Number of deceased members for which payment of a lump sum death benefit was made in the quarter
chargeB.chargeDetails.amount.label = Total amount of tax due
chargeB.numberOfDeceased.checkYourAnswersLabel = Number of deceased members for which payment of a lump sum death benefit was made in the quarter
chargeB.numberOfDeceased.visuallyHidden.checkYourAnswersLabel = the number of deceased members for which payment of a lump sum death benefit was made in the quarter
chargeB.totalTaxDue.checkYourAnswersLabel = Total amount of tax due
chargeB.totalTaxDue.visuallyHidden.checkYourAnswersLabel = the total amount of tax due

numberOfDeceased.error.required = Enter the number of deceased members for which payment of a lump sum death benefit was made in the quarter
numberOfDeceased.error.wholeNumber = The number of deceased members for which payment of a lump sum death benefit was made in the quarter must be a whole number
numberOfDeceased.error.maxLength = The number of deceased members for which payment of a lump sum death benefit was made in the quarter must be 999999 or fewer

totalTaxDue.error.required = Enter the total amount of tax due
totalTaxDue.error.invalid = The total amount of tax due must be an amount of money, like 123.45 or 156.00
totalTaxDue.error.decimal = The total amount of tax due must include pence, like 123.45 or 156.00
totalTaxDue.error.maximum = The total amount of tax due must be £9999999999.99 or less
totalTaxDue.error.minimum = The total amount of tax due must be £0.01 or more
totalTaxDue.checkYourAnswersLabel = Total amount of tax due

chargeB = Special lump sum death benefits charge
chargeF = De-registration charge
chargeE = Annual allowance charge

memberDetails.title = Member’s details
memberDetails.heading = Member’s details
memberDetails.firstName = First name
memberDetails.lastName = Last name
memberDetails.nino = National Insurance number
memberDetails.checkYourAnswersLabel = memberDetails
memberDetails.error.firstName.required = Enter the member’s first name
memberDetails.error.firstName.length = The member’s first name must be 35 characters or fewer
memberDetails.error.firstName.invalid = The member’s first name must only include letters, spaces, ampersands, grave accents, apostrophes, backslashes, full stops and carets
memberDetails.error.lastName.required = Enter the member’s last name
memberDetails.error.lastName.length = The member’s last name must be 35 characters or fewer
memberDetails.error.lastName.invalid = The member’s last name must only include letters, spaces, ampersands, grave accents, apostrophes, backslashes, full stops and carets
memberDetails.error.nino.required = Enter the member’s National Insurance number
memberDetails.error.nino.invalid = Enter a National Insurance number that is 2 letters, 6 numbers, then A, B, C or D, like QQ123456C

chargeE.whatYouWillNeed.title = Annual allowance charge
chargeE.whatYouWillNeed.heading = Annual allowance charge
chargeE.whatYouWillNeed.p1 = To record an annual allowance charge you will need the following for each member liable to the charge:
chargeE.whatYouWillNeed.li1 = their name
chargeE.whatYouWillNeed.li2 = their National Insurance number
chargeE.whatYouWillNeed.li3 = the date the scheme administrator received the notice from the member requiring them to pay the annual allowance charge
chargeE.whatYouWillNeed.li4 = the amount of the annual allowance charge
chargeE.whatYouWillNeed.li5 = the tax year to which the annual allowance charge relates
chargeE.whatYouWillNeed.li6 = whether the annual allowance payment type was mandatory or voluntary

chargeF = De-registration charge
chargeF.whatYouWillNeed.title = De-registration charge
chargeF.whatYouWillNeed.heading = De-registration charge
chargeF.whatYouWillNeed.p1 = To record a de-registration charge you will need:
chargeF.whatYouWillNeed.li1 = the date that the scheme was de-registered
chargeF.whatYouWillNeed.li2 = the amount of tax due at 40%
chargeF.chargeDetails.title = De-registration charge details
chargeF.chargeDetails.heading = De-registration charge details
chargeF.chargeDetails.hint = For example, 12 11 2007
chargeF.chargeDetails.date.checkYourAnswersLabel = Date scheme was de-registered
chargeF.chargeDetails.amount.checkYourAnswersLabel = Amount of tax due at 40%
chargeF.deregistrationDate.error.required.all = Enter the date the scheme was de-registered
chargeF.deregistrationDate.error.required.two = The date the scheme was de-registered must include a day, month and year
chargeF.deregistrationDate.error.invalid = Enter a real date for the date the scheme was de-registered
chargeF.deregistrationDate.error.date = The date the scheme was de-registered must be between {0} and {1}
chargeF.amountTaxDue.error.required = Enter the amount of tax due at 40%
chargeF.amountTaxDue.error.invalid = The amount of tax due at 40% must be an amount of money, like 123.45 or 156.00
chargeF.amountTaxDue.error.decimal = The amount of tax due at 40% must include pence, like 123.45 or 156.00
chargeF.amountTaxDue.error.maximum = The amount of tax due at 40% must be £9999999999.99 or less
chargeF.amountTaxDue.error.minimum = The amount of tax due at 40% must be £0.01 or more
chargeF.chargeDetails.date.label = Date scheme was de-registered

chargeF.chargeDetails.date.visuallyHidden.checkYourAnswersLabel = the date the scheme was de-registered
chargeF.chargeDetails.amount.visuallyHidden.checkYourAnswersLabel = the amount of tax due at 40%

yearRangeRadio = {0} to {1}
annualAllowanceYear.error.required = Select the tax year to which the annual allowance charge relates
annualAllowanceYear.title = Select the tax year to which the annual allowance charge relates
annualAllowanceYear.heading = Select the tax year to which the annual allowance charge relates
total = Total

<<<<<<< HEAD
chargeType.radio.annualAllowance = Annual allowance charge
chargeType.radio.authSurplus = Authorised surplus payments charge
chargeType.radio.deRegistration = De-registration charge
chargeType.radio.lifeTimeAllowance = Lifetime allowance charge
chargeType.radio.overseasTransfer = Overseas transfer charge
chargeType.radio.shortService = Short service refund lump sum charge
chargeType.radio.lumpSumDeath = Special lump sum death benefits charge

aft.summary.title = Summary of charges for the scheme
aft.summary.heading = Summary of charges for {0}
aft.summary.radio.question = Do you want to add another charge?
aft.summary.annualAllowance.row = Annual allowance charges
aft.summary.annualAllowance.visuallyHidden.row = annual allowance charges
aft.summary.authSurplus.row = Authorised surplus payments charges
aft.summary.authSurplus.visuallyHidden.row = authorised surplus payments charges
aft.summary.deRegistration.row = De-registration charges
aft.summary.deRegistration.visuallyHidden.row = de-registration charges
aft.summary.lifeTimeAllowance.row = Lifetime allowance charges
aft.summary.lifeTimeAllowance.visuallyHidden.row = lifetime allowance charges
aft.summary.overseasTransfer.row = Overseas transfer charges
aft.summary.overseasTransfer.visuallyHidden.row = overseas transfer charges
aft.summary.shortService.row = Short service refund lump sum charges
aft.summary.shortService.visuallyHidden.row = short service refund lump sum charges
aft.summary.lumpSumDeath.row = Special lump sum death benefits charges
aft.summary.lumpSumDeath.visuallyHidden.row = special lump sum death benefits charges
aft.summary.error.required = Select yes if you want to add another charge
aft.summary.total = Total
=======
chargeAmount.error.required = Enter the charge amount
chargeAmount.error.invalid = The charge amount must be an amount of money, like 123.45 or 156.00
chargeAmount.error.decimal = The charge amount must include pence, like 123.45 or 156.00
chargeAmount.error.maximum = The charge amount must be £99999999999.99 or less
dateNoticeReceived.error.required = Enter the date you received notice to pay the charge
dateNoticeReceived.error.incomplete = The date you received notice to pay the charge must include a day, month and year
dateNoticeReceived.error.invalid = Enter a real date for the date you received notice to pay the charge
dateNoticeReceived.error.future = The date you received notice to pay the charge must be today or in the past
dateNoticeReceived.error.outsideTaxYear = The date you received notice to pay the charge must be between {0} and {1}
isPaymentMandatory.error = Select yes if the payment type is mandatory

chargeEDetails.title = Annual allowance charge details for {0}
chargeEDetails.heading = Annual allowance charge details for {0}
chargeEDetails.chargeAmount.label = Charge amount
chargeEDetails.dateNoticeReceived.label = Date you received notice to pay the charge
chargeEDetails.isPaymentMandatory.label = Is the payment type mandatory?

chargeE.cya.memberName.label = Member’s name
chargeE.cya.nino.label = {0}’s National Insurance number
chargeE.cya.taxYear.label = Tax year to which the annual allowance charge relates
chargeE.cya.mandatoryPayment.label = Mandatory payment type

chargeE.addMembers.error = Select yes if you want to add another annual allowance charge
chargeE.addMembers.title = Annual allowance charges for {0} to {1}
chargeE.addMembers.heading = Annual allowance charges for {0} to {1}
chargeE.addMembers.label = Do you want to add another annual allowance charge?
chargeE.addMembers.members.header = Member
chargeE.addMembers.chargeAmount.header = Charge amount
chargeE.addMembers.total = Total £{0}

deleteMember.title = Are you sure you want to remove the annual allowance charge for {0}?
deleteMember.heading = Are you sure you want to remove the annual allowance charge for {0}?
deleteMember.error.required = Select yes if you want to remove the annual allowance charge for {0}
>>>>>>> 1d7d797e
<|MERGE_RESOLUTION|>--- conflicted
+++ resolved
@@ -5,7 +5,6 @@
 site.back = Back
 site.delete = Remove
 site.edit = Change
-site.view = View
 site.delete.hidden = Change {0}
 site.edit.hidden = Change {0}
 site.no = No
@@ -273,7 +272,40 @@
 annualAllowanceYear.heading = Select the tax year to which the annual allowance charge relates
 total = Total
 
-<<<<<<< HEAD
+chargeAmount.error.required = Enter the charge amount
+chargeAmount.error.invalid = The charge amount must be an amount of money, like 123.45 or 156.00
+chargeAmount.error.decimal = The charge amount must include pence, like 123.45 or 156.00
+chargeAmount.error.maximum = The charge amount must be £99999999999.99 or less
+dateNoticeReceived.error.required = Enter the date you received notice to pay the charge
+dateNoticeReceived.error.incomplete = The date you received notice to pay the charge must include a day, month and year
+dateNoticeReceived.error.invalid = Enter a real date for the date you received notice to pay the charge
+dateNoticeReceived.error.future = The date you received notice to pay the charge must be today or in the past
+dateNoticeReceived.error.outsideTaxYear = The date you received notice to pay the charge must be between {0} and {1}
+isPaymentMandatory.error = Select yes if the payment type is mandatory
+
+chargeEDetails.title = Annual allowance charge details for {0}
+chargeEDetails.heading = Annual allowance charge details for {0}
+chargeEDetails.chargeAmount.label = Charge amount
+chargeEDetails.dateNoticeReceived.label = Date you received notice to pay the charge
+chargeEDetails.isPaymentMandatory.label = Is the payment type mandatory?
+
+chargeE.cya.memberName.label = Member’s name
+chargeE.cya.nino.label = {0}’s National Insurance number
+chargeE.cya.taxYear.label = Tax year to which the annual allowance charge relates
+chargeE.cya.mandatoryPayment.label = Mandatory payment type
+
+chargeE.addMembers.error = Select yes if you want to add another annual allowance charge
+chargeE.addMembers.title = Annual allowance charges for {0} to {1}
+chargeE.addMembers.heading = Annual allowance charges for {0} to {1}
+chargeE.addMembers.label = Do you want to add another annual allowance charge?
+chargeE.addMembers.members.header = Member
+chargeE.addMembers.chargeAmount.header = Charge amount
+chargeE.addMembers.total = Total £{0}
+
+deleteMember.title = Are you sure you want to remove the annual allowance charge for {0}?
+deleteMember.heading = Are you sure you want to remove the annual allowance charge for {0}?
+deleteMember.error.required = Select yes if you want to remove the annual allowance charge for {0}
+
 chargeType.radio.annualAllowance = Annual allowance charge
 chargeType.radio.authSurplus = Authorised surplus payments charge
 chargeType.radio.deRegistration = De-registration charge
@@ -300,39 +332,4 @@
 aft.summary.lumpSumDeath.row = Special lump sum death benefits charges
 aft.summary.lumpSumDeath.visuallyHidden.row = special lump sum death benefits charges
 aft.summary.error.required = Select yes if you want to add another charge
-aft.summary.total = Total
-=======
-chargeAmount.error.required = Enter the charge amount
-chargeAmount.error.invalid = The charge amount must be an amount of money, like 123.45 or 156.00
-chargeAmount.error.decimal = The charge amount must include pence, like 123.45 or 156.00
-chargeAmount.error.maximum = The charge amount must be £99999999999.99 or less
-dateNoticeReceived.error.required = Enter the date you received notice to pay the charge
-dateNoticeReceived.error.incomplete = The date you received notice to pay the charge must include a day, month and year
-dateNoticeReceived.error.invalid = Enter a real date for the date you received notice to pay the charge
-dateNoticeReceived.error.future = The date you received notice to pay the charge must be today or in the past
-dateNoticeReceived.error.outsideTaxYear = The date you received notice to pay the charge must be between {0} and {1}
-isPaymentMandatory.error = Select yes if the payment type is mandatory
-
-chargeEDetails.title = Annual allowance charge details for {0}
-chargeEDetails.heading = Annual allowance charge details for {0}
-chargeEDetails.chargeAmount.label = Charge amount
-chargeEDetails.dateNoticeReceived.label = Date you received notice to pay the charge
-chargeEDetails.isPaymentMandatory.label = Is the payment type mandatory?
-
-chargeE.cya.memberName.label = Member’s name
-chargeE.cya.nino.label = {0}’s National Insurance number
-chargeE.cya.taxYear.label = Tax year to which the annual allowance charge relates
-chargeE.cya.mandatoryPayment.label = Mandatory payment type
-
-chargeE.addMembers.error = Select yes if you want to add another annual allowance charge
-chargeE.addMembers.title = Annual allowance charges for {0} to {1}
-chargeE.addMembers.heading = Annual allowance charges for {0} to {1}
-chargeE.addMembers.label = Do you want to add another annual allowance charge?
-chargeE.addMembers.members.header = Member
-chargeE.addMembers.chargeAmount.header = Charge amount
-chargeE.addMembers.total = Total £{0}
-
-deleteMember.title = Are you sure you want to remove the annual allowance charge for {0}?
-deleteMember.heading = Are you sure you want to remove the annual allowance charge for {0}?
-deleteMember.error.required = Select yes if you want to remove the annual allowance charge for {0}
->>>>>>> 1d7d797e
+aft.summary.total = Total