site.day.capitalized = Day
site.month.capitalized = Month
site.year.capitalized = Year

site.back = Back
site.delete = Remove
site.edit = Change
site.delete.hidden = Change {0}
site.no = No
site.yes = Yes
site.continue = Continue
site.save_and_continue = Save and continue
site.save_charge_and_continue = Save this charge and continue
site.return_to_summary = Return to AFT summary
site.service_name = Managing pension schemes
site.textarea.char_limit = (Limit is {0} characters)
site.title.suffix = - managing pension schemes - GOV.UK
site.view = View
site.remove = Remove
site.signOut = Sign out
site.agree_and_submit = Agree and submit this AFT return
site.finishAndSignOut = Finish and sign out

error.title.prefix = Error:
error.summary.title = There is a problem

footer.links.support_links = Cysylltiadau cymorth
footer.links.help = Help using GOV.UK
footer.links.cookies = Cookies
footer.links.accessibility = Accessibility
footer.links.privacy = Privacy policy
footer.links.terms = Terms and conditions

language.cymraeg = Cymraeg
language.change.cymraeg = Newid yr iaith i'r Gymraeg
language.english = English
language.change.english = Change the language to English
language.switcher = Language switcher

phaseBanner.1 = This is a new service – your
phaseBanner.2 = feedback
phaseBanner.3 = will help us to improve it.

checkYourAnswers.title = Check your answers - {0}
checkYourAnswers.heading = Check your answers

index.title = pension-scheme-accounting-for-tax-frontend
index.heading = pension-scheme-accounting-for-tax-frontend
index.guidance = Welcome to your new frontend. Please see the README file for a guide to getting started.

session_expired.title = For your security, this service has been reset
session_expired.heading = For your security, this service has been reset
session_expired.guidance = The details you have given have been deleted because you did not continue the service for 15 minutes.

unauthorised.title = You can’t access this service with this account
unauthorised.heading = You can’t access this service with this account

#### Compliance statement

## section one
compliant.one.heading=Accessibility statement for [service name]
compliant.one.lede=This accessibility statement explains how accessible this service is, what to do if you have difficulty using it, and how to report accessibility problems with the service.
compliant.one.p1.1=This service is part of the wider GOV.UK website. There is a separate
compliant.one.p1.2=accessibility statement
compliant.one.p1.3=for the main GOV.UK website.
compliant.one.p2=This page only contains information about the [insert service name] service, available at tax.service.gov.uk

## section two
compliant.two.heading=Using this service
compliant.two.p1=[insert a paragraph here to give details about what your service does]
compliant.two.p2=This service is run by HM Revenue and Customs (HMRC). We want as many people as possible to be able to use this service. This means you should be able to:
compliant.two.l1=change colours, contrast levels and fonts
compliant.two.l2=zoom in up to 300% without the text spilling off the screen
compliant.two.l3=get from the start of the service to the end using just a keyboard
compliant.two.l4=get from the start of the service to the end using speech recognition software
compliant.two.l5=listen to the service using a screen reader (including the most recent versions of JAWS, NVDA and VoiceOver)
compliant.two.p3=We have also made the text in the service as simple as possible to understand.
compliant.two.p4.0=
compliant.two.p4.1=AbilityNet
compliant.two.p4.2=has advice on making your device easier to use if you have a disability.

## section three
compliant.three.heading=How accessible this service is
compliant.three.p1.1=This service is fully compliant with the
compliant.three.p1.2=Web Content Accessibility Guidelines version 2.1 AA standard
compliant.three.p2=[Note: Even if this service meets WCAG 2.1 AA, use this section to talk about any tasks in the service disabled users may find difficult to do. For example:
compliant.three.l1=at one point we display location information on a map - however, there’s also a postcode lookup tool that’s accessible to visually impaired users using assistive technology
compliant.three.l2=we may ask you to physically sign a document we send to you - however, there’s also an option that lets you confirm your agreement over the phone
compliant.three.l3=there’s an instructional video inside the service that doesn’t have captions (it’s an old video, and we’ll add captions when we re-shoot it)
compliant.three.p3=If there are no issues, then say:
compliant.three.p4=There are no known accessibility issues within this service.]

## section four
compliant.four.heading=What to do if you have difficulty using this service
compliant.four.p1.1=[Note: this section is optional, you can remove it if your service doesn’t have a support helpline (for example,
compliant.four.p1.2=tax credits
compliant.four.p1.3=). You are not required to create a new phone number or email address for this purpose
compliant.four.p2.1=If your service does provide support and you get requests for content in an alternative format, refer to the guidance on the Intranet for getting media in an
compliant.four.p2.2=alternative format
compliant.four.p3=If you have difficulty using this service, contact us by:
compliant.four.l1=email [email address]
compliant.four.l2=call [phone number]
compliant.four.p4=[Only include if your service sends messages or asks for documents: As part of providing this service, we may need to send you messages or documents. We’ll ask you how you want us to send messages or documents to you, but contact us if you need them in a different format. For example large print, audio recording or braille.]

## section five
compliant.five.heading=Reporting accessibility problems with this service
compliant.five.p.1=We are always looking to improve the accessibility of this service. If you find any problems that are not listed on this page or think we are not meeting accessibility requirements, report the
compliant.five.p.2=accessibility problem
compliant.five.p.3=[amend link so it points to the Deskpro accessibility problem form for your service]

## section six
compliant.six.heading=What to do if you are not happy with how we respond to your complaint
compliant.six.p.1=The Equality and Human Rights Commission (EHRC) is responsible for enforcing the Public Sector Bodies (Websites and Mobile Applications) (No. 2) Accessibility Regulations 2018 (the ‘accessibility regulations’). If you are not happy with how we respond to your complaint,
compliant.six.p.2=contact the Equality Advisory and Support Service
compliant.six.p.3=(EASS), or the
compliant.six.p.4=Equality Commission for Northern Ireland
compliant.six.p.5=(ECNI) if you live in Northern Ireland.

## section seven
compliant.seven.heading=Contacting us by phone or getting a visit from us in person
compliant.seven.p1=We provide a text relay service if you are deaf, hearing impaired or have a speech impediment.
compliant.seven.p2=We can provide a British Sign Language (BSL) interpreter, or you can arrange a visit from an HMRC advisor to help you complete the service.
compliant.seven.p3.1=Find out how to
compliant.seven.p3.2=contact us

## section eight
compliant.eight.heading=Technical information about this service’s accessibility
compliant.eight.p1=HMRC is committed to making this service accessible, in accordance with the Public Sector Bodies (Websites and Mobile Applications) (No. 2) Accessibility Regulations 2018.
compliant.eight.p2.1=This service is fully compliant with the
compliant.eight.p2.2=Web Content Accessibility Guidelines version 2.1 AA standard

## section nine
compliant.nine.heading=How we tested this service
compliant.nine.p1=The service was last tested on [date] and was checked for compliance with WCAG 2.1 AA.
compliant.nine.p2.1=The service was built using parts that were tested by the
compliant.nine.p2.2=Digital Accessibility Centre
compliant.nine.p2.3=The full service was tested by HMRC and included disabled users.
compliant.nine.p3=This page was prepared on [date when it was first published]. It was last updated on [date when it was last updated].

dob.label = Date of birth
dob.cya.label = {0}’s date of birth
dob.error.required = Enter the member’s date of birth
dob.error.invalid = Enter a real date for the member’s date of birth
dob.error.incomplete = The member’s date of birth must include a day, month and year
dob.error.future = The member’s date of birth must be in the past

return.to.link = Return to {0}

chargeDetails.amount.label = Amount of tax due at 40%

chargeA.whatYouWillNeed.title = Short service refund lump sum charge
chargeA.whatYouWillNeed.heading = Short service refund lump sum charge
chargeA.whatYouWillNeed.p1 = To record a short service refund lump sum charge you will need:
chargeA.whatYouWillNeed.li1 = the number of members who received a short service refund lump sum in the quarter you are submitting the return for
chargeA.whatYouWillNeed.li2 = the total amount of tax due at 20%
chargeA.whatYouWillNeed.li3 = the total amount of tax due at 50%

chargeA.chargeDetails.title = Short service refund lump sum details
chargeA.chargeDetails.heading = Short service refund lump sum details
chargeA.chargeDetails.numberOfMembers.title = Number of members who received a short service refund lump sum in the quarter
chargeA.chargeDetails.totalAmtOfTaxDueAtLowerRate.label = Total amount of tax due at 20%
chargeA.chargeDetails.totalAmtOfTaxDueAtHigherRate.label = Total amount of tax due at 50%

chargeA.numberOfMembers.error.required = Enter the number of members who received a short service refund lump sum in the quarter
chargeA.numberOfMembers.error.nonNumeric = The number of members who received a short service refund lump sum in the quarter must be a whole number
chargeA.numberOfMembers.error.maximum = The number of members who received a short service refund lump sum in the quarter must be between 1 and 999999

chargeA.totalAmtOfTaxDueAtLowerRate.error.required = Enter the total amount of tax due at 20%
chargeA.totalAmtOfTaxDueAtLowerRate.error.invalid = The amount of tax due at 20% must be an amount of money, like 123.45 or 156.00
chargeA.totalAmtOfTaxDueAtLowerRate.error.decimal = The amount of tax due at 20% must include pence, like 123.45 or 156.00
chargeA.totalAmtOfTaxDueAtLowerRate.error.maximum = The amount of tax due at 20% must be £99999999999.99 or less
chargeA.totalAmtOfTaxDueAtLowerRate.error.minimum = The amount of tax due at 20% must be £{0} or more

chargeA.totalAmtOfTaxDueAtHigherRate.error.required = Enter the total amount of tax due at 50%
chargeA.totalAmtOfTaxDueAtHigherRate.error.invalid = The amount of tax due at 50% must be an amount of money, like 123.45 or 156.00
chargeA.totalAmtOfTaxDueAtHigherRate.error.decimal = The amount of tax due at 50% must include pence, like 123.45 or 156.00
chargeA.totalAmtOfTaxDueAtHigherRate.error.maximum = The amount of tax due at 50% must be £99999999999.99 or less
chargeA.totalAmtOfTaxDueAtHigherRate.error.minimum = The amount of tax due at 50% must be £{0} or more

chargeA.chargeDetails.numberOfMembers.checkYourAnswersLabel = Number of members who received a short service refund lump sum in the quarter
chargeA.chargeDetails.numberOfMembers.visuallyHidden.checkYourAnswersLabel =  the number of members who received a short service refund lump sum in the quarter
chargeA.chargeDetails.amountLowerRate.checkYourAnswersLabel = Total amount of tax due at 20%
chargeA.chargeDetails.amountLowerRate.visuallyHidden.checkYourAnswersLabel = the total amount of tax due at 20%
chargeA.chargeDetails.amountHigherRate.checkYourAnswersLabel = Total amount of tax due at 50%
chargeA.chargeDetails.amountHigherRate.visuallyHidden.checkYourAnswersLabel = the total amount of tax due at 50%

chargeType.title = Which type of charge are you adding to the AFT return?
chargeType.heading = Which type of charge are you adding to the AFT return?
chargeType.radio.annualAllowance = Annual allowance charge
chargeType.radio.authSurplus = Authorised surplus payments charge
chargeType.radio.deRegistration = De-registration charge
chargeType.radio.lifeTimeAllowance = Lifetime allowance charge
chargeType.radio.overseasTransfer = Overseas transfer charge
chargeType.radio.shortService = Short service refund lump sum charge
chargeType.radio.lumpSumDeath = Special lump sum death benefits charge
chargeType.error.required = Select the type of charge you are adding to the AFT return

chargeB = Special lump sum death benefits charge
chargeB.whatYouWillNeed.title = Special lump sum death benefits charge
chargeB.whatYouWillNeed.heading = Special lump sum death benefits charge
chargeB.whatYouWillNeed.p1 = To record a special lump sum death benefits charge you will need:
chargeB.whatYouWillNeed.li1 = the number of deceased members for which payment of a lump sum death benefit was made in the quarter
chargeB.whatYouWillNeed.li2 = the total amount of tax due

chargeB.chargeDetails.title = Special lump sum death benefits charge details
chargeB.chargeDetails.heading = Special lump sum death benefits charge details
chargeB.chargeDetails.numberOfDeceased.label = Number of deceased members for which payment of a lump sum death benefit was made in the quarter
chargeB.chargeDetails.amount.label = Total amount of tax due
chargeB.numberOfDeceased.checkYourAnswersLabel = Number of deceased members for which payment of a lump sum death benefit was made in the quarter
chargeB.numberOfDeceased.visuallyHidden.checkYourAnswersLabel = the number of deceased members for which payment of a lump sum death benefit was made in the quarter
chargeB.totalTaxDue.checkYourAnswersLabel = Total amount of tax due
chargeB.totalTaxDue.visuallyHidden.checkYourAnswersLabel = the total amount of tax due

chargeC = Authorised surplus payments charge
chargeC.whatYouWillNeed.title = Authorised surplus payments charge
chargeC.whatYouWillNeed.heading = Authorised surplus payments charge
chargeC.whatYouWillNeed.p1 = To record an authorised surplus payments charge you will need the following for each sponsoring employer who received a payment:
chargeC.whatYouWillNeed.li1 = the name of the sponsoring employer
chargeC.whatYouWillNeed.li2 = their company number if the sponsoring employer is a company
chargeC.whatYouWillNeed.li3 = their National Insurance number if the sponsoring employer is an individual
chargeC.whatYouWillNeed.li4 = their registered address
chargeC.whatYouWillNeed.li5 = the date of payment of the authorised surplus payment
chargeC.whatYouWillNeed.li6 = the amount of tax due at 35% for this payment

chargeC.isSponsoringEmployerIndividual.title = Is the sponsoring employer an individual?
chargeC.isSponsoringEmployerIndividual.heading = Is the sponsoring employer an individual?
chargeC.isSponsoringEmployerIndividual.checkYourAnswersLabel = Is the sponsoring employer an individual?
chargeC.isSponsoringEmployerIndividual.visuallyHidden.checkYourAnswersLabel = whether the sponsoring employer is an individual
chargeC.isSponsoringEmployerIndividual.error.required = Select yes if the sponsoring employer is an individual

chargeC.sponsoringOrganisationDetails.title = Sponsoring company or organisation’s details
chargeC.sponsoringOrganisationDetails.heading = Sponsoring company or organisation’s details
chargeC.sponsoringOrganisationDetails.name.label = Company or organisation name
chargeC.sponsoringOrganisationDetails.crn.label = Company number
chargeC.sponsoringOrganisationDetails.checkYourAnswersLabel = Sponsoring company or organisation’s details
chargeC.sponsoringOrganisationDetails.name.error.required = Enter the sponsoring company or organisation’s name
chargeC.sponsoringOrganisationDetails.name.error.length = The sponsoring company or organisation’s name must be 155 characters or fewer

chargeC.sponsoringOrganisationDetails.crn.error.required = Enter the sponsoring company or organisation’s company number
chargeC.sponsoringOrganisationDetails.crn.error.length = The sponsoring company or organisation’s company number must be 8 characters, like 01234567 or AB123456
chargeC.sponsoringOrganisationDetails.crn.error.invalid = The sponsoring company or organisation’s company number must only include letters and numbers, like 01234567 or AB123456

chargeC.sponsoringEmployerAddress.title = Enter {0}’s address
chargeC.sponsoringEmployerAddress.heading = Enter {0}’s address
chargeC.sponsoringEmployerAddress.line1.title = Address line 1
chargeC.sponsoringEmployerAddress.line2.title = Address line 2
chargeC.sponsoringEmployerAddress.line3.title = Address line 3 (optional)
chargeC.sponsoringEmployerAddress.line4.title = Address line 4 (optional)
chargeC.sponsoringEmployerAddress.country.title = Country
chargeC.sponsoringEmployerAddress.postcode.title = Postcode (if UK)

address.line1.error.required = Enter the first line of {0}’s address
address.line1.error.length = Address line 1 must be 35 characters or fewer
address.line1.error.invalid = Address line 1 must only include letters, numbers, spaces, hyphens, commas, full stops, ampersands, apostrophes and forward slashes
address.line2.error.required = Enter the second line of {0}’s address
address.line2.error.length = Address line 2 must be 35 characters or fewer
address.line2.error.invalid = Address line 2 must only include letters, numbers, spaces, hyphens, commas, full stops, ampersands, apostrophes and forward slashes
address.line3.error.length = Address line 3 must be 35 characters or fewer
address.line3.error.invalid = Address line 3 must only include letters, numbers, spaces, hyphens, commas, full stops, ampersands, apostrophes and forward slashes
address.line4.error.length = Address line 4 must be 35 characters or fewer
address.line4.error.invalid = Address line 4 must only include letters, numbers, spaces, hyphens, commas, full stops, ampersands, apostrophes and forward slashes
address.country.error.required = Enter {0}’s country
address.postcode.error.required = Enter {0}’s postcode
address.postcode.error.invalid = Enter a real postcode
address.postcode.error.length = Enter postcode length less than 10

chargeC.sponsoringIndividualDetails.title = Sponsoring individual’s details
chargeC.sponsoringIndividualDetails.heading = Sponsoring individual’s details
chargeC.sponsoringIndividualDetails.firstName.label = First name
chargeC.sponsoringIndividualDetails.lastName.label = Last name
chargeC.sponsoringIndividualDetails.nino.label = National Insurance number

chargeC.sponsoringIndividualDetails.firstName.error.required = Enter the sponsoring individual’s first name
chargeC.sponsoringIndividualDetails.firstName.error.length = The sponsoring individual’s first name must be 35 characters or fewer
chargeC.sponsoringIndividualDetails.firstName.error.invalid = The sponsoring individual’s first name must only include letters, spaces, ampersands, grave accents, apostrophes, backslashes, full stops and carets

chargeC.sponsoringIndividualDetails.lastName.error.required = Enter the sponsoring individual’s last name
chargeC.sponsoringIndividualDetails.lastName.error.length = The sponsoring individual’s last name must be 35 characters or fewer
chargeC.sponsoringIndividualDetails.lastName.error.invalid = The sponsoring individual’s last name must only include letters, spaces, ampersands, grave accents, apostrophes, backslashes, full stops and carets

chargeC.sponsoringIndividualDetails.nino.error.required = Enter the sponsoring individual’s National Insurance number
chargeC.sponsoringIndividualDetails.nino.error.invalid = Enter a National Insurance number that is 2 letters, 6 numbers, then A, B, C or D, like QQ123456C

numberOfDeceased.error.required = Enter the number of deceased members for which payment of a lump sum death benefit was made in the quarter
numberOfDeceased.error.wholeNumber = The number of deceased members for which payment of a lump sum death benefit was made in the quarter must be a whole number
numberOfDeceased.error.maxLength = The number of deceased members for which payment of a lump sum death benefit was made in the quarter must be 999999 or fewer

totalTaxDue.error.required = Enter the total amount of tax due
totalTaxDue.error.invalid = The total amount of tax due must be an amount of money, like 123.45 or 156.00
totalTaxDue.error.decimal = The total amount of tax due must include pence, like 123.45 or 156.00
totalTaxDue.error.maximum = The total amount of tax due must be £99999999999.99 or less
totalTaxDue.error.minimum = The total amount of tax due must be £0.01 or more
totalTaxDue.checkYourAnswersLabel = Total amount of tax due

chargeA = Short service refund lump sum charge
chargeB = Special lump sum death benefits charge
chargeF = De-registration charge
chargeE = Annual allowance charge
chargeD = Lifetime allowance charge
chargeG = Overseas transfer charge

memberDetails.title = Member’s details - {0}
memberDetails.heading = Member’s details
memberDetails.firstName = First name
memberDetails.lastName = Last name
memberDetails.nino = National Insurance number
memberDetails.checkYourAnswersLabel = memberDetails
memberDetails.error.firstName.required = Enter the member’s first name
memberDetails.error.firstName.length = The member’s first name must be 35 characters or fewer
memberDetails.error.firstName.invalid = The member’s first name must only include letters, spaces, ampersands, grave accents, apostrophes, backslashes, full stops and carets
memberDetails.error.lastName.required = Enter the member’s last name
memberDetails.error.lastName.length = The member’s last name must be 35 characters or fewer
memberDetails.error.lastName.invalid = The member’s last name must only include letters, spaces, ampersands, grave accents, apostrophes, backslashes, full stops and carets
memberDetails.error.nino.required = Enter the member’s National Insurance number
memberDetails.error.nino.invalid = Enter a National Insurance number that is 2 letters, 6 numbers, then A, B, C or D, like QQ123456C

chargeE.whatYouWillNeed.title = Annual allowance charge
chargeE.whatYouWillNeed.heading = Annual allowance charge
chargeE.whatYouWillNeed.p1 = To record an annual allowance charge you will need the following for each member liable to the charge:
chargeE.whatYouWillNeed.li1 = their name
chargeE.whatYouWillNeed.li2 = their National Insurance number
chargeE.whatYouWillNeed.li3 = the date the scheme administrator received the notice from the member requiring them to pay the annual allowance charge
chargeE.whatYouWillNeed.li4 = the amount of the annual allowance charge
chargeE.whatYouWillNeed.li5 = the tax year to which the annual allowance charge relates
chargeE.whatYouWillNeed.li6 = whether the annual allowance payment type was mandatory or voluntary

chargeF = De-registration charge
chargeF.whatYouWillNeed.title = De-registration charge
chargeF.whatYouWillNeed.heading = De-registration charge
chargeF.whatYouWillNeed.p1 = To record a de-registration charge you will need:
chargeF.whatYouWillNeed.li1 = the date that the scheme was de-registered
chargeF.whatYouWillNeed.li2 = the amount of tax due at 40%
chargeF.chargeDetails.title = De-registration charge details
chargeF.chargeDetails.heading = De-registration charge details
chargeF.chargeDetails.hint = For example, 12 11 2007
chargeF.chargeDetails.date.checkYourAnswersLabel = Date scheme was de-registered
chargeF.chargeDetails.amount.checkYourAnswersLabel = Amount of tax due at 40%
chargeF.deregistrationDate.error.required.all = Enter the date the scheme was de-registered
chargeF.deregistrationDate.error.required.two = The date the scheme was de-registered must include a day, month and year
chargeF.deregistrationDate.error.invalid = Enter a real date for the date the scheme was de-registered
chargeF.deregistrationDate.error.date = The date the scheme was de-registered must be between {0} and {1}
chargeF.amountTaxDue.error.required = Enter the amount of tax due at 40%
chargeF.amountTaxDue.error.invalid = The amount of tax due at 40% must be an amount of money, like 123.45 or 156.00
chargeF.amountTaxDue.error.decimal = The amount of tax due at 40% must include pence, like 123.45 or 156.00
chargeF.amountTaxDue.error.maximum = The amount of tax due at 40% must be £99999999999.99 or less
chargeF.amountTaxDue.error.minimum = The amount of tax due at 40% must be £0.01 or more
chargeF.chargeDetails.date.label = Date scheme was de-registered

chargeF.chargeDetails.date.visuallyHidden.checkYourAnswersLabel = the date the scheme was de-registered
chargeF.chargeDetails.amount.visuallyHidden.checkYourAnswersLabel = the amount of tax due at 40%

yearRangeRadio = {0} to {1}
annualAllowanceYear.error.required = Select the tax year to which the annual allowance charge relates
annualAllowanceYear.title = Select the tax year to which the annual allowance charge relates
annualAllowanceYear.heading = Select the tax year to which the annual allowance charge relates
total = Total

chargeAmount.error.required = Enter the charge amount
chargeAmount.error.invalid = The charge amount must be an amount of money, like 123.45 or 156.00
chargeAmount.error.decimal = The charge amount must include pence, like 123.45 or 156.00
chargeAmount.error.maximum = The charge amount must be £99999999999.99 or less
dateNoticeReceived.error.required = Enter the date you received notice to pay the charge
dateNoticeReceived.error.incomplete = The date you received notice to pay the charge must include a day, month and year
dateNoticeReceived.error.invalid = Enter a real date for the date you received notice to pay the charge
dateNoticeReceived.error.future = The date you received notice to pay the charge must be today or in the past
dateNoticeReceived.error.outsideTaxYear = The date you received notice to pay the charge must be between {0} and {1}
isPaymentMandatory.error = Select yes if the payment type is mandatory

chargeEDetails.title = Annual allowance charge details for {0}
chargeEDetails.heading = Annual allowance charge details for {0}
chargeEDetails.chargeAmount.label = Charge amount
chargeEDetails.dateNoticeReceived.label = Date you received notice to pay the charge
chargeEDetails.isPaymentMandatory.label = Is the payment type mandatory?

cya.memberName.label = Member’s name
cya.nino.label = {0}’s National Insurance number
chargeE.cya.taxYear.label = Tax year to which the annual allowance charge relates
chargeE.cya.mandatoryPayment.label = Mandatory payment type
visuallyHidden.memberName.label = the member’s name
chargeE.visuallyHidden.taxYear.label = the tax year to which the annual allowance charge relates
chargeE.visuallyHidden.chargeAmount.label = the charge amount
chargeE.visuallyHidden.dateNoticeReceived.label = the date you received notice to pay the charge
chargeE.visuallyHidden.isPaymentMandatory.label = whether the payment type is mandatory

chargeE.addMembers.error = Select yes if you want to add another annual allowance charge
chargeE.addMembers.title = Annual allowance charges for {0} to {1}
chargeE.addMembers.heading = Annual allowance charges for {0} to {1}
chargeE.addMembers.label = Do you want to add another annual allowance charge?
chargeE.addMembers.visuallyHidden = {0}’s annual allowance charge

deleteMember.title = Are you sure you want to remove the annual allowance charge for {0}?
deleteMember.heading = Are you sure you want to remove the annual allowance charge for {0}?
deleteMember.error.required = Select yes if you want to remove the annual allowance charge for {0}

deleteMember.chargeD.title = Are you sure you want to remove the lifetime allowance charge for {0}?
deleteMember.chargeD.heading = Are you sure you want to remove the lifetime allowance charge for {0}?
deleteMember.chargeD.error.required = Select yes if you want to remove the lifetime allowance charge for {0}

chargeType.radio.annualAllowance = Annual allowance charge
chargeType.radio.authSurplus = Authorised surplus payments charge
chargeType.radio.deRegistration = De-registration charge
chargeType.radio.lifeTimeAllowance = Lifetime allowance charge
chargeType.radio.overseasTransfer = Overseas transfer charge
chargeType.radio.shortService = Short service refund lump sum charge
chargeType.radio.lumpSumDeath = Special lump sum death benefits charge

aft.summary.title = Summary of charges for {0}
aft.summary.heading = AFT return for {0} to {1}
aft.summary.radio.question = Do you want to add another charge?
aft.summary.annualAllowance.row = Annual allowance charges
aft.summary.annualAllowance.visuallyHidden.row = annual allowance charges
aft.summary.authSurplus.row = Authorised surplus payments charges
aft.summary.authSurplus.visuallyHidden.row = authorised surplus payments charges
aft.summary.deRegistration.row = De-registration charges
aft.summary.deRegistration.visuallyHidden.row = de-registration charges
aft.summary.lifeTimeAllowance.row = Lifetime allowance charges
aft.summary.lifeTimeAllowance.visuallyHidden.row = lifetime allowance charges
aft.summary.overseasTransfer.row = Overseas transfer charges
aft.summary.overseasTransfer.visuallyHidden.row = overseas transfer charges
aft.summary.shortService.row = Short service refund lump sum charges
aft.summary.shortService.visuallyHidden.row = short service refund lump sum charges
aft.summary.lumpSumDeath.row = Special lump sum death benefits charges
aft.summary.lumpSumDeath.visuallyHidden.row = special lump sum death benefits charges
aft.summary.error.required = Select yes if you want to add another charge
aft.summary.total = Total

chargeG.chargeDetails.title = Overseas transfer charge details for {0}
chargeG.chargeDetails.heading = Overseas transfer charge details for {0}
chargeG.chargeDetails.qropsReferenceNumber.label = QROPS reference number
chargeG.chargeDetails.qropsReferenceNumber.error.required = Enter a QROPS reference number
chargeG.chargeDetails.qropsReferenceNumber.error.valid = Enter a QROPS reference number in the correct format, like 123456
chargeG.chargeDetails.qropsTransferDate.label = Date of the transfer into the QROPS
chargeG.chargeDetails.checkYourAnswersLabel = ChargeDetails
chargeG.chargeDetails.qropsTransferDate.error.required.all = Enter the date of the transfer into the QROPS
chargeG.chargeDetails.qropsTransferDate.error.required.two = The transfer into the QROPS must include a day, month and year
chargeG.chargeDetails.qropsTransferDate.error.required = Enter the date of the transfer into the QROPS
chargeG.chargeDetails.qropsTransferDate.error.invalid = Enter a real date for the transfer into the QROPS
chargeG.chargeDetails.qropsTransferDate.error.date = The date of the transfer into the QROPS must be between {0} and {1}
chargeG.chargeDetails.qropsTransferDate.error.future = The date of the transfer into the QROPS must be today or in the past
chargeGDetails.qropsReferenceNumber.visuallyHidden.label = the QROPS reference number
chargeGDetails.qropsTransferDate.visuallyHidden.label = the date of the transfer into the QROPS

chargeG.whatYouWillNeed.title = Overseas transfer charge
chargeG.whatYouWillNeed.heading = Overseas transfer charge
chargeG.whatYouWillNeed.p1 = To record an overseas transfer charge you will need:
chargeG.whatYouWillNeed.li1 = the name, date of birth and National Insurance number for each member liable to the overseas transfer charge
chargeG.whatYouWillNeed.li2 = the date and ‘transferred value’ of each transfer
chargeG.whatYouWillNeed.li3 = the amount of tax due in respect of each transfer
chargeG.whatYouWillNeed.li4 = the reference number given by HMRC to the QROPS to which each transfer is made

chargeD.whatYouWillNeed.title = Lifetime allowance charge
chargeD.whatYouWillNeed.heading = Lifetime allowance charge
chargeD.whatYouWillNeed.p1 = To record a lifetime allowance charge you will need the following for each member liable to the charge:
chargeD.whatYouWillNeed.li1 = their name
chargeD.whatYouWillNeed.li2 = their National Insurance number
chargeD.whatYouWillNeed.li3 = the date of the benefit crystallisation event giving rise to the lifetime allowance charge
chargeD.whatYouWillNeed.li4 = the amount of tax due at 25%
chargeD.whatYouWillNeed.li5 = the amount of tax due at 55%

chargeD.amountTaxDue.error.required = Enter the amount of tax due at {0}%
chargeD.amountTaxDue.error.invalid = The amount of tax due at {0}% must be an amount of money, like 123.45 or 156.00
chargeD.amountTaxDue.error.decimal = The amount of tax due at {0}% must include pence, like 123.45 or 156.00
chargeD.amountTaxDue.error.maximum = The amount of tax due at {0}% must be £99999999999.99 or less

dateOfEvent.error.required = Enter the date of the benefit crystallisation event giving rise to the charge
dateOfEvent.error.incomplete = The date of the benefit crystallisation event must include a day, month and year
dateOfEvent.error.invalid = Enter a real date for the benefit crystallisation event giving rise to the charge
dateOfEvent.error.future = The date of the benefit crystallisation event giving rise to the charge must be today or in the past

chargeDDetails.title = Lifetime allowance charge details for {0}
chargeDDetails.heading = Lifetime allowance charge details for {0}
chargeDDetails.dateOfEvent.label = Date of benefit crystallisation event giving rise to the charge
chargeDDetails.dateOfEvent.visuallyHidden.label = the date of the benefit crystallisation event giving rise to the charge
taxAt25Percent.label = Amount of tax due at 25%
taxAt55Percent.label = Amount of tax due at 55%
taxAt25Percent.visuallyHidden.label = the amount of tax due at 25%
taxAt55Percent.visuallyHidden.label = the amount of tax due at 55%

chargeD.addMembers.error = Select yes if you want to add another lifetime allowance charge
chargeD.addMembers.title = Lifetime allowance charges for {0} to {1}
chargeD.addMembers.heading = Lifetime allowance charges for {0} to {1}
chargeD.addMembers.label = Do you want to add another lifetime allowance charge?
chargeD.addMembers.visuallyHidden = {0}’s lifetime allowance charge

addMembers.members.header = Member
addMembers.nino.header = National Insurance number
addMembers.chargeE.amount.header = Charge amount
addMembers.chargeD.amount.header = Total tax due
addMembers.chargeG.amount.header = Tax due
addMembers.total = Total

chargeG.whatYouWillNeed.title = Overseas transfer charge
chargeG.whatYouWillNeed.heading = Overseas transfer charge
chargeG.whatYouWillNeed.p1 = To record an overseas transfer charge you will need:
chargeG.whatYouWillNeed.li1 = the name, date of birth and National Insurance number for each member liable to the overseas transfer charge
chargeG.whatYouWillNeed.li2 = the date and ‘transferred value’ of each transfer
chargeG.whatYouWillNeed.li3 = the amount of tax due in respect of each transfer
chargeG.whatYouWillNeed.li4 = the reference number given by HMRC to the QROPS to which each transfer is made

chargeG.chargeAmount.title = Overseas transfer charge amounts for {0}
chargeG.chargeAmount.heading = Overseas transfer charge amounts for {0}
chargeG.chargeAmount.transferred = Amount transferred into the QROPS
chargeG.chargeAmount.taxDue = Amount of tax due
chargeG.chargeAmount.transferred.visuallyHidden.label = how much was transferred into the QROPS
chargeG.chargeAmount.taxDue.visuallyHidden.label = the amount of tax due for this transfer into the QROPS

amountTransferred.error.required = Enter the amount transferred into the QROPS for {0}
amountTransferred.error.invalid = The amount transferred into the QROPS for {0} must be an amount of money, like 123.45 or 156.00
amountTransferred.error.decimal = The amount transferred into the QROPS for {0} must include pence, like 123.45 or 156.00
amountTransferred.error.maximum = The amount transferred into the QROPS for {0} must be £99999999999.99 or less
amountTransferred.error.minimum = The amount transferred into the QROPS for {0} must be £0.01 or more

amountTaxDue.error.required = Enter the amount of tax due for this transfer into the QROPS
amountTaxDue.error.invalid = The amount of tax due for this transfer into the QROPS must be an amount of money, like 123.45 or 156.00
amountTaxDue.error.decimal = The amount of tax due for this transfer into the QROPS must include pence, like 123.45 or 156.00
amountTaxDue.error.maximum = The amount of tax due for this transfer into the QROPS must be £99999999999.99 or less
amountTaxDue.error.minimum = The amount of tax due for this transfer into the QROPS must be £0.01 or more

country.AD = Andorra
country.AE = United Arab Emirates
country.AF = Afghanistan
country.AG = Antigua and Barbuda
country.AI = Anguilla
country.AL = Albania
country.AM = Armenia
country.AO = Angola
country.AQ = Antarctica
country.AR = Argentina
country.AS = American Samoa
country.AT = Austria
country.AU = Australia
country.AW = Aruba
country.AX = Åland Islands
country.AZ = Azerbaijan
country.BA = Bosnia and Herzegovina
country.BB = Barbados
country.BD = Bangladesh
country.BE = Belgium
country.BF = Burkina Faso
country.BG = Bulgaria
country.BH = Bahrain
country.BI = Burundi
country.BJ = Benin
country.BL = Saint Barthélemy
country.BM = Bermuda
country.BN = Brunei Darussalem
country.BO = Bolivia, Plurinational State of
country.BQ = Bonaire, Saint Eustatius and Saba
country.BR = Brazil
country.BS = Bahamas
country.BT = Bhutan
country.BV = Bouvet Island
country.BW = Botswana
country.BY = Belarus
country.BZ = Belize
country.CA = Canada
country.CC = Cocos (Keeling) Islands
country.CD = Congo, the Democratic Republic of the
country.CF = Central African Republic
country.CG = Congo
country.CH = Switzerland
country.CI = Côte d’Ivoire
country.CK = Cook Islands
country.CL = Chile
country.CM = Cameroon
country.CN = China
country.CO = Colombia
country.CR = Costa Rica
country.CU = Cuba
country.CV = Cabo Verde
country.CW = Curaçao
country.CX = Christmas Island
country.CY = Cyprus
country.CZ = Czech Republic
country.DE = Germany
country.DJ = Djibouti
country.DK = Denmark
country.DM = Dominica
country.DO = Dominican Republic
country.DZ = Algeria
country.EC = Ecuador
country.EG = Egypt
country.EH = Western Sahara
country.ER = Eritrea
country.ES = Spain
country.ET = Ethiopia
country.EU = European Union
country.FI = Finland
country.FJ = Fiji
country.FK = Falkland Islands (Malvinas)
country.FM = Micronesia, Federated States of
country.FO = Faroe Islands
country.FR = France
country.GA = Gabon
country.GB = United Kingdom
country.GD = Grenada
country.GE = Georgia
country.GF = French Guiana
country.GG = Guernsey
country.GH = Ghana
country.GI = Gibraltar
country.GL = Greenland
country.GM = Gambia
country.GN = Guinea
country.GP = Guadeloupe
country.GQ = Equatorial Guinea
country.GR = Greece
country.GS = South Georgia and the South Sandwich Islands
country.GT = Guatemala
country.GU = Guam
country.GW = Guinea-Bissau
country.GY = Guyana
country.HK = Hong Kong
country.HM = Heard Island and McDonald Islands
country.HN = Honduras
country.HR = Croatia
country.HT = Haiti
country.HU = Hungary
country.ID = Indonesia
country.IE = Ireland
country.IL = Israel
country.IM = Isle of Man
country.IN = India
country.IO = British Indian Ocean Territory
country.IQ = Iraq
country.IR = Iran, Islamic Republic of
country.IS = Iceland
country.IT = Italy
country.JE = Jersey
country.JO = Jordan
country.JP = Japan
country.KE = Kenya
country.KG = Kyrgyzstan
country.KH = Cambodia
country.KI = Kiribati
country.KM = Comoros
country.KN = Saint Kitts and Nevis
country.KP = Korea, Democratic People’s Republic of
country.KR = Korea, Republic of
country.KW = Kuwait
country.KY = Cayman Islands
country.KZ = Kazakhstan
country.LA = Lao People’s Democratic Republic
country.LB = Lebanon
country.LC = Saint Lucia
country.LF = Libya Fezzan
country.LI = Liechtenstein
country.LK = Sri Lanka
country.LR = Liberia
country.LS = Lesotho
country.LT = Lithuania
country.LU = Luxembourg
country.LV = Latvia
country.LY = Libya
country.MA = Morocco
country.MC = Monaco
country.MD = Moldova, Republic of
country.ME = Montenegro
country.MF = Saint Martin (French part)
country.MG = Madagascar
country.MH = Marshall Islands
country.MK = Macedonia, the former Yugoslav Republic of
country.ML = Mali
country.MM = Myanmar
country.MN = Mongolia
country.MO = Macao
country.MP = Northern Mariana Islands
country.MQ = Martinique
country.MR = Mauritania
country.MS = Montserrat
country.MT = Malta
country.MU = Mauritius
country.MV = Maldives
country.MW = Malawi
country.MX = Mexico
country.MY = Malaysia
country.MZ = Mozambique
country.NA = Namibia
country.NC = New Caledonia
country.NE = Niger
country.NF = Norfolk Island
country.NG = Nigeria
country.NI = Nicaragua
country.NL = Netherlands
country.NO = Norway
country.NP = Nepal
country.NR = Nauru
country.NU = Niue
country.NZ = New Zealand
country.OM = Oman
country.PA = Panama
country.PE = Peru
country.PF = French Polynesia
country.PG = Papua New Guinea
country.PH = Philippines
country.PK = Pakistan
country.PL = Poland
country.PM = Saint Pierre and Miquelon
country.PN = Pitcairn
country.PR = Puerto Rico
country.PS = Palestine, State of
country.PT = Portugal
country.PW = Palau
country.PY = Paraguay
country.QA = Qatar
country.RE = Réunion
country.RO = Romania
country.RS = Serbia
country.RU = Russian Federation
country.RW = Rwanda
country.SA = Saudi Arabia
country.SB = Solomon Islands
country.SC = Seychelles
country.SD = Sudan
country.SE = Sweden
country.SG = Singapore
country.SH = Saint Helena, Ascension and Tristan da Cunha
country.SI = Slovenia
country.SJ = Svalbard and Jan Mayen
country.SK = Slovakia
country.SL = Sierra Leone
country.SM = San Marino
country.SN = Senegal
country.SO = Somalia
country.SR = Suriname
country.SS = South Sudan
country.ST = Sao Tome and Principe
country.SV = El Salvador
country.SX = Sint Maarten (Dutch part)
country.SY = Syrian Arab Republic
country.SZ = Swaziland
country.TC = Turks and Caicos Islands
country.TD = Chad
country.TF = French Southern Territories
country.TG = Togo
country.TH = Thailand
country.TJ = Tajikistan
country.TK = Tokelau
country.TL = Timor-Leste
country.TM = Turkmenistan
country.TN = Tunisia
country.TO = Tonga
country.TR = Turkey
country.TT = Trinidad and Tobago
country.TV = Tuvalu
country.TW = Taiwan, Province of China
country.TZ = Tanzania, United Republic of
country.UA = Ukraine
country.UG = Uganda
country.UM = United States Minor Outlying Islands
country.US = United States of America
country.UY = Uruguay
country.UZ = Uzbekistan
country.VA = Holy See (Vatican City State)
country.VC = Saint Vincent and the Grenadines
country.VE = Venezuela, Bolivarian Republic of
country.VG = Virgin Islands, British
country.VI = Virgin Islands, U.S.
country.VN = Viet Nam
country.VU = Vanuatu
country.WF = Wallis and Futuna
country.WS = Samoa
country.YE = Yemen
country.YT = Mayotte
country.ZA = South Africa
country.ZM = Zambia
country.ZW = Zimbabwe
country.JM = Jamaica
country.EE = Estonia

chargeG.addMembers.title = Overseas transfer charges for {0} to {1}
chargeG.addMembers.heading = Overseas transfer charges for {0} to {1}
chargeG.addMembers.label = Do you want to add another overseas transfer charge?
chargeG.addMembers.visuallyHidden = {0}’s overseas transfer charge
chargeG.addMembers.error = Select yes if you want to add another overseas transfer charge

deleteMember.chargeG.title = Are you sure you want to remove {0}’s overseas transfer charge?
deleteMember.chargeG.heading = Are you sure you want to remove {0}’s overseas transfer charge?
deleteMember.chargeG.error.required = Select yes if you want to remove {0}’s overseas transfer charge
chargeG.whatYouWillNeed.title = Overseas transfer charge
chargeG.whatYouWillNeed.heading = Overseas transfer charge
chargeG.whatYouWillNeed.p1 = To record an overseas transfer charge you will need:
chargeG.whatYouWillNeed.li1 = the name, date of birth and National Insurance number for each member liable to the overseas transfer charge
chargeG.whatYouWillNeed.li2 = the date and ‘transferred value’ of each transfer
chargeG.whatYouWillNeed.li3 = the amount of tax due in respect of each transfer
chargeG.whatYouWillNeed.li4 = the reference number given by HMRC to the QROPS to which each transfer is made

chargeC.paymentDate.error.invalid = Enter a real date for the date the authorised surplus payment was made
chargeC.paymentDate.error.required = Enter the date the authorised surplus payment was made
chargeC.paymentDate.error.incomplete = The date the authorised surplus payment was made must include a day, month and year
chargeC.paymentDate.error.future = The date the authorised surplus payment was made must be today or in the past

chargeC.amountTaxDue.error.required = Enter the amount of tax due at 35%
chargeC.amountTaxDue.error.invalid = The amount of tax due at 35% must be an amount of money, like 123.45 or 156.00
chargeC.amountTaxDue.error.decimal = The amount of tax due at 35% must include pence, like 123.45 or 156.00
chargeC.amountTaxDue.error.maximum = The amount of tax due at {0}% must be £99999999999.99 or less

chargeC.paymentDate.label = Date authorised surplus payment was made
chargeC.amountTaxDue.label = Amount of tax due at 35%
chargeC.chargeDetails.heading = Authorised surplus payment charge details for {0}
chargeC.chargeDetails.title = Authorised surplus payment charge details for {0}

chargeC.paymentDate.checkYourAnswersLabel = Date authorised surplus payment was made
chargeC.paymentDate.visuallyHidden.checkYourAnswersLabel = the date when the authorised surplus payment was made

chargeC.totalTaxDue.checkYourAnswersLabel = Amount of tax due at 35%
chargeC.totalTaxDue.visuallyHidden.checkYourAnswersLabel = the amount of tax due at 35%

chargeC.sponsoringIndividualName.checkYourAnswersLabel = Sponsoring individual’s name
chargeC.sponsoringIndividualName.visuallyHidden.checkYourAnswersLabel = the sponsoring individual’s name

chargeC.sponsoringIndividualNino.checkYourAnswersLabel = {0}’s National Insurance number
chargeC.sponsoringIndividualNino.visuallyHidden.checkYourAnswersLabel = {0}’s National Insurance number

chargeC.sponsoringEmployerAddress.checkYourAnswersLabel = {0}’s address
chargeC.sponsoringEmployerAddress.visuallyHidden.checkYourAnswersLabel = {0}’s address

chargeC.sponsoringOrganisationName.checkYourAnswersLabel = Sponsoring company or organisation’s name
chargeC.sponsoringOrganisationName.visuallyHidden.checkYourAnswersLabel = the sponsoring company or organisation’s name

chargeC.sponsoringOrganisationCrn.checkYourAnswersLabel = {0}’s company number
chargeC.sponsoringOrganisationCrn.visuallyHidden.checkYourAnswersLabel = {0}’s company number

chargeC.addEmployers.title = Authorised surplus payments charges for {0} to {1}
chargeC.addEmployers.heading = Authorised surplus payments charges for {0} to {1}
chargeC.addEmployers.label = Do you want to add another authorised surplus payments charge?
chargeC.addEmployers.visuallyHidden = {0}’s authorised surplus payments charge
chargeC.addEmployers.error = Select yes if you want to add another authorised surplus payments charge

addEmployers.employer.header = Sponsoring employer
addEmployers.amount.header = Total

deleteEmployer.chargeC.title = Are you sure you want to remove the authorised surplus payments charge for {0}?
deleteEmployer.chargeC.heading = Are you sure you want to remove the authorised surplus payments charge for {0}?
deleteEmployer.chargeC.error.required = Select yes if you want to remove the authorised surplus payments charge for {0}

pageNotFound404.title = Page not found
pageNotFound404.heading = Page not found
pageNotFound404.p1 = If you typed the web address, check it is correct.
pageNotFound404.p2 = If you pasted the web address, check you copied the entire address.

viewYourSchemes = View your pension schemes

<<<<<<< HEAD
pageCannotMakeChanges.title = Details cannot be changed
pageCannotMakeChanges.heading = Details cannot be changed
pageCannotMakeChanges.p1 = You cannot make any changes to {0} at the moment
pageCannotMakeChanges.p2 = You need to phone Pension Scheme Services on 0300 123 1079

year.title = Which year are you submitting an AFT return for?
years.error.required = Select which year you are submitting an AFT return for

quarters.title = Which quarter of {0} are you submitting an AFT return for?
quarters.q1.label = 1 January to 31 March
quarters.q2.label = 1 April to 30 June
quarters.q3.label = 1 July to 30 September
quarters.q4.label = 1 October to 31 December
quarters.error.required = Select the quarter of {0} you are submitting an AFT return for
=======
pageCannotChangeAFTReturn.title = You cannot make changes to an AFT return
pageCannotChangeAFTReturn.heading = You cannot make changes to an AFT return
pageCannotChangeAFTReturn.p1 = If you need to make changes to an existing AFT return, you need to phone Pension Scheme Services on 0300 123 1079 first.
pageCannotChangeAFTReturn.p2 = You can still
pageCannotChangeAFTReturn.p2link = view the submitted AFT return for {0} to {1}

pageCannotStartAFTReturn.title = You cannot start a new AFT return
pageCannotStartAFTReturn.heading = You cannot start a new AFT return
pageCannotStartAFTReturn.p1 = You need to phone Pension Scheme Services on 0300 123 1079.

confirmation.title = The pension scheme details have been sent to HMRC
confirmation.p1 = We have sent a confirmation email to the email address you gave us.
confirmation.aft.return = AFT return submitted for {0} to {1}
confirmation.aft.date.submitted = Date submitted: {0}
confirmation.aft.pstr = Pension Scheme Tax Reference: {0}
confirmation.whatNext.h2 = What you can do next
confirmation.saveOrPrint.h2 = Save or print
confirmation.li1 = Return to Smith Harper pension scheme
confirmation.li2 = View your other pension schemes
confirmation.saveOrPrint.page.link.text = Print this page

confirmSubmitAFTReturn.title = Do you want to submit this AFT return to HMRC?
confirmSubmitAFTReturn.heading = Do you want to submit this AFT return to HMRC?
confirmSubmitAFTReturn.hint.text = You can still make amendments to this return even after youʼve submitted it.
confirmSubmitAFTReturn.error.required = Select yes if you want to submit this AFT return to HMRC

declaration.title = Declaration
declaration.heading = Declaration
declaration.p1 = By submitting this AFT return, you declare that:
declaration.li1 = to the best of your knowledge and belief, the information given in this tax return is correct and complete
declaration.li2 = you understand that if you have made a false statement in this tax return, you may be liable to a penalty, and that false statements may also lead to prosecution
>>>>>>> 67bc2cc9
<|MERGE_RESOLUTION|>--- conflicted
+++ resolved
@@ -841,22 +841,6 @@
 
 viewYourSchemes = View your pension schemes
 
-<<<<<<< HEAD
-pageCannotMakeChanges.title = Details cannot be changed
-pageCannotMakeChanges.heading = Details cannot be changed
-pageCannotMakeChanges.p1 = You cannot make any changes to {0} at the moment
-pageCannotMakeChanges.p2 = You need to phone Pension Scheme Services on 0300 123 1079
-
-year.title = Which year are you submitting an AFT return for?
-years.error.required = Select which year you are submitting an AFT return for
-
-quarters.title = Which quarter of {0} are you submitting an AFT return for?
-quarters.q1.label = 1 January to 31 March
-quarters.q2.label = 1 April to 30 June
-quarters.q3.label = 1 July to 30 September
-quarters.q4.label = 1 October to 31 December
-quarters.error.required = Select the quarter of {0} you are submitting an AFT return for
-=======
 pageCannotChangeAFTReturn.title = You cannot make changes to an AFT return
 pageCannotChangeAFTReturn.heading = You cannot make changes to an AFT return
 pageCannotChangeAFTReturn.p1 = If you need to make changes to an existing AFT return, you need to phone Pension Scheme Services on 0300 123 1079 first.
@@ -888,4 +872,13 @@
 declaration.p1 = By submitting this AFT return, you declare that:
 declaration.li1 = to the best of your knowledge and belief, the information given in this tax return is correct and complete
 declaration.li2 = you understand that if you have made a false statement in this tax return, you may be liable to a penalty, and that false statements may also lead to prosecution
->>>>>>> 67bc2cc9
+
+year.title = Which year are you submitting an AFT return for?
+years.error.required = Select which year you are submitting an AFT return for
+
+quarters.title = Which quarter of {0} are you submitting an AFT return for?
+quarters.q1.label = 1 January to 31 March
+quarters.q2.label = 1 April to 30 June
+quarters.q3.label = 1 July to 30 September
+quarters.q4.label = 1 October to 31 December
+quarters.error.required = Select the quarter of {0} you are submitting an AFT return for