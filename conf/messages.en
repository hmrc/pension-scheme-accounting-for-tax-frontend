site.day.capitalized = Day
site.month.capitalized = Month
site.year.capitalized = Year

site.back = Back
site.delete = Remove
site.edit = Change
site.delete.hidden = Change {0}
site.edit.hidden = Change {0}
site.no = No
site.yes = Yes
site.continue = Continue
site.save_and_continue = Save and continue
site.save_charge_and_continue = Save this charge and continue
site.service_name = Managing pension schemes
site.textarea.char_limit = (Limit is {0} characters)
site.title.suffix = - managing-pension schemes - GOV.UK
site.view = View
site.remove = Remove

error.title.prefix = Error:
error.summary.title = There is a problem

footer.links.support_links = Cysylltiadau cymorth
footer.links.help = Help using GOV.UK
footer.links.cookies = Cookies
footer.links.accessibility = Accessibility
footer.links.privacy = Privacy policy
footer.links.terms = Terms and conditions

language.cymraeg = Cymraeg
language.change.cymraeg = Newid yr iaith i'r Gymraeg
language.english = English
language.change.english = Change the language to English
language.switcher = Language switcher

phaseBanner.1 = This is a new service – your
phaseBanner.2 = feedback
phaseBanner.3 = will help us to improve it.

checkYourAnswers.title = Check your answers - {0}
checkYourAnswers.heading = Check your answers

index.title = pension-scheme-accounting-for-tax-frontend
index.heading = pension-scheme-accounting-for-tax-frontend
index.guidance = Welcome to your new frontend. Please see the README file for a guide to getting started.

session_expired.title = For your security, this service has been reset
session_expired.heading = For your security, this service has been reset
session_expired.guidance = The details you have given have been deleted because you did not continue the service for 15 minutes.

unauthorised.title = You can’t access this service with this account
unauthorised.heading = You can’t access this service with this account

#### Compliance statement

## section one
compliant.one.heading=Accessibility statement for [service name]
compliant.one.lede=This accessibility statement explains how accessible this service is, what to do if you have difficulty using it, and how to report accessibility problems with the service.
compliant.one.p1.1=This service is part of the wider GOV.UK website. There is a separate
compliant.one.p1.2=accessibility statement
compliant.one.p1.3=for the main GOV.UK website.
compliant.one.p2=This page only contains information about the [insert service name] service, available at tax.service.gov.uk

## section two
compliant.two.heading=Using this service
compliant.two.p1=[insert a paragraph here to give details about what your service does]
compliant.two.p2=This service is run by HM Revenue and Customs (HMRC). We want as many people as possible to be able to use this service. This means you should be able to:
compliant.two.l1=change colours, contrast levels and fonts
compliant.two.l2=zoom in up to 300% without the text spilling off the screen
compliant.two.l3=get from the start of the service to the end using just a keyboard
compliant.two.l4=get from the start of the service to the end using speech recognition software
compliant.two.l5=listen to the service using a screen reader (including the most recent versions of JAWS, NVDA and VoiceOver)
compliant.two.p3=We have also made the text in the service as simple as possible to understand.
compliant.two.p4.0=
compliant.two.p4.1=AbilityNet
compliant.two.p4.2=has advice on making your device easier to use if you have a disability.

## section three
compliant.three.heading=How accessible this service is
compliant.three.p1.1=This service is fully compliant with the
compliant.three.p1.2=Web Content Accessibility Guidelines version 2.1 AA standard
compliant.three.p2=[Note: Even if this service meets WCAG 2.1 AA, use this section to talk about any tasks in the service disabled users may find difficult to do. For example:
compliant.three.l1=at one point we display location information on a map - however, there’s also a postcode lookup tool that’s accessible to visually impaired users using assistive technology
compliant.three.l2=we may ask you to physically sign a document we send to you - however, there’s also an option that lets you confirm your agreement over the phone
compliant.three.l3=there’s an instructional video inside the service that doesn’t have captions (it’s an old video, and we’ll add captions when we re-shoot it)
compliant.three.p3=If there are no issues, then say:
compliant.three.p4=There are no known accessibility issues within this service.]

## section four
compliant.four.heading=What to do if you have difficulty using this service
compliant.four.p1.1=[Note: this section is optional, you can remove it if your service doesn’t have a support helpline (for example,
compliant.four.p1.2=tax credits
compliant.four.p1.3=). You are not required to create a new phone number or email address for this purpose
compliant.four.p2.1=If your service does provide support and you get requests for content in an alternative format, refer to the guidance on the Intranet for getting media in an
compliant.four.p2.2=alternative format
compliant.four.p3=If you have difficulty using this service, contact us by:
compliant.four.l1=email [email address]
compliant.four.l2=call [phone number]
compliant.four.p4=[Only include if your service sends messages or asks for documents: As part of providing this service, we may need to send you messages or documents. We’ll ask you how you want us to send messages or documents to you, but contact us if you need them in a different format. For example large print, audio recording or braille.]

## section five
compliant.five.heading=Reporting accessibility problems with this service
compliant.five.p.1=We are always looking to improve the accessibility of this service. If you find any problems that are not listed on this page or think we are not meeting accessibility requirements, report the
compliant.five.p.2=accessibility problem
compliant.five.p.3=[amend link so it points to the Deskpro accessibility problem form for your service]

## section six
compliant.six.heading=What to do if you are not happy with how we respond to your complaint
compliant.six.p.1=The Equality and Human Rights Commission (EHRC) is responsible for enforcing the Public Sector Bodies (Websites and Mobile Applications) (No. 2) Accessibility Regulations 2018 (the ‘accessibility regulations’). If you are not happy with how we respond to your complaint,
compliant.six.p.2=contact the Equality Advisory and Support Service
compliant.six.p.3=(EASS), or the
compliant.six.p.4=Equality Commission for Northern Ireland
compliant.six.p.5=(ECNI) if you live in Northern Ireland.

## section seven
compliant.seven.heading=Contacting us by phone or getting a visit from us in person
compliant.seven.p1=We provide a text relay service if you are deaf, hearing impaired or have a speech impediment.
compliant.seven.p2=We can provide a British Sign Language (BSL) interpreter, or you can arrange a visit from an HMRC advisor to help you complete the service.
compliant.seven.p3.1=Find out how to
compliant.seven.p3.2=contact us

## section eight
compliant.eight.heading=Technical information about this service’s accessibility
compliant.eight.p1=HMRC is committed to making this service accessible, in accordance with the Public Sector Bodies (Websites and Mobile Applications) (No. 2) Accessibility Regulations 2018.
compliant.eight.p2.1=This service is fully compliant with the
compliant.eight.p2.2=Web Content Accessibility Guidelines version 2.1 AA standard

## section nine
compliant.nine.heading=How we tested this service
compliant.nine.p1=The service was last tested on [date] and was checked for compliance with WCAG 2.1 AA.
compliant.nine.p2.1=The service was built using parts that were tested by the
compliant.nine.p2.2=Digital Accessibility Centre
compliant.nine.p2.3=The full service was tested by HMRC and included disabled users.
compliant.nine.p3=This page was prepared on [date when it was first published]. It was last updated on [date when it was last updated].

dob.label = Date of birth
dob.error.required = Enter the member’s date of birth
dob.error.invalid = Enter a real date for the member’s date of birth
dob.error.incomplete = The member’s date of birth must include a day, month and year
dob.error.future = The member’s date of birth must be in the past

return.to.link = Return to {0}

chargeDetails.amount.label = Amount of tax due at 40%

chargeA.whatYouWillNeed.title = Short service refund lump sum charge
chargeA.whatYouWillNeed.heading = Short service refund lump sum charge
chargeA.whatYouWillNeed.p1 = To record a short service refund lump sum charge you will need:
chargeA.whatYouWillNeed.li1 = the number of members who received a short service refund lump sum in the quarter you are submitting the return for
chargeA.whatYouWillNeed.li2 = the total amount of tax due at 20%
chargeA.whatYouWillNeed.li3 = the total amount of tax due at 50%

chargeA.chargeDetails.title = Short service refund lump sum details
chargeA.chargeDetails.heading = Short service refund lump sum details
chargeA.chargeDetails.numberOfMembers.title = Number of members who received a short service refund lump sum in the quarter
chargeA.chargeDetails.totalAmtOfTaxDueAtLowerRate.label = Total amount of tax due at 20%
chargeA.chargeDetails.totalAmtOfTaxDueAtHigherRate.label = Total amount of tax due at 50%

chargeA.numberOfMembers.error.required = Enter the number of members who received a short service refund lump sum in the quarter
chargeA.numberOfMembers.error.nonNumeric = The number of members who received a short service refund lump sum in the quarter must be a whole number
chargeA.numberOfMembers.error.maximum = The number of members who received a short service refund lump sum in the quarter must be between 1 and 999999

chargeA.totalAmtOfTaxDueAtLowerRate.error.required = Enter the total amount of tax due at 20%
chargeA.totalAmtOfTaxDueAtLowerRate.error.invalid = The amount of tax due at 20% must be an amount of money, like 123.45 or 156.00
chargeA.totalAmtOfTaxDueAtLowerRate.error.decimal = The amount of tax due at 20% must include pence, like 123.45 or 156.00
chargeA.totalAmtOfTaxDueAtLowerRate.error.maximum = The amount of tax due at 20% must be £9999999999.99 or less
chargeA.totalAmtOfTaxDueAtLowerRate.error.minimum = The amount of tax due at 20% must be £0.00 or more

chargeA.totalAmtOfTaxDueAtHigherRate.error.required = Enter the total amount of tax due at 50%
chargeA.totalAmtOfTaxDueAtHigherRate.error.invalid = The amount of tax due at 50% must be an amount of money, like 123.45 or 156.00
chargeA.totalAmtOfTaxDueAtHigherRate.error.decimal = The amount of tax due at 50% must include pence, like 123.45 or 156.00
chargeA.totalAmtOfTaxDueAtHigherRate.error.maximum = The amount of tax due at 50% must be £9999999999.99 or less
chargeA.totalAmtOfTaxDueAtHigherRate.error.minimum = The amount of tax due at 50% must be £0.01 or more

chargeA.chargeDetails.numberOfMembers.checkYourAnswersLabel = Number of members who received a short service refund lump sum in the quarter
chargeA.chargeDetails.numberOfMembers.visuallyHidden.checkYourAnswersLabel =  the number of members who received a short service refund lump sum in the quarter
chargeA.chargeDetails.amountLowerRate.checkYourAnswersLabel = Total amount of tax due at 20%
chargeA.chargeDetails.amountLowerRate.visuallyHidden.checkYourAnswersLabel = the total amount of tax due at 20%
chargeA.chargeDetails.amountHigherRate.checkYourAnswersLabel = Total amount of tax due at 50%
chargeA.chargeDetails.amountHigherRate.visuallyHidden.checkYourAnswersLabel = the total amount of tax due at 50%

chargeType.title = Which type of charge are you adding to the AFT return?
chargeType.heading = Which type of charge are you adding to the AFT return?
chargeType.radio.annualAllowance = Annual allowance charge
chargeType.radio.authSurplus = Authorised surplus payments charge
chargeType.radio.deRegistration = De-registration charge
chargeType.radio.lifeTimeAllowance = Lifetime allowance charge
chargeType.radio.overseasTransfer = Overseas transfer charge
chargeType.radio.shortService = Short service refund lump sum charge
chargeType.radio.lumpSumDeath = Special lump sum death benefits charge
chargeType.error.required = Select the type of charge you are adding to the AFT return

chargeB = Special lump sum death benefits charge
chargeB.whatYouWillNeed.title = Special lump sum death benefits charge
chargeB.whatYouWillNeed.heading = Special lump sum death benefits charge
chargeB.whatYouWillNeed.p1 = To record a special lump sum death benefits charge you will need:
chargeB.whatYouWillNeed.li1 = the number of deceased members for which payment of a lump sum death benefit was made in the quarter
chargeB.whatYouWillNeed.li2 = the total amount of tax due

chargeB.chargeDetails.title = Special lump sum death benefits charge details
chargeB.chargeDetails.heading = Special lump sum death benefits charge details
chargeB.chargeDetails.numberOfDeceased.label = Number of deceased members for which payment of a lump sum death benefit was made in the quarter
chargeB.chargeDetails.amount.label = Total amount of tax due
chargeB.numberOfDeceased.checkYourAnswersLabel = Number of deceased members for which payment of a lump sum death benefit was made in the quarter
chargeB.numberOfDeceased.visuallyHidden.checkYourAnswersLabel = the number of deceased members for which payment of a lump sum death benefit was made in the quarter
chargeB.totalTaxDue.checkYourAnswersLabel = Total amount of tax due
chargeB.totalTaxDue.visuallyHidden.checkYourAnswersLabel = the total amount of tax due




chargeC = Authorised surplus payments charge
chargeC.whatYouWillNeed.title = Authorised surplus payments charge
chargeC.whatYouWillNeed.heading = Authorised surplus payments charge
chargeC.whatYouWillNeed.p1 = To record an authorised surplus payments charge you will need the following for each sponsoring employer who received a payment:
chargeC.whatYouWillNeed.li1 = the name of the sponsoring employer
chargeC.whatYouWillNeed.li2 = their company number if the sponsoring employer is a company
chargeC.whatYouWillNeed.li3 = their National Insurance number if the sponsoring employer is an individual
chargeC.whatYouWillNeed.li4 = their registered address
chargeC.whatYouWillNeed.li5 = the date of payment of the authorised surplus payment
chargeC.whatYouWillNeed.li6 = the amount of tax due at 35% for this payment

chargeC.isSponsoringEmployerIndividual.title = Is the sponsoring employer an individual?
chargeC.isSponsoringEmployerIndividual.heading = Is the sponsoring employer an individual?
chargeC.isSponsoringEmployerIndividual.checkYourAnswersLabel = Is the sponsoring employer an individual?
chargeC.isSponsoringEmployerIndividual.error.required = Select yes if the sponsoring employer is an individual

chargeC.sponsoringOrganisationDetails.title = Sponsoring company or organisation’s details
chargeC.sponsoringOrganisationDetails.heading = Sponsoring company or organisation’s details
chargeC.sponsoringOrganisationDetails.name.label = Company or organisation name
chargeC.sponsoringOrganisationDetails.crn.label = Company number
chargeC.sponsoringOrganisationDetails.checkYourAnswersLabel = Sponsoring company or organisation’s details
chargeC.sponsoringOrganisationDetails.name.error.required = Enter the sponsoring company or organisation’s name
chargeC.sponsoringOrganisationDetails.name.error.length = The sponsoring company or organisation’s name must be 155 characters or fewer

chargeC.sponsoringOrganisationDetails.crn.error.required = Enter the sponsoring company or organisation’s company number
chargeC.sponsoringOrganisationDetails.crn.error.length = The sponsoring company or organisation’s company number must be 8 characters, like 01234567 or AB123456
chargeC.sponsoringOrganisationDetails.crn.error.invalid = The sponsoring company or organisation’s company number must only include letters and numbers, like 01234567 or AB123456

chargeC.sponsoringEmployerAddress.title = Enter {0}’s address
chargeC.sponsoringEmployerAddress.heading = Enter {0}’s address
chargeC.sponsoringEmployerAddress.line1.title = Address line 1
chargeC.sponsoringEmployerAddress.line2.title = Address line 2
chargeC.sponsoringEmployerAddress.line3.title = Address line 3 (optional)
chargeC.sponsoringEmployerAddress.line4.title = Address line 4 (optional)
chargeC.sponsoringEmployerAddress.country.title = Country
chargeC.sponsoringEmployerAddress.postcode.title = Postcode

chargeC.sponsoringEmployerAddress.line1.error.required = Enter the first line of {0}’s address
chargeC.sponsoringEmployerAddress.line2.error.required = Enter the second line of {0}’s address
chargeC.sponsoringEmployerAddress.country.error.required = Enter {0}’s country
chargeC.sponsoringEmployerAddress.postcode.error.required = Enter {0}’s postcode
chargeC.sponsoringEmployerAddress.postcode.error.invalid = Enter a real postcode

numberOfDeceased.error.required = Enter the number of deceased members for which payment of a lump sum death benefit was made in the quarter
numberOfDeceased.error.wholeNumber = The number of deceased members for which payment of a lump sum death benefit was made in the quarter must be a whole number
numberOfDeceased.error.maxLength = The number of deceased members for which payment of a lump sum death benefit was made in the quarter must be 999999 or fewer

totalTaxDue.error.required = Enter the total amount of tax due
totalTaxDue.error.invalid = The total amount of tax due must be an amount of money, like 123.45 or 156.00
totalTaxDue.error.decimal = The total amount of tax due must include pence, like 123.45 or 156.00
totalTaxDue.error.maximum = The total amount of tax due must be £9999999999.99 or less
totalTaxDue.error.minimum = The total amount of tax due must be £0.01 or more
totalTaxDue.checkYourAnswersLabel = Total amount of tax due

chargeB = Special lump sum death benefits charge
chargeF = De-registration charge
chargeE = Annual allowance charge
chargeD = Lifetime allowance charge

memberDetails.title = Member’s details
memberDetails.heading = Member’s details
memberDetails.firstName = First name
memberDetails.lastName = Last name
memberDetails.nino = National Insurance number
memberDetails.checkYourAnswersLabel = memberDetails
memberDetails.error.firstName.required = Enter the member’s first name
memberDetails.error.firstName.length = The member’s first name must be 35 characters or fewer
memberDetails.error.firstName.invalid = The member’s first name must only include letters, spaces, ampersands, grave accents, apostrophes, backslashes, full stops and carets
memberDetails.error.lastName.required = Enter the member’s last name
memberDetails.error.lastName.length = The member’s last name must be 35 characters or fewer
memberDetails.error.lastName.invalid = The member’s last name must only include letters, spaces, ampersands, grave accents, apostrophes, backslashes, full stops and carets
memberDetails.error.nino.required = Enter the member’s National Insurance number
memberDetails.error.nino.invalid = Enter a National Insurance number that is 2 letters, 6 numbers, then A, B, C or D, like QQ123456C

chargeE.whatYouWillNeed.title = Annual allowance charge
chargeE.whatYouWillNeed.heading = Annual allowance charge
chargeE.whatYouWillNeed.p1 = To record an annual allowance charge you will need the following for each member liable to the charge:
chargeE.whatYouWillNeed.li1 = their name
chargeE.whatYouWillNeed.li2 = their National Insurance number
chargeE.whatYouWillNeed.li3 = the date the scheme administrator received the notice from the member requiring them to pay the annual allowance charge
chargeE.whatYouWillNeed.li4 = the amount of the annual allowance charge
chargeE.whatYouWillNeed.li5 = the tax year to which the annual allowance charge relates
chargeE.whatYouWillNeed.li6 = whether the annual allowance payment type was mandatory or voluntary

chargeF = De-registration charge
chargeF.whatYouWillNeed.title = De-registration charge
chargeF.whatYouWillNeed.heading = De-registration charge
chargeF.whatYouWillNeed.p1 = To record a de-registration charge you will need:
chargeF.whatYouWillNeed.li1 = the date that the scheme was de-registered
chargeF.whatYouWillNeed.li2 = the amount of tax due at 40%
chargeF.chargeDetails.title = De-registration charge details
chargeF.chargeDetails.heading = De-registration charge details
chargeF.chargeDetails.hint = For example, 12 11 2007
chargeF.chargeDetails.date.checkYourAnswersLabel = Date scheme was de-registered
chargeF.chargeDetails.amount.checkYourAnswersLabel = Amount of tax due at 40%
chargeF.deregistrationDate.error.required.all = Enter the date the scheme was de-registered
chargeF.deregistrationDate.error.required.two = The date the scheme was de-registered must include a day, month and year
chargeF.deregistrationDate.error.invalid = Enter a real date for the date the scheme was de-registered
chargeF.deregistrationDate.error.date = The date the scheme was de-registered must be between {0} and {1}
chargeF.amountTaxDue.error.required = Enter the amount of tax due at 40%
chargeF.amountTaxDue.error.invalid = The amount of tax due at 40% must be an amount of money, like 123.45 or 156.00
chargeF.amountTaxDue.error.decimal = The amount of tax due at 40% must include pence, like 123.45 or 156.00
chargeF.amountTaxDue.error.maximum = The amount of tax due at 40% must be £9999999999.99 or less
chargeF.amountTaxDue.error.minimum = The amount of tax due at 40% must be £0.01 or more
chargeF.chargeDetails.date.label = Date scheme was de-registered

chargeF.chargeDetails.date.visuallyHidden.checkYourAnswersLabel = the date the scheme was de-registered
chargeF.chargeDetails.amount.visuallyHidden.checkYourAnswersLabel = the amount of tax due at 40%

yearRangeRadio = {0} to {1}
annualAllowanceYear.error.required = Select the tax year to which the annual allowance charge relates
annualAllowanceYear.title = Select the tax year to which the annual allowance charge relates
annualAllowanceYear.heading = Select the tax year to which the annual allowance charge relates
total = Total

chargeAmount.error.required = Enter the charge amount
chargeAmount.error.invalid = The charge amount must be an amount of money, like 123.45 or 156.00
chargeAmount.error.decimal = The charge amount must include pence, like 123.45 or 156.00
chargeAmount.error.maximum = The charge amount must be £99999999999.99 or less
dateNoticeReceived.error.required = Enter the date you received notice to pay the charge
dateNoticeReceived.error.incomplete = The date you received notice to pay the charge must include a day, month and year
dateNoticeReceived.error.invalid = Enter a real date for the date you received notice to pay the charge
dateNoticeReceived.error.future = The date you received notice to pay the charge must be today or in the past
dateNoticeReceived.error.outsideTaxYear = The date you received notice to pay the charge must be between {0} and {1}
isPaymentMandatory.error = Select yes if the payment type is mandatory

chargeEDetails.title = Annual allowance charge details for {0}
chargeEDetails.heading = Annual allowance charge details for {0}
chargeEDetails.chargeAmount.label = Charge amount
chargeEDetails.dateNoticeReceived.label = Date you received notice to pay the charge
chargeEDetails.isPaymentMandatory.label = Is the payment type mandatory?

cya.memberName.label = Member’s name
cya.nino.label = {0}’s National Insurance number
chargeE.cya.taxYear.label = Tax year to which the annual allowance charge relates
chargeE.cya.mandatoryPayment.label = Mandatory payment type
visuallyHidden.memberName.label = member’s name
chargeE.visuallyHidden.taxYear.label = the tax year to which the annual allowance charge relates
chargeE.visuallyHidden.chargeAmount.label = the charge amount
chargeE.visuallyHidden.dateNoticeReceived.label = the date you received notice to pay the charge
chargeE.visuallyHidden.isPaymentMandatory.label = whether the payment type is mandatory

chargeE.addMembers.error = Select yes if you want to add another annual allowance charge
chargeE.addMembers.title = Annual allowance charges for {0} to {1}
chargeE.addMembers.heading = Annual allowance charges for {0} to {1}
chargeE.addMembers.label = Do you want to add another annual allowance charge?
chargeE.addMembers.visuallyHidden = {0}’s annual allowance charge

deleteMember.title = Are you sure you want to remove the annual allowance charge for {0}?
deleteMember.heading = Are you sure you want to remove the annual allowance charge for {0}?
deleteMember.error.required = Select yes if you want to remove the annual allowance charge for {0}

deleteMember.chargeD.title = Are you sure you want to remove the lifetime allowance charge for {0}?
deleteMember.chargeD.heading = Are you sure you want to remove the lifetime allowance charge for {0}?
deleteMember.chargeD.error.required = Select yes if you want to remove the lifetime allowance charge for {0}

chargeType.radio.annualAllowance = Annual allowance charge
chargeType.radio.authSurplus = Authorised surplus payments charge
chargeType.radio.deRegistration = De-registration charge
chargeType.radio.lifeTimeAllowance = Lifetime allowance charge
chargeType.radio.overseasTransfer = Overseas transfer charge
chargeType.radio.shortService = Short service refund lump sum charge
chargeType.radio.lumpSumDeath = Special lump sum death benefits charge

aft.summary.title = Summary of charges for the scheme
aft.summary.heading = Summary of charges for {0}
aft.summary.radio.question = Do you want to add another charge?
aft.summary.annualAllowance.row = Annual allowance charges
aft.summary.annualAllowance.visuallyHidden.row = annual allowance charges
aft.summary.authSurplus.row = Authorised surplus payments charges
aft.summary.authSurplus.visuallyHidden.row = authorised surplus payments charges
aft.summary.deRegistration.row = De-registration charges
aft.summary.deRegistration.visuallyHidden.row = de-registration charges
aft.summary.lifeTimeAllowance.row = Lifetime allowance charges
aft.summary.lifeTimeAllowance.visuallyHidden.row = lifetime allowance charges
aft.summary.overseasTransfer.row = Overseas transfer charges
aft.summary.overseasTransfer.visuallyHidden.row = overseas transfer charges
aft.summary.shortService.row = Short service refund lump sum charges
aft.summary.shortService.visuallyHidden.row = short service refund lump sum charges
aft.summary.lumpSumDeath.row = Special lump sum death benefits charges
aft.summary.lumpSumDeath.visuallyHidden.row = special lump sum death benefits charges
aft.summary.error.required = Select yes if you want to add another charge
aft.summary.total = Total

chargeG.chargeDetails.title = Overseas transfer charge details
chargeG.chargeDetails.heading = Overseas transfer charge details for {0}
chargeG.chargeDetails.qropsReferenceNumber.label = QROPS reference number
chargeG.chargeDetails.qropsReferenceNumber.error.required = Enter a QROPS reference number
chargeG.chargeDetails.qropsReferenceNumber.error.valid = Enter a valid QROPS reference number
chargeG.chargeDetails.qropsTransferDate.label = Date of the transfer into the QROPS
chargeG.chargeDetails.checkYourAnswersLabel = ChargeDetails
chargeG.chargeDetails.qropsTransferDate.error.required.all = Enter the date of the transfer into the QROPS
chargeG.chargeDetails.qropsTransferDate.error.required.two = The transfer into the QROPS must include a day, month and year
chargeG.chargeDetails.qropsTransferDate.error.required = Enter the date of the transfer into the QROPS
chargeG.chargeDetails.qropsTransferDate.error.invalid = Enter a real date for the transfer into the QROPS
chargeG.chargeDetails.qropsTransferDate.error.date = The date of the transfer into the QROPS must be between {0} and {1}

amountTaxDue.error.required = Enter the amount of tax due at {0}%
amountTaxDue.error.invalid = The amount of tax due at {0}% must be an amount of money, like 123.45 or 156.00
amountTaxDue.error.decimal = The amount of tax due at {0}% must include pence, like 123.45 or 156.00
amountTaxDue.error.maximum = The amount of tax due at {0}% must be £99999999999.99 or less

dateOfEvent.error.required = Enter the date of the benefit crystallisation event giving rise to the charge
dateOfEvent.error.incomplete = The date of the benefit crystallisation event must include a day, month and year
dateOfEvent.error.invalid = Enter a real date for the benefit crystallisation event giving rise to the charge
dateOfEvent.error.future = The date of the benefit crystallisation event giving rise to the charge must be today or in the past

chargeDDetails.title = Lifetime allowance charge details for {0}
chargeDDetails.heading = Lifetime allowance charge details for {0}
chargeDDetails.dateOfEvent.label = Date of benefit crystallisation event giving rise to the charge
chargeDDetails.dateOfEvent.visuallyHidden.label = the date of the benefit crystallisation event giving rise to the charge
taxAt25Percent.label = Amount of tax due at 25%
taxAt55Percent.label = Amount of tax due at 55%
taxAt25Percent.visuallyHidden.label = the amount of tax due at 25%
taxAt55Percent.visuallyHidden.label = the amount of tax due at 55%

chargeD.addMembers.error = Select yes if you want to add another lifetime allowance charge
chargeD.addMembers.title = Lifetime allowance charges for {0} to {1}
chargeD.addMembers.heading = Lifetime allowance charges for {0} to {1}
chargeD.addMembers.label = Do you want to add another lifetime allowance charge?
chargeD.addMembers.visuallyHidden = {0}’s lifetime allowance charge

addMembers.members.header = Member
addMembers.nino.header = National Insurance number
addMembers.chargeE.amount.header = Charge amount
addMembers.chargeD.amount.header = Total tax due
addMembers.total = Total

chargeG.whatYouWillNeed.title = Overseas transfer charge
chargeG.whatYouWillNeed.heading = Overseas transfer charge
chargeG.whatYouWillNeed.p1 = To record an overseas transfer charge you will need:
chargeG.whatYouWillNeed.li1 = the name, date of birth and National Insurance number for each member liable to the overseas transfer charge
chargeG.whatYouWillNeed.li2 = the date and ‘transferred value’ of each transfer
chargeG.whatYouWillNeed.li3 = the amount of tax due in respect of each transfer
chargeG.whatYouWillNeed.li4 = the reference number given by HMRC to the QROPS to which each transfer is made

<<<<<<< HEAD
chargeD.whatYouWillNeed.title = Lifetime allowance charge
chargeD.whatYouWillNeed.heading = Lifetime allowance charge
chargeD.whatYouWillNeed.p1 = To record a lifetime allowance charge you will need the following for each member liable to the charge:
chargeD.whatYouWillNeed.li1 = their name
chargeD.whatYouWillNeed.li2 = their National Insurance number
chargeD.whatYouWillNeed.li3 = the date of the benefit crystallisation event giving rise to the lifetime allowance charge
chargeD.whatYouWillNeed.li4 = the amount of tax due at 25%
chargeD.whatYouWillNeed.li5 = the amount of tax due at 55%
=======
>>>>>>> 86044862
<|MERGE_RESOLUTION|>--- conflicted
+++ resolved
@@ -407,6 +407,23 @@
 chargeG.chargeDetails.qropsTransferDate.error.invalid = Enter a real date for the transfer into the QROPS
 chargeG.chargeDetails.qropsTransferDate.error.date = The date of the transfer into the QROPS must be between {0} and {1}
 
+chargeG.whatYouWillNeed.title = Overseas transfer charge
+chargeG.whatYouWillNeed.heading = Overseas transfer charge
+chargeG.whatYouWillNeed.p1 = To record an overseas transfer charge you will need:
+chargeG.whatYouWillNeed.li1 = the name, date of birth and National Insurance number for each member liable to the overseas transfer charge
+chargeG.whatYouWillNeed.li2 = the date and ‘transferred value’ of each transfer
+chargeG.whatYouWillNeed.li3 = the amount of tax due in respect of each transfer
+chargeG.whatYouWillNeed.li4 = the reference number given by HMRC to the QROPS to which each transfer is made
+
+chargeD.whatYouWillNeed.title = Lifetime allowance charge
+chargeD.whatYouWillNeed.heading = Lifetime allowance charge
+chargeD.whatYouWillNeed.p1 = To record a lifetime allowance charge you will need the following for each member liable to the charge:
+chargeD.whatYouWillNeed.li1 = their name
+chargeD.whatYouWillNeed.li2 = their National Insurance number
+chargeD.whatYouWillNeed.li3 = the date of the benefit crystallisation event giving rise to the lifetime allowance charge
+chargeD.whatYouWillNeed.li4 = the amount of tax due at 25%
+chargeD.whatYouWillNeed.li5 = the amount of tax due at 55%
+
 amountTaxDue.error.required = Enter the amount of tax due at {0}%
 amountTaxDue.error.invalid = The amount of tax due at {0}% must be an amount of money, like 123.45 or 156.00
 amountTaxDue.error.decimal = The amount of tax due at {0}% must include pence, like 123.45 or 156.00
@@ -446,14 +463,3 @@
 chargeG.whatYouWillNeed.li3 = the amount of tax due in respect of each transfer
 chargeG.whatYouWillNeed.li4 = the reference number given by HMRC to the QROPS to which each transfer is made
 
-<<<<<<< HEAD
-chargeD.whatYouWillNeed.title = Lifetime allowance charge
-chargeD.whatYouWillNeed.heading = Lifetime allowance charge
-chargeD.whatYouWillNeed.p1 = To record a lifetime allowance charge you will need the following for each member liable to the charge:
-chargeD.whatYouWillNeed.li1 = their name
-chargeD.whatYouWillNeed.li2 = their National Insurance number
-chargeD.whatYouWillNeed.li3 = the date of the benefit crystallisation event giving rise to the lifetime allowance charge
-chargeD.whatYouWillNeed.li4 = the amount of tax due at 25%
-chargeD.whatYouWillNeed.li5 = the amount of tax due at 55%
-=======
->>>>>>> 86044862
