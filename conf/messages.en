--- conflicted
+++ resolved
@@ -1556,12 +1556,8 @@
 isPublicServicePensionsRemedy.heading = Is this {0} being paid as a result of the Public Service Pensions Remedy?
 isPublicServicePensionsRemedyBulk.heading = Are any entries for this {0} being paid as a result of the Public Service Pensions Remedy?
 isPublicServicePensionsRemedy.error.required = Select yes if this {0} is being paid as a result of the Public Service Pensions Remedy
-<<<<<<< HEAD
 isPublicServicePensionsRemedyBulk.error.required = Select yes if any {0}s are being paid as a result of the Public Service Pensions Remedy
-=======
-isPublicServicePensionsRemedy.error.required = Select yes if this {0} is being paid as a result of the Public Service Pension Remedy
 isPublicServicePensionsRemedy.label = whether this payment is as of a result of the Public Service Pensions Remedy
->>>>>>> bf6a58fc
 
 isChargeInAdditionReported.title = Is this {0} in addition to a previously reported {0} for this member?
 isChargeInAdditionReported.heading = Is this {0} in addition to a previously reported {0} for this member?
