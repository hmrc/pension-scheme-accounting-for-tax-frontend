site.day.capitalized = Day
site.month.capitalized = Month
site.year.capitalized = Year

site.back = Back
site.delete = Remove
site.edit = Change
site.delete.hidden = Change {0}
site.no = No
site.yes = Yes
site.continue = Continue
site.save_and_continue = Save and continue
site.save_charge_and_continue = Save this charge and continue
site.return_to_summary = Return to AFT summary
site.service_name = Managing pension schemes
site.textarea.char_limit = (Limit is {0} characters)
site.title.suffix = - managing pension schemes - GOV.UK
site.view = View
site.remove = Remove
site.signOut = Sign out
site.agree_and_submit = Agree and submit this AFT return

error.title.prefix = Error:
error.summary.title = There is a problem

footer.links.support_links = Cysylltiadau cymorth
footer.links.help = Help using GOV.UK
footer.links.cookies = Cookies
footer.links.accessibility = Accessibility
footer.links.privacy = Privacy policy
footer.links.terms = Terms and conditions

language.cymraeg = Cymraeg
language.change.cymraeg = Newid yr iaith i'r Gymraeg
language.english = English
language.change.english = Change the language to English
language.switcher = Language switcher

phaseBanner.1 = This is a new service – your
phaseBanner.2 = feedback
phaseBanner.3 = will help us to improve it.

checkYourAnswers.title = Check your answers - {0}
checkYourAnswers.heading = Check your answers

index.title = pension-scheme-accounting-for-tax-frontend
index.heading = pension-scheme-accounting-for-tax-frontend
index.guidance = Welcome to your new frontend. Please see the README file for a guide to getting started.

session_expired.title = For your security, this service has been reset
session_expired.heading = For your security, this service has been reset
session_expired.guidance = The details you have given have been deleted because you did not continue the service for 15 minutes.

unauthorised.title = You can’t access this service with this account
unauthorised.heading = You can’t access this service with this account

#### Compliance statement

## section one
compliant.one.heading=Accessibility statement for [service name]
compliant.one.lede=This accessibility statement explains how accessible this service is, what to do if you have difficulty using it, and how to report accessibility problems with the service.
compliant.one.p1.1=This service is part of the wider GOV.UK website. There is a separate
compliant.one.p1.2=accessibility statement
compliant.one.p1.3=for the main GOV.UK website.
compliant.one.p2=This page only contains information about the [insert service name] service, available at tax.service.gov.uk

## section two
compliant.two.heading=Using this service
compliant.two.p1=[insert a paragraph here to give details about what your service does]
compliant.two.p2=This service is run by HM Revenue and Customs (HMRC). We want as many people as possible to be able to use this service. This means you should be able to:
compliant.two.l1=change colours, contrast levels and fonts
compliant.two.l2=zoom in up to 300% without the text spilling off the screen
compliant.two.l3=get from the start of the service to the end using just a keyboard
compliant.two.l4=get from the start of the service to the end using speech recognition software
compliant.two.l5=listen to the service using a screen reader (including the most recent versions of JAWS, NVDA and VoiceOver)
compliant.two.p3=We have also made the text in the service as simple as possible to understand.
compliant.two.p4.0=
compliant.two.p4.1=AbilityNet
compliant.two.p4.2=has advice on making your device easier to use if you have a disability.

## section three
compliant.three.heading=How accessible this service is
compliant.three.p1.1=This service is fully compliant with the
compliant.three.p1.2=Web Content Accessibility Guidelines version 2.1 AA standard
compliant.three.p2=[Note: Even if this service meets WCAG 2.1 AA, use this section to talk about any tasks in the service disabled users may find difficult to do. For example:
compliant.three.l1=at one point we display location information on a map - however, there’s also a postcode lookup tool that’s accessible to visually impaired users using assistive technology
compliant.three.l2=we may ask you to physically sign a document we send to you - however, there’s also an option that lets you confirm your agreement over the phone
compliant.three.l3=there’s an instructional video inside the service that doesn’t have captions (it’s an old video, and we’ll add captions when we re-shoot it)
compliant.three.p3=If there are no issues, then say:
compliant.three.p4=There are no known accessibility issues within this service.]

## section four
compliant.four.heading=What to do if you have difficulty using this service
compliant.four.p1.1=[Note: this section is optional, you can remove it if your service doesn’t have a support helpline (for example,
compliant.four.p1.2=tax credits
compliant.four.p1.3=). You are not required to create a new phone number or email address for this purpose
compliant.four.p2.1=If your service does provide support and you get requests for content in an alternative format, refer to the guidance on the Intranet for getting media in an
compliant.four.p2.2=alternative format
compliant.four.p3=If you have difficulty using this service, contact us by:
compliant.four.l1=email [email address]
compliant.four.l2=call [phone number]
compliant.four.p4=[Only include if your service sends messages or asks for documents: As part of providing this service, we may need to send you messages or documents. We’ll ask you how you want us to send messages or documents to you, but contact us if you need them in a different format. For example large print, audio recording or braille.]

## section five
compliant.five.heading=Reporting accessibility problems with this service
compliant.five.p.1=We are always looking to improve the accessibility of this service. If you find any problems that are not listed on this page or think we are not meeting accessibility requirements, report the
compliant.five.p.2=accessibility problem
compliant.five.p.3=[amend link so it points to the Deskpro accessibility problem form for your service]

## section six
compliant.six.heading=What to do if you are not happy with how we respond to your complaint
compliant.six.p.1=The Equality and Human Rights Commission (EHRC) is responsible for enforcing the Public Sector Bodies (Websites and Mobile Applications) (No. 2) Accessibility Regulations 2018 (the ‘accessibility regulations’). If you are not happy with how we respond to your complaint,
compliant.six.p.2=contact the Equality Advisory and Support Service
compliant.six.p.3=(EASS), or the
compliant.six.p.4=Equality Commission for Northern Ireland
compliant.six.p.5=(ECNI) if you live in Northern Ireland.

## section seven
compliant.seven.heading=Contacting us by phone or getting a visit from us in person
compliant.seven.p1=We provide a text relay service if you are deaf, hearing impaired or have a speech impediment.
compliant.seven.p2=We can provide a British Sign Language (BSL) interpreter, or you can arrange a visit from an HMRC advisor to help you complete the service.
compliant.seven.p3.1=Find out how to
compliant.seven.p3.2=contact us

## section eight
compliant.eight.heading=Technical information about this service’s accessibility
compliant.eight.p1=HMRC is committed to making this service accessible, in accordance with the Public Sector Bodies (Websites and Mobile Applications) (No. 2) Accessibility Regulations 2018.
compliant.eight.p2.1=This service is fully compliant with the
compliant.eight.p2.2=Web Content Accessibility Guidelines version 2.1 AA standard

## section nine
compliant.nine.heading=How we tested this service
compliant.nine.p1=The service was last tested on [date] and was checked for compliance with WCAG 2.1 AA.
compliant.nine.p2.1=The service was built using parts that were tested by the
compliant.nine.p2.2=Digital Accessibility Centre
compliant.nine.p2.3=The full service was tested by HMRC and included disabled users.
compliant.nine.p3=This page was prepared on [date when it was first published]. It was last updated on [date when it was last updated].

dob.label = Date of birth
dob.cya.label = {0}’s date of birth
dob.error.required = Enter the member’s date of birth
dob.error.invalid = Enter a real date for the member’s date of birth
dob.error.incomplete = The member’s date of birth must include a day, month and year
dob.error.future = The member’s date of birth must be in the past

return.to.link = Return to {0}

chargeDetails.amount.label = Amount of tax due at 40%

chargeA.whatYouWillNeed.title = Short service refund lump sum charge
chargeA.whatYouWillNeed.heading = Short service refund lump sum charge
chargeA.whatYouWillNeed.p1 = To record a short service refund lump sum charge you will need:
chargeA.whatYouWillNeed.li1 = the number of members who received a short service refund lump sum in the quarter you are submitting the return for
chargeA.whatYouWillNeed.li2 = the total amount of tax due at 20%
chargeA.whatYouWillNeed.li3 = the total amount of tax due at 50%

chargeA.chargeDetails.title = Short service refund lump sum details
chargeA.chargeDetails.heading = Short service refund lump sum details
chargeA.chargeDetails.numberOfMembers.title = Number of members who received a short service refund lump sum in the quarter
chargeA.chargeDetails.totalAmtOfTaxDueAtLowerRate.label = Total amount of tax due at 20%
chargeA.chargeDetails.totalAmtOfTaxDueAtHigherRate.label = Total amount of tax due at 50%

chargeA.numberOfMembers.error.required = Enter the number of members who received a short service refund lump sum in the quarter
chargeA.numberOfMembers.error.nonNumeric = The number of members who received a short service refund lump sum in the quarter must be a whole number
chargeA.numberOfMembers.error.maximum = The number of members who received a short service refund lump sum in the quarter must be between 1 and 999999

chargeA.totalAmtOfTaxDueAtLowerRate.error.required = Enter the total amount of tax due at 20%
chargeA.totalAmtOfTaxDueAtLowerRate.error.invalid = The amount of tax due at 20% must be an amount of money, like 123.45 or 156.00
chargeA.totalAmtOfTaxDueAtLowerRate.error.decimal = The amount of tax due at 20% must include pence, like 123.45 or 156.00
chargeA.totalAmtOfTaxDueAtLowerRate.error.maximum = The amount of tax due at 20% must be £99999999999.99 or less
chargeA.totalAmtOfTaxDueAtLowerRate.error.minimum = The amount of tax due at 20% must be £0.00 or more

chargeA.totalAmtOfTaxDueAtHigherRate.error.required = Enter the total amount of tax due at 50%
chargeA.totalAmtOfTaxDueAtHigherRate.error.invalid = The amount of tax due at 50% must be an amount of money, like 123.45 or 156.00
chargeA.totalAmtOfTaxDueAtHigherRate.error.decimal = The amount of tax due at 50% must include pence, like 123.45 or 156.00
chargeA.totalAmtOfTaxDueAtHigherRate.error.maximum = The amount of tax due at 50% must be £99999999999.99 or less
chargeA.totalAmtOfTaxDueAtHigherRate.error.minimum = The amount of tax due at 50% must be £0.01 or more

chargeA.chargeDetails.numberOfMembers.checkYourAnswersLabel = Number of members who received a short service refund lump sum in the quarter
chargeA.chargeDetails.numberOfMembers.visuallyHidden.checkYourAnswersLabel =  the number of members who received a short service refund lump sum in the quarter
chargeA.chargeDetails.amountLowerRate.checkYourAnswersLabel = Total amount of tax due at 20%
chargeA.chargeDetails.amountLowerRate.visuallyHidden.checkYourAnswersLabel = the total amount of tax due at 20%
chargeA.chargeDetails.amountHigherRate.checkYourAnswersLabel = Total amount of tax due at 50%
chargeA.chargeDetails.amountHigherRate.visuallyHidden.checkYourAnswersLabel = the total amount of tax due at 50%

chargeType.title = Which type of charge are you adding to the AFT return?
chargeType.heading = Which type of charge are you adding to the AFT return?
chargeType.radio.annualAllowance = Annual allowance charge
chargeType.radio.authSurplus = Authorised surplus payments charge
chargeType.radio.deRegistration = De-registration charge
chargeType.radio.lifeTimeAllowance = Lifetime allowance charge
chargeType.radio.overseasTransfer = Overseas transfer charge
chargeType.radio.shortService = Short service refund lump sum charge
chargeType.radio.lumpSumDeath = Special lump sum death benefits charge
chargeType.error.required = Select the type of charge you are adding to the AFT return

chargeB = Special lump sum death benefits charge
chargeB.whatYouWillNeed.title = Special lump sum death benefits charge
chargeB.whatYouWillNeed.heading = Special lump sum death benefits charge
chargeB.whatYouWillNeed.p1 = To record a special lump sum death benefits charge you will need:
chargeB.whatYouWillNeed.li1 = the number of deceased members for which payment of a lump sum death benefit was made in the quarter
chargeB.whatYouWillNeed.li2 = the total amount of tax due

chargeB.chargeDetails.title = Special lump sum death benefits charge details
chargeB.chargeDetails.heading = Special lump sum death benefits charge details
chargeB.chargeDetails.numberOfDeceased.label = Number of deceased members for which payment of a lump sum death benefit was made in the quarter
chargeB.chargeDetails.amount.label = Total amount of tax due
chargeB.numberOfDeceased.checkYourAnswersLabel = Number of deceased members for which payment of a lump sum death benefit was made in the quarter
chargeB.numberOfDeceased.visuallyHidden.checkYourAnswersLabel = the number of deceased members for which payment of a lump sum death benefit was made in the quarter
chargeB.totalTaxDue.checkYourAnswersLabel = Total amount of tax due
chargeB.totalTaxDue.visuallyHidden.checkYourAnswersLabel = the total amount of tax due

chargeC = Authorised surplus payments charge
chargeC.whatYouWillNeed.title = Authorised surplus payments charge
chargeC.whatYouWillNeed.heading = Authorised surplus payments charge
chargeC.whatYouWillNeed.p1 = To record an authorised surplus payments charge you will need the following for each sponsoring employer who received a payment:
chargeC.whatYouWillNeed.li1 = the name of the sponsoring employer
chargeC.whatYouWillNeed.li2 = their company number if the sponsoring employer is a company
chargeC.whatYouWillNeed.li3 = their National Insurance number if the sponsoring employer is an individual
chargeC.whatYouWillNeed.li4 = their registered address
chargeC.whatYouWillNeed.li5 = the date of payment of the authorised surplus payment
chargeC.whatYouWillNeed.li6 = the amount of tax due at 35% for this payment

chargeC.isSponsoringEmployerIndividual.title = Is the sponsoring employer an individual?
chargeC.isSponsoringEmployerIndividual.heading = Is the sponsoring employer an individual?
chargeC.isSponsoringEmployerIndividual.checkYourAnswersLabel = Is the sponsoring employer an individual?
chargeC.isSponsoringEmployerIndividual.visuallyHidden.checkYourAnswersLabel = whether the sponsoring employer is an individual
chargeC.isSponsoringEmployerIndividual.error.required = Select yes if the sponsoring employer is an individual

chargeC.sponsoringOrganisationDetails.title = Sponsoring company or organisation’s details
chargeC.sponsoringOrganisationDetails.heading = Sponsoring company or organisation’s details
chargeC.sponsoringOrganisationDetails.name.label = Company or organisation name
chargeC.sponsoringOrganisationDetails.crn.label = Company number
chargeC.sponsoringOrganisationDetails.checkYourAnswersLabel = Sponsoring company or organisation’s details
chargeC.sponsoringOrganisationDetails.name.error.required = Enter the sponsoring company or organisation’s name
chargeC.sponsoringOrganisationDetails.name.error.length = The sponsoring company or organisation’s name must be 155 characters or fewer

chargeC.sponsoringOrganisationDetails.crn.error.required = Enter the sponsoring company or organisation’s company number
chargeC.sponsoringOrganisationDetails.crn.error.length = The sponsoring company or organisation’s company number must be 8 characters, like 01234567 or AB123456
chargeC.sponsoringOrganisationDetails.crn.error.invalid = The sponsoring company or organisation’s company number must only include letters and numbers, like 01234567 or AB123456

chargeC.sponsoringEmployerAddress.title = Enter {0}’s address
chargeC.sponsoringEmployerAddress.heading = Enter {0}’s address
chargeC.sponsoringEmployerAddress.line1.title = Address line 1
chargeC.sponsoringEmployerAddress.line2.title = Address line 2
chargeC.sponsoringEmployerAddress.line3.title = Address line 3 (optional)
chargeC.sponsoringEmployerAddress.line4.title = Address line 4 (optional)
chargeC.sponsoringEmployerAddress.country.title = Country
chargeC.sponsoringEmployerAddress.postcode.title = Postcode (if UK)

address.line1.error.required = Enter the first line of {0}’s address
address.line1.error.length = Address line 1 must be 35 characters or fewer
address.line1.error.invalid = Address line 1 must only include letters, numbers, spaces, hyphens, commas, full stops, ampersands, apostrophes and forward slashes
address.line2.error.required = Enter the second line of {0}’s address
address.line2.error.length = Address line 2 must be 35 characters or fewer
address.line2.error.invalid = Address line 2 must only include letters, numbers, spaces, hyphens, commas, full stops, ampersands, apostrophes and forward slashes
address.line3.error.length = Address line 3 must be 35 characters or fewer
address.line3.error.invalid = Address line 3 must only include letters, numbers, spaces, hyphens, commas, full stops, ampersands, apostrophes and forward slashes
address.line4.error.length = Address line 4 must be 35 characters or fewer
address.line4.error.invalid = Address line 4 must only include letters, numbers, spaces, hyphens, commas, full stops, ampersands, apostrophes and forward slashes
address.country.error.required = Enter {0}’s country
address.postcode.error.required = Enter {0}’s postcode
address.postcode.error.invalid = Enter a real postcode
address.postcode.error.length = Enter postcode length less than 10

chargeC.sponsoringIndividualDetails.title = Sponsoring individual’s details
chargeC.sponsoringIndividualDetails.heading = Sponsoring individual’s details
chargeC.sponsoringIndividualDetails.firstName.label = First name
chargeC.sponsoringIndividualDetails.lastName.label = Last name
chargeC.sponsoringIndividualDetails.nino.label = National Insurance number

chargeC.sponsoringIndividualDetails.firstName.error.required = Enter the sponsoring individual’s first name
chargeC.sponsoringIndividualDetails.firstName.error.length = The sponsoring individual’s first name must be 35 characters or fewer
chargeC.sponsoringIndividualDetails.firstName.error.invalid = The sponsoring individual’s first name must only include letters, spaces, ampersands, grave accents, apostrophes, backslashes, full stops and carets

chargeC.sponsoringIndividualDetails.lastName.error.required = Enter the sponsoring individual’s last name
chargeC.sponsoringIndividualDetails.lastName.error.length = The sponsoring individual’s last name must be 35 characters or fewer
chargeC.sponsoringIndividualDetails.lastName.error.invalid = The sponsoring individual’s last name must only include letters, spaces, ampersands, grave accents, apostrophes, backslashes, full stops and carets

chargeC.sponsoringIndividualDetails.nino.error.required = Enter the sponsoring individual’s National Insurance number
chargeC.sponsoringIndividualDetails.nino.error.invalid = Enter a National Insurance number that is 2 letters, 6 numbers, then A, B, C or D, like QQ123456C

numberOfDeceased.error.required = Enter the number of deceased members for which payment of a lump sum death benefit was made in the quarter
numberOfDeceased.error.wholeNumber = The number of deceased members for which payment of a lump sum death benefit was made in the quarter must be a whole number
numberOfDeceased.error.maxLength = The number of deceased members for which payment of a lump sum death benefit was made in the quarter must be 999999 or fewer

totalTaxDue.error.required = Enter the total amount of tax due
totalTaxDue.error.invalid = The total amount of tax due must be an amount of money, like 123.45 or 156.00
totalTaxDue.error.decimal = The total amount of tax due must include pence, like 123.45 or 156.00
totalTaxDue.error.maximum = The total amount of tax due must be £99999999999.99 or less
totalTaxDue.error.minimum = The total amount of tax due must be £0.01 or more
totalTaxDue.checkYourAnswersLabel = Total amount of tax due

chargeA = Short service refund lump sum charge
chargeB = Special lump sum death benefits charge
chargeF = De-registration charge
chargeE = Annual allowance charge
chargeD = Lifetime allowance charge
chargeG = Overseas transfer charge

memberDetails.title = Member’s details - {0}
memberDetails.heading = Member’s details
memberDetails.firstName = First name
memberDetails.lastName = Last name
memberDetails.nino = National Insurance number
memberDetails.checkYourAnswersLabel = memberDetails
memberDetails.error.firstName.required = Enter the member’s first name
memberDetails.error.firstName.length = The member’s first name must be 35 characters or fewer
memberDetails.error.firstName.invalid = The member’s first name must only include letters, spaces, ampersands, grave accents, apostrophes, backslashes, full stops and carets
memberDetails.error.lastName.required = Enter the member’s last name
memberDetails.error.lastName.length = The member’s last name must be 35 characters or fewer
memberDetails.error.lastName.invalid = The member’s last name must only include letters, spaces, ampersands, grave accents, apostrophes, backslashes, full stops and carets
memberDetails.error.nino.required = Enter the member’s National Insurance number
memberDetails.error.nino.invalid = Enter a National Insurance number that is 2 letters, 6 numbers, then A, B, C or D, like QQ123456C

chargeE.whatYouWillNeed.title = Annual allowance charge
chargeE.whatYouWillNeed.heading = Annual allowance charge
chargeE.whatYouWillNeed.p1 = To record an annual allowance charge you will need the following for each member liable to the charge:
chargeE.whatYouWillNeed.li1 = their name
chargeE.whatYouWillNeed.li2 = their National Insurance number
chargeE.whatYouWillNeed.li3 = the date the scheme administrator received the notice from the member requiring them to pay the annual allowance charge
chargeE.whatYouWillNeed.li4 = the amount of the annual allowance charge
chargeE.whatYouWillNeed.li5 = the tax year to which the annual allowance charge relates
chargeE.whatYouWillNeed.li6 = whether the annual allowance payment type was mandatory or voluntary

chargeF = De-registration charge
chargeF.whatYouWillNeed.title = De-registration charge
chargeF.whatYouWillNeed.heading = De-registration charge
chargeF.whatYouWillNeed.p1 = To record a de-registration charge you will need:
chargeF.whatYouWillNeed.li1 = the date that the scheme was de-registered
chargeF.whatYouWillNeed.li2 = the amount of tax due at 40%
chargeF.chargeDetails.title = De-registration charge details
chargeF.chargeDetails.heading = De-registration charge details
chargeF.chargeDetails.hint = For example, 12 11 2007
chargeF.chargeDetails.date.checkYourAnswersLabel = Date scheme was de-registered
chargeF.chargeDetails.amount.checkYourAnswersLabel = Amount of tax due at 40%
chargeF.deregistrationDate.error.required.all = Enter the date the scheme was de-registered
chargeF.deregistrationDate.error.required.two = The date the scheme was de-registered must include a day, month and year
chargeF.deregistrationDate.error.invalid = Enter a real date for the date the scheme was de-registered
chargeF.deregistrationDate.error.date = The date the scheme was de-registered must be between {0} and {1}
chargeF.amountTaxDue.error.required = Enter the amount of tax due at 40%
chargeF.amountTaxDue.error.invalid = The amount of tax due at 40% must be an amount of money, like 123.45 or 156.00
chargeF.amountTaxDue.error.decimal = The amount of tax due at 40% must include pence, like 123.45 or 156.00
chargeF.amountTaxDue.error.maximum = The amount of tax due at 40% must be £99999999999.99 or less
chargeF.amountTaxDue.error.minimum = The amount of tax due at 40% must be £0.01 or more
chargeF.chargeDetails.date.label = Date scheme was de-registered

chargeF.chargeDetails.date.visuallyHidden.checkYourAnswersLabel = the date the scheme was de-registered
chargeF.chargeDetails.amount.visuallyHidden.checkYourAnswersLabel = the amount of tax due at 40%

yearRangeRadio = {0} to {1}
annualAllowanceYear.error.required = Select the tax year to which the annual allowance charge relates
annualAllowanceYear.title = Select the tax year to which the annual allowance charge relates
annualAllowanceYear.heading = Select the tax year to which the annual allowance charge relates
total = Total

chargeAmount.error.required = Enter the charge amount
chargeAmount.error.invalid = The charge amount must be an amount of money, like 123.45 or 156.00
chargeAmount.error.decimal = The charge amount must include pence, like 123.45 or 156.00
chargeAmount.error.maximum = The charge amount must be £99999999999.99 or less
dateNoticeReceived.error.required = Enter the date you received notice to pay the charge
dateNoticeReceived.error.incomplete = The date you received notice to pay the charge must include a day, month and year
dateNoticeReceived.error.invalid = Enter a real date for the date you received notice to pay the charge
dateNoticeReceived.error.future = The date you received notice to pay the charge must be today or in the past
dateNoticeReceived.error.outsideTaxYear = The date you received notice to pay the charge must be between {0} and {1}
isPaymentMandatory.error = Select yes if the payment type is mandatory

chargeEDetails.title = Annual allowance charge details for {0}
chargeEDetails.heading = Annual allowance charge details for {0}
chargeEDetails.chargeAmount.label = Charge amount
chargeEDetails.dateNoticeReceived.label = Date you received notice to pay the charge
chargeEDetails.isPaymentMandatory.label = Is the payment type mandatory?

cya.memberName.label = Member’s name
cya.nino.label = {0}’s National Insurance number
chargeE.cya.taxYear.label = Tax year to which the annual allowance charge relates
chargeE.cya.mandatoryPayment.label = Mandatory payment type
visuallyHidden.memberName.label = the member’s name
chargeE.visuallyHidden.taxYear.label = the tax year to which the annual allowance charge relates
chargeE.visuallyHidden.chargeAmount.label = the charge amount
chargeE.visuallyHidden.dateNoticeReceived.label = the date you received notice to pay the charge
chargeE.visuallyHidden.isPaymentMandatory.label = whether the payment type is mandatory

chargeE.addMembers.error = Select yes if you want to add another annual allowance charge
chargeE.addMembers.title = Annual allowance charges for {0} to {1}
chargeE.addMembers.heading = Annual allowance charges for {0} to {1}
chargeE.addMembers.label = Do you want to add another annual allowance charge?
chargeE.addMembers.visuallyHidden = {0}’s annual allowance charge

deleteMember.title = Are you sure you want to remove the annual allowance charge for {0}?
deleteMember.heading = Are you sure you want to remove the annual allowance charge for {0}?
deleteMember.error.required = Select yes if you want to remove the annual allowance charge for {0}

deleteMember.chargeD.title = Are you sure you want to remove the lifetime allowance charge for {0}?
deleteMember.chargeD.heading = Are you sure you want to remove the lifetime allowance charge for {0}?
deleteMember.chargeD.error.required = Select yes if you want to remove the lifetime allowance charge for {0}

chargeType.radio.annualAllowance = Annual allowance charge
chargeType.radio.authSurplus = Authorised surplus payments charge
chargeType.radio.deRegistration = De-registration charge
chargeType.radio.lifeTimeAllowance = Lifetime allowance charge
chargeType.radio.overseasTransfer = Overseas transfer charge
chargeType.radio.shortService = Short service refund lump sum charge
chargeType.radio.lumpSumDeath = Special lump sum death benefits charge

aft.summary.title = Summary of charges for {0}
aft.summary.heading = AFT return for {0} to {1}
aft.summary.radio.question = Do you want to add another charge?
aft.summary.annualAllowance.row = Annual allowance charges
aft.summary.annualAllowance.visuallyHidden.row = annual allowance charges
aft.summary.authSurplus.row = Authorised surplus payments charges
aft.summary.authSurplus.visuallyHidden.row = authorised surplus payments charges
aft.summary.deRegistration.row = De-registration charges
aft.summary.deRegistration.visuallyHidden.row = de-registration charges
aft.summary.lifeTimeAllowance.row = Lifetime allowance charges
aft.summary.lifeTimeAllowance.visuallyHidden.row = lifetime allowance charges
aft.summary.overseasTransfer.row = Overseas transfer charges
aft.summary.overseasTransfer.visuallyHidden.row = overseas transfer charges
aft.summary.shortService.row = Short service refund lump sum charges
aft.summary.shortService.visuallyHidden.row = short service refund lump sum charges
aft.summary.lumpSumDeath.row = Special lump sum death benefits charges
aft.summary.lumpSumDeath.visuallyHidden.row = special lump sum death benefits charges
aft.summary.error.required = Select yes if you want to add another charge
aft.summary.total = Total

chargeG.chargeDetails.title = Overseas transfer charge details for {0}
chargeG.chargeDetails.heading = Overseas transfer charge details for {0}
chargeG.chargeDetails.qropsReferenceNumber.label = QROPS reference number
chargeG.chargeDetails.qropsReferenceNumber.error.required = Enter a QROPS reference number
chargeG.chargeDetails.qropsReferenceNumber.error.valid = Enter a QROPS reference number in the correct format, like 123456
chargeG.chargeDetails.qropsTransferDate.label = Date of the transfer into the QROPS
chargeG.chargeDetails.checkYourAnswersLabel = ChargeDetails
chargeG.chargeDetails.qropsTransferDate.error.required.all = Enter the date of the transfer into the QROPS
chargeG.chargeDetails.qropsTransferDate.error.required.two = The transfer into the QROPS must include a day, month and year
chargeG.chargeDetails.qropsTransferDate.error.required = Enter the date of the transfer into the QROPS
chargeG.chargeDetails.qropsTransferDate.error.invalid = Enter a real date for the transfer into the QROPS
chargeG.chargeDetails.qropsTransferDate.error.date = The date of the transfer into the QROPS must be between {0} and {1}
chargeG.chargeDetails.qropsTransferDate.error.future = The date of the transfer into the QROPS must be today or in the past
chargeGDetails.qropsReferenceNumber.visuallyHidden.label = the QROPS reference number
chargeGDetails.qropsTransferDate.visuallyHidden.label = the date of the transfer into the QROPS

chargeG.whatYouWillNeed.title = Overseas transfer charge
chargeG.whatYouWillNeed.heading = Overseas transfer charge
chargeG.whatYouWillNeed.p1 = To record an overseas transfer charge you will need:
chargeG.whatYouWillNeed.li1 = the name, date of birth and National Insurance number for each member liable to the overseas transfer charge
chargeG.whatYouWillNeed.li2 = the date and ‘transferred value’ of each transfer
chargeG.whatYouWillNeed.li3 = the amount of tax due in respect of each transfer
chargeG.whatYouWillNeed.li4 = the reference number given by HMRC to the QROPS to which each transfer is made

chargeD.whatYouWillNeed.title = Lifetime allowance charge
chargeD.whatYouWillNeed.heading = Lifetime allowance charge
chargeD.whatYouWillNeed.p1 = To record a lifetime allowance charge you will need the following for each member liable to the charge:
chargeD.whatYouWillNeed.li1 = their name
chargeD.whatYouWillNeed.li2 = their National Insurance number
chargeD.whatYouWillNeed.li3 = the date of the benefit crystallisation event giving rise to the lifetime allowance charge
chargeD.whatYouWillNeed.li4 = the amount of tax due at 25%
chargeD.whatYouWillNeed.li5 = the amount of tax due at 55%

chargeD.amountTaxDue.error.required = Enter the amount of tax due at {0}%
chargeD.amountTaxDue.error.invalid = The amount of tax due at {0}% must be an amount of money, like 123.45 or 156.00
chargeD.amountTaxDue.error.decimal = The amount of tax due at {0}% must include pence, like 123.45 or 156.00
chargeD.amountTaxDue.error.maximum = The amount of tax due at {0}% must be £99999999999.99 or less

dateOfEvent.error.required = Enter the date of the benefit crystallisation event giving rise to the charge
dateOfEvent.error.incomplete = The date of the benefit crystallisation event must include a day, month and year
dateOfEvent.error.invalid = Enter a real date for the benefit crystallisation event giving rise to the charge
dateOfEvent.error.future = The date of the benefit crystallisation event giving rise to the charge must be today or in the past

chargeDDetails.title = Lifetime allowance charge details for {0}
chargeDDetails.heading = Lifetime allowance charge details for {0}
chargeDDetails.dateOfEvent.label = Date of benefit crystallisation event giving rise to the charge
chargeDDetails.dateOfEvent.visuallyHidden.label = the date of the benefit crystallisation event giving rise to the charge
taxAt25Percent.label = Amount of tax due at 25%
taxAt55Percent.label = Amount of tax due at 55%
taxAt25Percent.visuallyHidden.label = the amount of tax due at 25%
taxAt55Percent.visuallyHidden.label = the amount of tax due at 55%

chargeD.addMembers.error = Select yes if you want to add another lifetime allowance charge
chargeD.addMembers.title = Lifetime allowance charges for {0} to {1}
chargeD.addMembers.heading = Lifetime allowance charges for {0} to {1}
chargeD.addMembers.label = Do you want to add another lifetime allowance charge?
chargeD.addMembers.visuallyHidden = {0}’s lifetime allowance charge

addMembers.members.header = Member
addMembers.nino.header = National Insurance number
addMembers.chargeE.amount.header = Charge amount
addMembers.chargeD.amount.header = Total tax due
addMembers.chargeG.amount.header = Tax due
addMembers.total = Total

chargeG.whatYouWillNeed.title = Overseas transfer charge
chargeG.whatYouWillNeed.heading = Overseas transfer charge
chargeG.whatYouWillNeed.p1 = To record an overseas transfer charge you will need:
chargeG.whatYouWillNeed.li1 = the name, date of birth and National Insurance number for each member liable to the overseas transfer charge
chargeG.whatYouWillNeed.li2 = the date and ‘transferred value’ of each transfer
chargeG.whatYouWillNeed.li3 = the amount of tax due in respect of each transfer
chargeG.whatYouWillNeed.li4 = the reference number given by HMRC to the QROPS to which each transfer is made

chargeG.chargeAmount.title = Overseas transfer charge amounts for {0}
chargeG.chargeAmount.heading = Overseas transfer charge amounts for {0}
chargeG.chargeAmount.transferred = Amount transferred into the QROPS
chargeG.chargeAmount.taxDue = Amount of tax due
chargeG.chargeAmount.transferred.visuallyHidden.label = how much was transferred into the QROPS
chargeG.chargeAmount.taxDue.visuallyHidden.label = the amount of tax due for this transfer into the QROPS

amountTransferred.error.required = Enter the amount transferred into the QROPS for {0}
amountTransferred.error.invalid = The amount transferred into the QROPS for {0} must be an amount of money, like 123.45 or 156.00
amountTransferred.error.decimal = The amount transferred into the QROPS for {0} must include pence, like 123.45 or 156.00
amountTransferred.error.maximum = The amount transferred into the QROPS for {0} must be £99999999999.99 or less
amountTransferred.error.minimum = The amount transferred into the QROPS for {0} must be £0.01 or more

amountTaxDue.error.required = Enter the amount of tax due for this transfer into the QROPS
amountTaxDue.error.invalid = The amount of tax due for this transfer into the QROPS must be an amount of money, like 123.45 or 156.00
amountTaxDue.error.decimal = The amount of tax due for this transfer into the QROPS must include pence, like 123.45 or 156.00
amountTaxDue.error.maximum = The amount of tax due for this transfer into the QROPS must be £99999999999.99 or less
amountTaxDue.error.minimum = The amount of tax due for this transfer into the QROPS must be £0.01 or more

country.AD = Andorra
country.AE = United Arab Emirates
country.AF = Afghanistan
country.AG = Antigua and Barbuda
country.AI = Anguilla
country.AL = Albania
country.AM = Armenia
country.AO = Angola
country.AQ = Antarctica
country.AR = Argentina
country.AS = American Samoa
country.AT = Austria
country.AU = Australia
country.AW = Aruba
country.AX = Åland Islands
country.AZ = Azerbaijan
country.BA = Bosnia and Herzegovina
country.BB = Barbados
country.BD = Bangladesh
country.BE = Belgium
country.BF = Burkina Faso
country.BG = Bulgaria
country.BH = Bahrain
country.BI = Burundi
country.BJ = Benin
country.BL = Saint Barthélemy
country.BM = Bermuda
country.BN = Brunei Darussalem
country.BO = Bolivia, Plurinational State of
country.BQ = Bonaire, Saint Eustatius and Saba
country.BR = Brazil
country.BS = Bahamas
country.BT = Bhutan
country.BV = Bouvet Island
country.BW = Botswana
country.BY = Belarus
country.BZ = Belize
country.CA = Canada
country.CC = Cocos (Keeling) Islands
country.CD = Congo, the Democratic Republic of the
country.CF = Central African Republic
country.CG = Congo
country.CH = Switzerland
country.CI = Côte d’Ivoire
country.CK = Cook Islands
country.CL = Chile
country.CM = Cameroon
country.CN = China
country.CO = Colombia
country.CR = Costa Rica
country.CU = Cuba
country.CV = Cabo Verde
country.CW = Curaçao
country.CX = Christmas Island
country.CY = Cyprus
country.CZ = Czech Republic
country.DE = Germany
country.DJ = Djibouti
country.DK = Denmark
country.DM = Dominica
country.DO = Dominican Republic
country.DZ = Algeria
country.EC = Ecuador
country.EG = Egypt
country.EH = Western Sahara
country.ER = Eritrea
country.ES = Spain
country.ET = Ethiopia
country.EU = European Union
country.FI = Finland
country.FJ = Fiji
country.FK = Falkland Islands (Malvinas)
country.FM = Micronesia, Federated States of
country.FO = Faroe Islands
country.FR = France
country.GA = Gabon
country.GB = United Kingdom
country.GD = Grenada
country.GE = Georgia
country.GF = French Guiana
country.GG = Guernsey
country.GH = Ghana
country.GI = Gibraltar
country.GL = Greenland
country.GM = Gambia
country.GN = Guinea
country.GP = Guadeloupe
country.GQ = Equatorial Guinea
country.GR = Greece
country.GS = South Georgia and the South Sandwich Islands
country.GT = Guatemala
country.GU = Guam
country.GW = Guinea-Bissau
country.GY = Guyana
country.HK = Hong Kong
country.HM = Heard Island and McDonald Islands
country.HN = Honduras
country.HR = Croatia
country.HT = Haiti
country.HU = Hungary
country.ID = Indonesia
country.IE = Ireland
country.IL = Israel
country.IM = Isle of Man
country.IN = India
country.IO = British Indian Ocean Territory
country.IQ = Iraq
country.IR = Iran, Islamic Republic of
country.IS = Iceland
country.IT = Italy
country.JE = Jersey
country.JO = Jordan
country.JP = Japan
country.KE = Kenya
country.KG = Kyrgyzstan
country.KH = Cambodia
country.KI = Kiribati
country.KM = Comoros
country.KN = Saint Kitts and Nevis
country.KP = Korea, Democratic People’s Republic of
country.KR = Korea, Republic of
country.KW = Kuwait
country.KY = Cayman Islands
country.KZ = Kazakhstan
country.LA = Lao People’s Democratic Republic
country.LB = Lebanon
country.LC = Saint Lucia
country.LF = Libya Fezzan
country.LI = Liechtenstein
country.LK = Sri Lanka
country.LR = Liberia
country.LS = Lesotho
country.LT = Lithuania
country.LU = Luxembourg
country.LV = Latvia
country.LY = Libya
country.MA = Morocco
country.MC = Monaco
country.MD = Moldova, Republic of
country.ME = Montenegro
country.MF = Saint Martin (French part)
country.MG = Madagascar
country.MH = Marshall Islands
country.MK = Macedonia, the former Yugoslav Republic of
country.ML = Mali
country.MM = Myanmar
country.MN = Mongolia
country.MO = Macao
country.MP = Northern Mariana Islands
country.MQ = Martinique
country.MR = Mauritania
country.MS = Montserrat
country.MT = Malta
country.MU = Mauritius
country.MV = Maldives
country.MW = Malawi
country.MX = Mexico
country.MY = Malaysia
country.MZ = Mozambique
country.NA = Namibia
country.NC = New Caledonia
country.NE = Niger
country.NF = Norfolk Island
country.NG = Nigeria
country.NI = Nicaragua
country.NL = Netherlands
country.NO = Norway
country.NP = Nepal
country.NR = Nauru
country.NU = Niue
country.NZ = New Zealand
country.OM = Oman
country.PA = Panama
country.PE = Peru
country.PF = French Polynesia
country.PG = Papua New Guinea
country.PH = Philippines
country.PK = Pakistan
country.PL = Poland
country.PM = Saint Pierre and Miquelon
country.PN = Pitcairn
country.PR = Puerto Rico
country.PS = Palestine, State of
country.PT = Portugal
country.PW = Palau
country.PY = Paraguay
country.QA = Qatar
country.RE = Réunion
country.RO = Romania
country.RS = Serbia
country.RU = Russian Federation
country.RW = Rwanda
country.SA = Saudi Arabia
country.SB = Solomon Islands
country.SC = Seychelles
country.SD = Sudan
country.SE = Sweden
country.SG = Singapore
country.SH = Saint Helena, Ascension and Tristan da Cunha
country.SI = Slovenia
country.SJ = Svalbard and Jan Mayen
country.SK = Slovakia
country.SL = Sierra Leone
country.SM = San Marino
country.SN = Senegal
country.SO = Somalia
country.SR = Suriname
country.SS = South Sudan
country.ST = Sao Tome and Principe
country.SV = El Salvador
country.SX = Sint Maarten (Dutch part)
country.SY = Syrian Arab Republic
country.SZ = Swaziland
country.TC = Turks and Caicos Islands
country.TD = Chad
country.TF = French Southern Territories
country.TG = Togo
country.TH = Thailand
country.TJ = Tajikistan
country.TK = Tokelau
country.TL = Timor-Leste
country.TM = Turkmenistan
country.TN = Tunisia
country.TO = Tonga
country.TR = Turkey
country.TT = Trinidad and Tobago
country.TV = Tuvalu
country.TW = Taiwan, Province of China
country.TZ = Tanzania, United Republic of
country.UA = Ukraine
country.UG = Uganda
country.UM = United States Minor Outlying Islands
country.US = United States
country.UY = Uruguay
country.UZ = Uzbekistan
country.VA = Holy See (Vatican City State)
country.VC = Saint Vincent and the Grenadines
country.VE = Venezuela, Bolivarian Republic of
country.VG = Virgin Islands, British
country.VI = Virgin Islands, U.S.
country.VN = Viet Nam
country.VU = Vanuatu
country.WF = Wallis and Futuna
country.WS = Samoa
country.YE = Yemen
country.YT = Mayotte
country.ZA = South Africa
country.ZM = Zambia
country.ZW = Zimbabwe
country.JM = Jamaica
country.EE = Estonia

chargeG.addMembers.title = Overseas transfer charges for {0} to {1}
chargeG.addMembers.heading = Overseas transfer charges for {0} to {1}
chargeG.addMembers.label = Do you want to add another overseas transfer charge?
chargeG.addMembers.visuallyHidden = {0}’s overseas transfer charge
chargeG.addMembers.error = Select yes if you want to add another overseas transfer charge

deleteMember.chargeG.title = Are you sure you want to remove {0}’s overseas transfer charge?
deleteMember.chargeG.heading = Are you sure you want to remove {0}’s overseas transfer charge?
deleteMember.chargeG.error.required = Select yes if you want to remove {0}’s overseas transfer charge
chargeG.whatYouWillNeed.title = Overseas transfer charge
chargeG.whatYouWillNeed.heading = Overseas transfer charge
chargeG.whatYouWillNeed.p1 = To record an overseas transfer charge you will need:
chargeG.whatYouWillNeed.li1 = the name, date of birth and National Insurance number for each member liable to the overseas transfer charge
chargeG.whatYouWillNeed.li2 = the date and ‘transferred value’ of each transfer
chargeG.whatYouWillNeed.li3 = the amount of tax due in respect of each transfer
chargeG.whatYouWillNeed.li4 = the reference number given by HMRC to the QROPS to which each transfer is made

chargeC.paymentDate.error.invalid = Enter a real date for the date the authorised surplus payment was made
chargeC.paymentDate.error.required = Enter the date the authorised surplus payment was made
chargeC.paymentDate.error.incomplete = The date the authorised surplus payment was made must include a day, month and year
chargeC.paymentDate.error.future = The date the authorised surplus payment was made must be today or in the past

chargeC.amountTaxDue.error.required = Enter the amount of tax due at 35%
chargeC.amountTaxDue.error.invalid = The amount of tax due at 35% must be an amount of money, like 123.45 or 156.00
chargeC.amountTaxDue.error.decimal = The amount of tax due at 35% must include pence, like 123.45 or 156.00
chargeC.amountTaxDue.error.maximum = The amount of tax due at {0}% must be £99999999999.99 or less

chargeC.paymentDate.label = Date authorised surplus payment was made
chargeC.amountTaxDue.label = Amount of tax due at 35%
chargeC.chargeDetails.heading = Authorised surplus payment charge details for {0}
chargeC.chargeDetails.title = Authorised surplus payment charge details for {0}

chargeC.paymentDate.checkYourAnswersLabel = Date authorised surplus payment was made
chargeC.paymentDate.visuallyHidden.checkYourAnswersLabel = the date when the authorised surplus payment was made

chargeC.totalTaxDue.checkYourAnswersLabel = Amount of tax due at 35%
chargeC.totalTaxDue.visuallyHidden.checkYourAnswersLabel = the amount of tax due at 35%

chargeC.sponsoringIndividualName.checkYourAnswersLabel = Sponsoring individual’s name
chargeC.sponsoringIndividualName.visuallyHidden.checkYourAnswersLabel = the sponsoring individual’s name

chargeC.sponsoringIndividualNino.checkYourAnswersLabel = {0}’s National Insurance number
chargeC.sponsoringIndividualNino.visuallyHidden.checkYourAnswersLabel = {0}’s National Insurance number

chargeC.sponsoringEmployerAddress.checkYourAnswersLabel = {0}’s address
chargeC.sponsoringEmployerAddress.visuallyHidden.checkYourAnswersLabel = {0}’s address

chargeC.sponsoringOrganisationName.checkYourAnswersLabel = Sponsoring company or organisation’s name
chargeC.sponsoringOrganisationName.visuallyHidden.checkYourAnswersLabel = the sponsoring company or organisation’s name

chargeC.sponsoringOrganisationCrn.checkYourAnswersLabel = {0}’s company number
chargeC.sponsoringOrganisationCrn.visuallyHidden.checkYourAnswersLabel = {0}’s company number

chargeC.addEmployers.title = Authorised surplus payments charges for {0} to {1}
chargeC.addEmployers.heading = Authorised surplus payments charges for {0} to {1}
chargeC.addEmployers.label = Do you want to add another authorised surplus payments charge?
chargeC.addEmployers.visuallyHidden = {0}’s authorised surplus payments charge
chargeC.addEmployers.error = Select yes if you want to add another authorised surplus payments charge

addEmployers.employer.header = Sponsoring employer
addEmployers.amount.header = Total

deleteEmployer.chargeC.title = Are you sure you want to remove the authorised surplus payments charge for {0}?
deleteEmployer.chargeC.heading = Are you sure you want to remove the authorised surplus payments charge for {0}?
deleteEmployer.chargeC.error.required = Select yes if you want to remove the authorised surplus payments charge for {0}

pageNotFound404.title = Page not found
pageNotFound404.heading = Page not found
pageNotFound404.p1 = If you typed the web address, check it is correct.
pageNotFound404.p2 = If you pasted the web address, check you copied the entire address.

viewYourSchemes = View your pension schemes

pageCannotMakeChanges.title = Details cannot be changed
pageCannotMakeChanges.heading = Details cannot be changed
pageCannotMakeChanges.p1 = You cannot make any changes to {0} at the moment
pageCannotMakeChanges.p2 = You need to phone Pension Scheme Services on 0300 123 1079

<<<<<<< HEAD
declaration.title = Declaration
declaration.heading = Declaration
declaration.p1 = By submitting this AFT return, you declare that:
declaration.li1 = to the best of your knowledge and belief, the information given in this tax return is correct and complete
declaration.li2 = you understand that if you have made a false statement in this tax return, you may be liable to a penalty, and that false statements may also lead to prosecution
=======
confirmSubmitAFTReturn.title = Do you want to submit this AFT return to HMRC?
confirmSubmitAFTReturn.heading = Do you want to submit this AFT return to HMRC?
confirmSubmitAFTReturn.p1 = You can still make amendments to this return even after youʼve submitted it.
confirmSubmitAFTReturn.checkYourAnswersLabel = confirmSubmitAFTReturn
confirmSubmitAFTReturn.error.required = Select yes if you want to submit this AFT return to HMRC
>>>>>>> 73ecabf9
<|MERGE_RESOLUTION|>--- conflicted
+++ resolved
@@ -845,16 +845,14 @@
 pageCannotMakeChanges.p1 = You cannot make any changes to {0} at the moment
 pageCannotMakeChanges.p2 = You need to phone Pension Scheme Services on 0300 123 1079
 
-<<<<<<< HEAD
-declaration.title = Declaration
-declaration.heading = Declaration
-declaration.p1 = By submitting this AFT return, you declare that:
-declaration.li1 = to the best of your knowledge and belief, the information given in this tax return is correct and complete
-declaration.li2 = you understand that if you have made a false statement in this tax return, you may be liable to a penalty, and that false statements may also lead to prosecution
-=======
 confirmSubmitAFTReturn.title = Do you want to submit this AFT return to HMRC?
 confirmSubmitAFTReturn.heading = Do you want to submit this AFT return to HMRC?
 confirmSubmitAFTReturn.p1 = You can still make amendments to this return even after youʼve submitted it.
 confirmSubmitAFTReturn.checkYourAnswersLabel = confirmSubmitAFTReturn
 confirmSubmitAFTReturn.error.required = Select yes if you want to submit this AFT return to HMRC
->>>>>>> 73ecabf9
+
+declaration.title = Declaration
+declaration.heading = Declaration
+declaration.p1 = By submitting this AFT return, you declare that:
+declaration.li1 = to the best of your knowledge and belief, the information given in this tax return is correct and complete
+declaration.li2 = you understand that if you have made a false statement in this tax return, you may be liable to a penalty, and that false statements may also lead to prosecution