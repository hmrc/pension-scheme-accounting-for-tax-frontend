# Pension Scheme Accounting For Tax Frontend

- [Overview](#overview)
- [Requirements](#requirements)
- [Running the Service](#running-the-service)
- [Enrolments](#enrolments)
- [Compile & Test](#compile--test)
- [Navigation and Dependent Services](#navigation-and-dependent-services)
- [Service Documentation](#service-documentation)
- [Endpoints](#endpoints)
- [License](#license)

## Overview

This is the frontend repository for the Pension Scheme Accounting for Tax service. This frontend microservice supports the bulk uploading of files and amendments to AFT Returns.

This service has a corresponding back-end microservice, namely pension-scheme-accounting-for-tax.

<<<<<<< HEAD
**Associated Backend Link:** [https://github.com/hmrc/pension-administrator](https://github.com/hmrc/pension-scheme-accounting-for-tax)
=======
| Service               | HTTP Method | Route                                                     | Purpose                                                                                                                |
|-----------------------|-------------|-----------------------------------------------------------|------------------------------------------------------------------------------------------------------------------------|
| Accounting For Tax    | POST        | /pension-scheme-accounting-for-tax/aft-file-return        | Submits/Updates an AFT Return                                                                                          |
| Accounting For Tax    | GET         | /pension-scheme-accounting-for-tax/get-aft-details        | Returns AFT details                                                                                                    |
| Accounting For Tax    | GET         | /pension-scheme-accounting-for-tax/get-aft-versions       | Returns AFT reporting versions for a given period                                                                      |
| Accounting For Tax    | GET         | /pension-scheme-accounting-for-tax/get-aft-overview       | Returns the overview of the AFT versions in a given period                                                             |
| Accounting For Tax    | GET         | /pension-scheme-accounting-for-tax/journey-cache/aft      | Returns the data from AFT Cache based on session id, quarter start date and PSTR                                       |
| Accounting For Tax    | POST        | /pension-scheme-accounting-for-tax/journey-cache/aft      | Saves the data to AFT Cache with key as the combination of session id, quarter start date and PSTR                     |
| Accounting For Tax    | DELETE      | /pension-scheme-accounting-for-tax/journey-cache/aft      | Removes the data from AFT Cache based on session id, quarter start date and PSTR                                       |
| Accounting For Tax    | GET         | /pension-scheme-accounting-for-tax/journey-cache/aft/lock | Returns the locked by user name if the data for a given session id, quarter start date and PSTR is locked in AFT Cache |
| Accounting For Tax    | POST        | /pension-scheme-accounting-for-tax/journey-cache/aft/lock | Sets the lock with the name of the user for a given session id, quarter start date and PSTR in AFT Cache               |
| Pensions Scheme       | GET         | /pensions-scheme/scheme/:srn                              | Returns details of a scheme                                                                                            |
| Pensions Scheme       | GET         | /pensions-scheme/is-psa-associated                        | Returns true if Psa is associated with the selected scheme                                                             |
| Pension Administrator | GET         | /pension-administrator/get-minimal-psa                    | Returns minimal PSA details                                                                                            | 
| Address Lookup        | GET         | /v2/uk/addresses                                          | Returns a list of addresses that match a given postcode                                                                | 
| Email                 | POST        | /hmrc/email                                               | Sends an email to an email address                                                                                     | 
>>>>>>> bc43ff81

**Stubs:** https://github.com/hmrc/pensions-scheme-stubs



## Requirements
This service is written in Scala and Play, so needs at least a [JRE] to run.

**Node version:** 16.20.2

**Java version:** 21

**Scala version:** 2.13.14


## Running the Service
**Service Manager Profile:** PODS_ALL

**Port:** 8205

In order to run the service, ensure Service Manager is installed (see [MDTP guidance](https://docs.tax.service.gov.uk/mdtp-handbook/documentation/developer-set-up/set-up-service-manager.html) if needed) and launch the relevant configuration by typing into the terminal:
`sm2 --start PODS_ALL`

To run the service locally, enter `sm2 --stop PENSION_SCHEME_ACCOUNTING_FOR_TAX_FRONTEND`.

In your terminal, navigate to the relevant directory and enter `sbt run`.

Access the Authority Wizard and login with the relevant enrolment details [here](http://localhost:9949/auth-login-stub/gg-sign-in)


## Enrolments
There are several different options for enrolling through the auth login stub. In order to enrol as a dummy user to access the platform for local development and testing purposes, the following details must be entered on the auth login page.


For access to the **Pension Administrator dashboard** for local development, enter the following information: 

**Redirect url -** http://localhost:8204/manage-pension-schemes/overview 

**GNAP Token -** NO 

**Affinity Group -** Organisation 

**Enrolment Key -** HMRC-PODS-ORG 

**Identifier Name -** PsaID 

**Identifier Value -** A2100005

---

If you wish to access the **Pension Practitioner dashboard** for local development, enter the following information: 

**Redirect URL -** http://localhost:8204/manage-pension-schemes/dashboard 

**GNAP Token -** NO 

**Affinity Group -** Organisation 

**Enrolment Key -** HMRC-PODSPP-ORG 

**Identifier Name -** PspID 

**Identifier Value -** 21000005

---

**Dual enrolment** as both a Pension Administrator and Practitioner is also possible and can be accessed by entering:

**Redirect url -** http://localhost:8204/manage-pension-schemes/overview 

**GNAP Token -** NO 

**Affinity Group -** Organisation 

**Enrolment Key 1 -** HMRC-PODSPP-ORG Identifier 

**Name 1 -** PspID Identifier 

**Value 1 -** 21000005

**Enrolment Key 2 -** HMRC-PODS-ORG 

**Identifier Name 2 -** PsaID 

**Identifier Value 2 -** A2100005

---

To access the **Scheme Registration journey**, enter the following information:

**Redirect URL -** http://localhost:8204/manage-pension-schemes/you-need-to-register 

**GNAP Token -** NO 

**Affinity Group -** Organisation

---


## Compile & Test
**To compile:** Run `sbt compile`

**To test:** Use `sbt test`

**To view test results with coverage:** Run `sbt clean coverage test coverageReport`

For further information on the PODS Test Approach and wider testing including acceptance, accessibility, performance, security and E2E testing, visit the PODS Confluence page [here](https://confluence.tools.tax.service.gov.uk/pages/viewpage.action?spaceKey=PODSP&title=PODS+Test+Approach).

For Journey Tests, visit the [Journey Test Repository](| Journey tests(https://github.com/hmrc/pods-journey-tests).

View the prototype [here](https://pods-event-reporting-prototype.herokuapp.com/).


## Navigation and Dependent Services
The Accounting for Tax Frontend integrates with the Manage Pension Schemes (MPS) service and uses various stubs available on [GitHub](https://github.com/hmrc/pensions-scheme-stubs). From the Authority Wizard page you will be redirected to the dashboard. Navigate to the appropriate area by accessing items listed within the service-specific tiles on the dashboard. On the Accounting for Tax frontend, an administrator can submit, amend and review accounting for tax submissions.


There are numerous APIs implemented throughout the MPS architecture, and the relevant endpoints are illustrated below. For an overview of all PODS APIs, refer to the [PODS API Documentation](https://confluence.tools.tax.service.gov.uk/display/PODSP/PODS+API+Latest+Version).

## Note on terminology
The terms scheme reference number and submission reference number (SRN) are interchangeable within the PODS codebase; some downstream APIs use scheme reference number, some use submission reference number, probably because of oversight on part of the technical teams who developed these APIs. This detail means the same thing, the reference number that was returned from ETMP when the scheme details were submitted.

---

## License
This code is open source software Licensed under the Apache License, Version 2.0 (the "License"); you may not use this file except in compliance with the License. You may obtain a copy of the License at:

[http://www.apache.org/licenses/LICENSE-2.0](http://www.apache.org/licenses/LICENSE-2.0)

Unless required by applicable law or agreed to in writing, software distributed under the License is distributed on an "AS IS" BASIS, WITHOUT WARRANTIES OR CONDITIONS OF ANY KIND, either express or implied. See the License for the specific language governing permissions and limitations under the License.

[↥ Back to Top](#pension-scheme-accounting-for-tax-frontend)<|MERGE_RESOLUTION|>--- conflicted
+++ resolved
@@ -16,30 +16,9 @@
 
 This service has a corresponding back-end microservice, namely pension-scheme-accounting-for-tax.
 
-<<<<<<< HEAD
 **Associated Backend Link:** [https://github.com/hmrc/pension-administrator](https://github.com/hmrc/pension-scheme-accounting-for-tax)
-=======
-| Service               | HTTP Method | Route                                                     | Purpose                                                                                                                |
-|-----------------------|-------------|-----------------------------------------------------------|------------------------------------------------------------------------------------------------------------------------|
-| Accounting For Tax    | POST        | /pension-scheme-accounting-for-tax/aft-file-return        | Submits/Updates an AFT Return                                                                                          |
-| Accounting For Tax    | GET         | /pension-scheme-accounting-for-tax/get-aft-details        | Returns AFT details                                                                                                    |
-| Accounting For Tax    | GET         | /pension-scheme-accounting-for-tax/get-aft-versions       | Returns AFT reporting versions for a given period                                                                      |
-| Accounting For Tax    | GET         | /pension-scheme-accounting-for-tax/get-aft-overview       | Returns the overview of the AFT versions in a given period                                                             |
-| Accounting For Tax    | GET         | /pension-scheme-accounting-for-tax/journey-cache/aft      | Returns the data from AFT Cache based on session id, quarter start date and PSTR                                       |
-| Accounting For Tax    | POST        | /pension-scheme-accounting-for-tax/journey-cache/aft      | Saves the data to AFT Cache with key as the combination of session id, quarter start date and PSTR                     |
-| Accounting For Tax    | DELETE      | /pension-scheme-accounting-for-tax/journey-cache/aft      | Removes the data from AFT Cache based on session id, quarter start date and PSTR                                       |
-| Accounting For Tax    | GET         | /pension-scheme-accounting-for-tax/journey-cache/aft/lock | Returns the locked by user name if the data for a given session id, quarter start date and PSTR is locked in AFT Cache |
-| Accounting For Tax    | POST        | /pension-scheme-accounting-for-tax/journey-cache/aft/lock | Sets the lock with the name of the user for a given session id, quarter start date and PSTR in AFT Cache               |
-| Pensions Scheme       | GET         | /pensions-scheme/scheme/:srn                              | Returns details of a scheme                                                                                            |
-| Pensions Scheme       | GET         | /pensions-scheme/is-psa-associated                        | Returns true if Psa is associated with the selected scheme                                                             |
-| Pension Administrator | GET         | /pension-administrator/get-minimal-psa                    | Returns minimal PSA details                                                                                            | 
-| Address Lookup        | GET         | /v2/uk/addresses                                          | Returns a list of addresses that match a given postcode                                                                | 
-| Email                 | POST        | /hmrc/email                                               | Sends an email to an email address                                                                                     | 
->>>>>>> bc43ff81
 
 **Stubs:** https://github.com/hmrc/pensions-scheme-stubs
-
-
 
 ## Requirements
 This service is written in Scala and Play, so needs at least a [JRE] to run.
