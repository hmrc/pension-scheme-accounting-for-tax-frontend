--- conflicted
+++ resolved
@@ -27,15 +27,11 @@
   override def configure(): Unit = {
 
     val navigators = Multibinder.newSetBinder(binder(), classOf[Navigator])
-<<<<<<< HEAD
     // TODO: Add new navigators here:-
     navigators.addBinding().to(classOf[ChargeFNavigator])
     navigators.addBinding().to(classOf[ChargeBNavigator])
-=======
->>>>>>> be4ab95f
     navigators.addBinding().to(classOf[ChargeNavigator])
     navigators.addBinding().to(classOf[ChargeANavigator])
-    navigators.addBinding().to(classOf[ChargeFNavigator])
 
     bind(classOf[CompoundNavigator]).to(classOf[CompoundNavigatorImpl])
 
