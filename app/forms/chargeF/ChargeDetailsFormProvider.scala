/*
 * Copyright 2020 HM Revenue & Customs
 *
 * Licensed under the Apache License, Version 2.0 (the "License");
 * you may not use this file except in compliance with the License.
 * You may obtain a copy of the License at
 *
 *     http://www.apache.org/licenses/LICENSE-2.0
 *
 * Unless required by applicable law or agreed to in writing, software
 * distributed under the License is distributed on an "AS IS" BASIS,
 * WITHOUT WARRANTIES OR CONDITIONS OF ANY KIND, either express or implied.
 * See the License for the specific language governing permissions and
 * limitations under the License.
 */

package forms.chargeF

import java.time.LocalDate

import forms.mappings.{Constraints, Mappings}
import javax.inject.Inject
import models.chargeF.ChargeDetails
import play.api.data.Form
import play.api.data.Forms.mapping

class ChargeDetailsFormProvider @Inject() extends Mappings with Constraints {

  def apply(dateErrorMsg: String, minimumChargeValueAllowed:BigDecimal): Form[ChargeDetails] =
    Form(mapping(
      "deregistrationDate" -> localDate(
        invalidKey = "chargeF.deregistrationDate.error.invalid",
        allRequiredKey = "chargeF.deregistrationDate.error.required.all",
        twoRequiredKey = "chargeF.deregistrationDate.error.required.two",
        requiredKey = "chargeF.deregistrationDate.error.required.all"
      ).verifying(
        minDate(LocalDate.of(2020, 4, 1), dateErrorMsg),
        maxDate(LocalDate.of(2020, 6, 30), dateErrorMsg)
      ),
      "amountTaxDue" -> bigDecimal2DP(
        requiredKey = "chargeF.amountTaxDue.error.required",
        invalidKey = "chargeF.amountTaxDue.error.invalid",
        decimalKey = "chargeF.amountTaxDue.error.decimal"
      ).verifying(
<<<<<<< HEAD
        maximumValue[BigDecimal](BigDecimal("9999999999.99"), "chargeF.amountTaxDue.error.maximum"),
        minimumValue[BigDecimal](minimumChargeValueAllowed, "chargeF.amountTaxDue.error.minimum")
=======
        maximumValue[BigDecimal](BigDecimal("99999999999.99"), "chargeF.amountTaxDue.error.maximum"),
        minimumValue[BigDecimal](BigDecimal("0.01"), "chargeF.amountTaxDue.error.minimum")
>>>>>>> cc087e04
      )
    )(ChargeDetails.apply)(ChargeDetails.unapply))
}<|MERGE_RESOLUTION|>--- conflicted
+++ resolved
@@ -42,13 +42,8 @@
         invalidKey = "chargeF.amountTaxDue.error.invalid",
         decimalKey = "chargeF.amountTaxDue.error.decimal"
       ).verifying(
-<<<<<<< HEAD
-        maximumValue[BigDecimal](BigDecimal("9999999999.99"), "chargeF.amountTaxDue.error.maximum"),
+        maximumValue[BigDecimal](BigDecimal("99999999999.99"), "chargeF.amountTaxDue.error.maximum"),
         minimumValue[BigDecimal](minimumChargeValueAllowed, "chargeF.amountTaxDue.error.minimum")
-=======
-        maximumValue[BigDecimal](BigDecimal("99999999999.99"), "chargeF.amountTaxDue.error.maximum"),
-        minimumValue[BigDecimal](BigDecimal("0.01"), "chargeF.amountTaxDue.error.minimum")
->>>>>>> cc087e04
       )
     )(ChargeDetails.apply)(ChargeDetails.unapply))
 }