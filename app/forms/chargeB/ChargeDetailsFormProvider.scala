/*
 * Copyright 2020 HM Revenue & Customs
 *
 * Licensed under the Apache License, Version 2.0 (the "License");
 * you may not use this file except in compliance with the License.
 * You may obtain a copy of the License at
 *
 *     http://www.apache.org/licenses/LICENSE-2.0
 *
 * Unless required by applicable law or agreed to in writing, software
 * distributed under the License is distributed on an "AS IS" BASIS,
 * WITHOUT WARRANTIES OR CONDITIONS OF ANY KIND, either express or implied.
 * See the License for the specific language governing permissions and
 * limitations under the License.
 */

package forms.chargeB

import forms.mappings.{Constraints, Mappings}
import javax.inject.Inject
import models.chargeB.ChargeBDetails
import play.api.data.Form
import play.api.data.Forms.mapping

class ChargeDetailsFormProvider @Inject() extends Mappings with Constraints {

  def apply(minimumChargeValueAllowed:BigDecimal): Form[ChargeBDetails] =
    Form(mapping(
      "numberOfDeceased" -> int(
        requiredKey = "numberOfDeceased.error.required",
        wholeNumberKey = "numberOfDeceased.error.wholeNumber",
        nonNumericKey = "numberOfDeceased.error.wholeNumber",
        min = Some(Tuple2("numberOfDeceased.error.wholeNumber", 0)),
        max = Some(Tuple2("numberOfDeceased.error.maxLength", 999999))
      ),
      "amountTaxDue" -> bigDecimal2DP(
        requiredKey = "totalTaxDue.error.required",
        invalidKey = "totalTaxDue.error.invalid",
        decimalKey = "totalTaxDue.error.decimal"
      ).verifying(
<<<<<<< HEAD
        maximumValue[BigDecimal](BigDecimal("9999999999.99"), "totalTaxDue.error.maximum"),
        minimumValue[BigDecimal](minimumChargeValueAllowed, "totalTaxDue.error.minimum")
=======
        maximumValue[BigDecimal](BigDecimal("99999999999.99"), "totalTaxDue.error.maximum"),
        minimumValue[BigDecimal](BigDecimal("0.01"), "totalTaxDue.error.minimum")
>>>>>>> cc087e04
      )
    )(ChargeBDetails.apply)(ChargeBDetails.unapply))
}<|MERGE_RESOLUTION|>--- conflicted
+++ resolved
@@ -38,13 +38,8 @@
         invalidKey = "totalTaxDue.error.invalid",
         decimalKey = "totalTaxDue.error.decimal"
       ).verifying(
-<<<<<<< HEAD
-        maximumValue[BigDecimal](BigDecimal("9999999999.99"), "totalTaxDue.error.maximum"),
+        maximumValue[BigDecimal](BigDecimal("99999999999.99"), "totalTaxDue.error.maximum"),
         minimumValue[BigDecimal](minimumChargeValueAllowed, "totalTaxDue.error.minimum")
-=======
-        maximumValue[BigDecimal](BigDecimal("99999999999.99"), "totalTaxDue.error.maximum"),
-        minimumValue[BigDecimal](BigDecimal("0.01"), "totalTaxDue.error.minimum")
->>>>>>> cc087e04
       )
     )(ChargeBDetails.apply)(ChargeBDetails.unapply))
 }