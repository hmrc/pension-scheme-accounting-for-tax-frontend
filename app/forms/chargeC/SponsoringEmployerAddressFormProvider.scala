--- conflicted
+++ resolved
@@ -29,47 +29,35 @@
   def apply(): Form[SponsoringEmployerAddress] =
     Form(
       mapping(
-<<<<<<< HEAD
-        "line1" -> text(errorKey = "chargeC.sponsoringEmployerAddress.line1.error.required")
+        "line1" -> text(errorKey = "address.line1.error.required")
           .verifying(
             firstError(
-              maxLength(addressLineMaxLength, errorKey = "chargeC.sponsoringEmployerAddress.line1.error.length"),
-              validAddressLine(invalidKey = "chargeC.sponsoringEmployerAddress.line1.error.invalid")
+              maxLength(addressLineMaxLength, errorKey = "address.line1.error.length"),
+              validAddressLine(invalidKey = "address.line1.error.invalid")
             )
           ),
-        "line2" -> text(errorKey = "chargeC.sponsoringEmployerAddress.line2.error.required")
+        "line2" -> text(errorKey = "address.line2.error.required")
           .verifying(
             firstError(
-              maxLength(addressLineMaxLength, errorKey = "chargeC.sponsoringEmployerAddress.line2.error.length"),
-              validAddressLine(invalidKey = "chargeC.sponsoringEmployerAddress.line2.error.invalid")
+              maxLength(addressLineMaxLength, errorKey = "address.line2.error.length"),
+              validAddressLine(invalidKey = "address.line2.error.invalid")
             )
           ),
         "line3" -> optionalText()
           .verifying(
             firstError(
-              optionalMaxLength(addressLineMaxLength, errorKey = "chargeC.sponsoringEmployerAddress.line3.error.length"),
-              optionalValidAddressLine(invalidKey = "chargeC.sponsoringEmployerAddress.line3.error.invalid")
+              optionalMaxLength(addressLineMaxLength, errorKey = "address.line3.error.length"),
+              optionalValidAddressLine(invalidKey = "address.line3.error.invalid")
             )
           ),
         "line4" -> optionalText()
           .verifying(
             firstError(
-              optionalMaxLength(addressLineMaxLength, errorKey = "chargeC.sponsoringEmployerAddress.line4.error.length"),
-              optionalValidAddressLine(invalidKey = "chargeC.sponsoringEmployerAddress.line4.error.invalid")
+              optionalMaxLength(addressLineMaxLength, errorKey = "address.line4.error.length"),
+              optionalValidAddressLine(invalidKey = "address.line4.error.invalid")
             )
           ),
-        "country" -> text(errorKey = "chargeC.sponsoringEmployerAddress.country.error.required"),
-=======
-        "line1" -> text("address.line1.error.required")
-        .verifying(maxLength(35, "address.line1.error.length")),
-        "line2" -> text("address.line2.error.required")
-          .verifying(maxLength(35, "address.line2.error.length")),
-        "line3" -> optionalText()
-          .verifying(optionalMaxLength(35, "address.line3.error.length")),
-        "line4" -> optionalText()
-          .verifying(optionalMaxLength(35, "address.line4.error.length")),
-        "country" -> text("address.country.error.required"),
->>>>>>> 4d54f02b
+        "country" -> text(errorKey = "address.country.error.required"),
         "postcode" -> optionalPostcode(
           requiredKey = "address.postcode.error.required",
           invalidKey = "address.postcode.error.invalid",
