--- conflicted
+++ resolved
@@ -40,7 +40,6 @@
   def parse(startDate: LocalDate, rows: Seq[String], userAnswers: UserAnswers)(implicit messages: Messages): Either[Seq[ParserValidationError], UserAnswers] = {
     rows.headOption match {
       case Some(row) if row.equalsIgnoreCase(validHeader) =>
-<<<<<<< HEAD
         rows.size match {
           case n if n >= 2 => parseDataRows(startDate, rows).map{ commitItems =>
           commitItems.foldLeft(userAnswers)((acc, ci) => acc.setOrException(ci.jsPath, ci.value))
@@ -48,12 +47,6 @@
         case _ => Left(Seq(FileLevelParserValidationErrorTypeHeaderInvalidOrFileEmpty))
         }
       case _ => Left(Seq(FileLevelParserValidationErrorTypeHeaderInvalidOrFileEmpty))
-=======
-        parseDataRows(startDate, rows)
-          .map(_.foldLeft(userAnswers)((acc, ci) => acc.setOrException(ci.jsPath, ci.value)))
-      case Some(_) => Left(Seq(FileLevelParserValidationErrorTypeHeaderInvalid))
-      case None => Left(Seq(FileLevelParserValidationErrorTypeFileEmpty))
->>>>>>> 404dbdf4
     }
   }
 
