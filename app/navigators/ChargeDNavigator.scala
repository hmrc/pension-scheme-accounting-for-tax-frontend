/*
 * Copyright 2021 HM Revenue & Customs
 *
 * Licensed under the Apache License, Version 2.0 (the "License");
 * you may not use this file except in compliance with the License.
 * You may obtain a copy of the License at
 *
 *     http://www.apache.org/licenses/LICENSE-2.0
 *
 * Unless required by applicable law or agreed to in writing, software
 * distributed under the License is distributed on an "AS IS" BASIS,
 * WITHOUT WARRANTIES OR CONDITIONS OF ANY KIND, either express or implied.
 * See the License for the specific language governing permissions and
 * limitations under the License.
 */

package navigators

import com.google.inject.Inject
import config.FrontendAppConfig
import connectors.cache.UserAnswersCacheConnector
import controllers.chargeD.routes._
<<<<<<< HEAD
import helpers.DeleteChargeHelper
=======
import helpers.{ChargeServiceHelper, DeleteChargeHelper}
>>>>>>> 2337e1bb
import models.LocalDateBinder._
import models.requests.DataRequest
import models.{AccessType, MemberDetails, NormalMode, UploadId, UserAnswers}
import pages.Page
import pages.chargeD._
<<<<<<< HEAD
import pages.fileUpload.{FileUploadPage, InputSelectionManualPage, InputSelectionUploadPage}
import play.api.mvc.{AnyContent, Call}
import services.ChargeDService

import java.time.LocalDate

=======
import play.api.mvc.{AnyContent, Call}

import java.time.LocalDate
>>>>>>> 2337e1bb
class ChargeDNavigator @Inject()(val dataCacheConnector: UserAnswersCacheConnector,
                                 deleteChargeHelper: DeleteChargeHelper,
                                 chargeServiceHelper: ChargeServiceHelper,
                                 config: FrontendAppConfig)
  extends Navigator {

  def nextIndex(ua: UserAnswers) : Int =
    ua.getAllMembersInCharge[MemberDetails](charge = "chargeDDetails").size

  def addMembers(ua: UserAnswers, srn: String, startDate: LocalDate, accessType: AccessType, version: Int)
                : Call = ua.get(AddMembersPage) match {
    case Some(true) => MemberDetailsController.onPageLoad(NormalMode, srn, startDate, accessType, version,
      nextIndex(ua))
    case _          => controllers.routes.AFTSummaryController.onPageLoad(srn, startDate, accessType, version)
  }

  def deleteMemberRoutes(ua: UserAnswers, srn: String, startDate: LocalDate, accessType: AccessType, version: Int)
                        (implicit request: DataRequest[AnyContent]): Call =
    if(deleteChargeHelper.allChargesDeletedOrZeroed(ua) && !request.isAmendment) {
      Call("GET", config.managePensionsSchemeSummaryUrl.format(srn))
    } else if(chargeServiceHelper.isEmployerOrMemberPresent(ua, "chargeDDetails")) {
      AddMembersController.onPageLoad(srn, startDate, accessType, version)
    } else {
      controllers.routes.AFTSummaryController.onPageLoad(srn, startDate, accessType, version)
    }

  override protected def routeMap(ua: UserAnswers, srn: String, startDate: LocalDate, accessType: AccessType, version: Int)
                                 (implicit request: DataRequest[AnyContent]): PartialFunction[Page, Call] = {
    case WhatYouWillNeedPage => MemberDetailsController.onPageLoad(NormalMode, srn, startDate, accessType, version,
      nextIndex(ua))

    case InputSelectionManualPage("lifetime-allowance-charge") => controllers.chargeD.routes.WhatYouWillNeedController.onPageLoad(srn, startDate, accessType, version)
    case InputSelectionUploadPage("lifetime-allowance-charge")  => controllers.fileUpload.routes.WhatYouWillNeedController.onPageLoad(srn, startDate, accessType, version, "lifetime-allowance-charge")
    case pages.fileUpload.WhatYouWillNeedPage("lifetime-allowance-charge") => controllers.fileUpload.routes.FileUploadController.onPageLoad(srn, startDate, accessType, version, "lifetime-allowance-charge")
    case FileUploadPage("lifetime-allowance-charge") => controllers.fileUpload.routes.ValidationController.onPageLoad(srn, startDate, accessType, version, "lifetime-allowance-charge", UploadId(""))

    case MemberDetailsPage(index) => ChargeDetailsController.onPageLoad(NormalMode, srn, startDate, accessType, version, index)
    case ChargeDetailsPage(index) => CheckYourAnswersController.onPageLoad(srn, startDate, accessType, version, index)
    case CheckYourAnswersPage => AddMembersController.onPageLoad(srn, startDate, accessType, version)
    case AddMembersPage => addMembers(ua, srn, startDate, accessType, version)
    case DeleteMemberPage  => deleteMemberRoutes(ua, srn, startDate, accessType, version)
  }

  override protected def editRouteMap(ua: UserAnswers, srn: String, startDate: LocalDate, accessType: AccessType, version: Int)
                                     (implicit request: DataRequest[AnyContent]): PartialFunction[Page, Call] = {
    case MemberDetailsPage(index) => CheckYourAnswersController.onPageLoad(srn, startDate, accessType, version, index)
    case ChargeDetailsPage(index) => CheckYourAnswersController.onPageLoad(srn, startDate, accessType, version, index)
  }
}<|MERGE_RESOLUTION|>--- conflicted
+++ resolved
@@ -20,28 +20,16 @@
 import config.FrontendAppConfig
 import connectors.cache.UserAnswersCacheConnector
 import controllers.chargeD.routes._
-<<<<<<< HEAD
-import helpers.DeleteChargeHelper
-=======
 import helpers.{ChargeServiceHelper, DeleteChargeHelper}
->>>>>>> 2337e1bb
 import models.LocalDateBinder._
 import models.requests.DataRequest
 import models.{AccessType, MemberDetails, NormalMode, UploadId, UserAnswers}
 import pages.Page
 import pages.chargeD._
-<<<<<<< HEAD
 import pages.fileUpload.{FileUploadPage, InputSelectionManualPage, InputSelectionUploadPage}
-import play.api.mvc.{AnyContent, Call}
-import services.ChargeDService
-
-import java.time.LocalDate
-
-=======
 import play.api.mvc.{AnyContent, Call}
 
 import java.time.LocalDate
->>>>>>> 2337e1bb
 class ChargeDNavigator @Inject()(val dataCacheConnector: UserAnswersCacheConnector,
                                  deleteChargeHelper: DeleteChargeHelper,
                                  chargeServiceHelper: ChargeServiceHelper,
