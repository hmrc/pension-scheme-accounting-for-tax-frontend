--- conflicted
+++ resolved
@@ -27,13 +27,8 @@
 import models.LocalDateBinder._
 import models.fileUpload.InputSelection.{FileUploadInput, ManualInput}
 import models.requests.DataRequest
-<<<<<<< HEAD
-import models.{AccessType, MemberDetails, NormalMode, UploadId, UserAnswers}
+import models.{AccessType, CheckMode, MemberDetails, Mode, NormalMode, UploadId, UserAnswers}
 import pages.{IsPublicServicePensionsRemedyPage, Page}
-=======
-import models.{AccessType, CheckMode, MemberDetails, Mode, NormalMode, UploadId, UserAnswers}
-import pages.Page
->>>>>>> bf6a58fc
 import pages.chargeD._
 import pages.fileUpload.{FileUploadPage, InputSelectionPage}
 import pages.mccloud._
@@ -132,41 +127,33 @@
       .getOrElse(0)
   }
 
-  private def inputSelectionNav(ua: UserAnswers, srn: String, startDate: LocalDate, accessType: AccessType, version: Int): Call = {
-    ua.get(InputSelectionPage(ChargeTypeLifetimeAllowance)) match {
-      case Some(ManualInput) => controllers.routes.IsPublicServicePensionsRemedyController
-        .onPageLoad(ChargeTypeLifetimeAllowance, NormalMode, srn, startDate, accessType, version, Some(nextIndex(ua)))
-      case Some(FileUploadInput) => controllers.routes.IsPublicServicePensionsRemedyController
-        .onPageLoad(ChargeTypeLifetimeAllowance, NormalMode, srn, startDate, accessType, version, None)
-      case _ => sessionExpiredPage
-    }
-  }
-
   private def routeFromIsPublicServicePensionsRemedyPage(userAnswers: UserAnswers,
                                                          mode: Mode,
                                                          srn: String,
                                                          startDate: LocalDate,
                                                          accessType: AccessType,
                                                          version: Int,
-<<<<<<< HEAD
                                                          optIndex: Option[Int]): Call = {
-    (userAnswers.get(InputSelectionPage(ChargeTypeLifetimeAllowance)), userAnswers.get(AddMembersPage), optIndex) match {
-      case (Some(FileUploadInput)| Some(ManualInput), Some(true), Some(index)) =>
-        MemberDetailsController.onPageLoad(NormalMode, srn, startDate, accessType, version, index)
-      case (Some(FileUploadInput), _, None) =>
-        controllers.fileUpload.routes.WhatYouWillNeedController
-          .onPageLoad(srn, startDate, accessType, version, ChargeTypeLifetimeAllowance)
-      case (Some(ManualInput), _, Some(index)) =>
-        controllers.chargeD.routes.WhatYouWillNeedController
-          .onPageLoad(srn, startDate, accessType, version, index)
-=======
-                                                         index: Int): Call = {
-    userAnswers.get(IsPublicServicePensionsRemedyPage(ChargeTypeLifetimeAllowance, index)) match {
-      case Some(true) =>
-        controllers.mccloud.routes.IsChargeInAdditionReportedController
-          .onPageLoad(ChargeTypeLifetimeAllowance, mode, srn, startDate, accessType, version, index)
-      case Some(false) => CheckYourAnswersController.onPageLoad(srn, startDate, accessType, version, index)
->>>>>>> bf6a58fc
+    mode match {
+      case NormalMode =>
+        (userAnswers.get(InputSelectionPage(ChargeTypeLifetimeAllowance)), userAnswers.get(AddMembersPage), optIndex) match {
+        case (Some(FileUploadInput)| Some(ManualInput), Some(true), Some(index)) =>
+          MemberDetailsController.onPageLoad(NormalMode, srn, startDate, accessType, version, index)
+        case (Some(FileUploadInput), _, None) =>
+          controllers.fileUpload.routes.WhatYouWillNeedController
+            .onPageLoad(srn, startDate, accessType, version, ChargeTypeLifetimeAllowance)
+        case (Some(ManualInput), _, Some(index)) =>
+          controllers.chargeD.routes.WhatYouWillNeedController
+            .onPageLoad(srn, startDate, accessType, version, index)
+        case _           => sessionExpiredPage
+    }
+      case CheckMode => userAnswers.get(IsPublicServicePensionsRemedyPage(ChargeTypeLifetimeAllowance, optIndex)) match {
+        case Some(true) =>
+          controllers.mccloud.routes.IsChargeInAdditionReportedController
+            .onPageLoad(ChargeTypeLifetimeAllowance, mode, srn, startDate, accessType, version, optIndex)
+        case Some(false) => CheckYourAnswersController.onPageLoad(srn, startDate, accessType, version, optIndex)
+        case _           => sessionExpiredPage
+      }
       case _           => sessionExpiredPage
     }
   }
@@ -275,6 +262,16 @@
           .onPageLoad(ChargeTypeLifetimeAllowance, mode, srn, startDate, accessType, version, index, countSchemeSize(userAnswers, index))
       case Some(false) => CheckYourAnswersController.onPageLoad(srn, startDate, accessType, version, index)
       case _           => sessionExpiredPage
+    }
+  }
+
+  private def inputSelectionNav(ua: UserAnswers, srn: String, startDate: LocalDate, accessType: AccessType, version: Int): Call = {
+    ua.get(InputSelectionPage(ChargeTypeLifetimeAllowance)) match {
+      case Some(ManualInput) => controllers.routes.IsPublicServicePensionsRemedyController
+        .onPageLoad(ChargeTypeLifetimeAllowance, NormalMode, srn, startDate, accessType, version, Some(nextIndex(ua)))
+      case Some(FileUploadInput) => controllers.routes.IsPublicServicePensionsRemedyController
+        .onPageLoad(ChargeTypeLifetimeAllowance, NormalMode, srn, startDate, accessType, version, None)
+      case _ => sessionExpiredPage
     }
   }
 
