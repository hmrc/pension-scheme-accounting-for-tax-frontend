--- conflicted
+++ resolved
@@ -23,19 +23,15 @@
 import controllers.routes
 import helpers.{ChargeServiceHelper, DeleteChargeHelper}
 import models.ChargeType.ChargeTypeAnnualAllowance
+import models.Index._
 import models.LocalDateBinder._
 import models.fileUpload.InputSelection.{FileUploadInput, ManualInput}
 import models.requests.DataRequest
-<<<<<<< HEAD
-import models.{AccessType, MemberDetails, NormalMode, UploadId, UserAnswers}
-import pages.{IsPublicServicePensionsRemedyPage, Page}
-=======
 import models.{AccessType, CheckMode, MemberDetails, Mode, NormalMode, UploadId, UserAnswers}
-import pages.Page
->>>>>>> bf6a58fc
 import pages.chargeE._
 import pages.fileUpload.{FileUploadPage, InputSelectionPage}
 import pages.mccloud._
+import pages.{IsPublicServicePensionsRemedyPage, Page}
 import play.api.libs.json.JsArray
 import play.api.mvc.{AnyContent, Call}
 
@@ -120,42 +116,35 @@
     case DeleteMemberPage     => deleteMemberRoutes(ua, srn, startDate, accessType, version)
   }
 
-  private def inputSelectionNav(ua: UserAnswers, srn: String, startDate: LocalDate, accessType: AccessType, version: Int): Call = {
-    ua.get(InputSelectionPage(ChargeTypeAnnualAllowance)) match {
-      case Some(ManualInput) => controllers.routes.IsPublicServicePensionsRemedyController
-        .onPageLoad(ChargeTypeAnnualAllowance, NormalMode, srn, startDate, accessType, version, Some(nextIndex(ua)))
-      case Some(FileUploadInput) => controllers.routes.IsPublicServicePensionsRemedyController
-        .onPageLoad(ChargeTypeAnnualAllowance, NormalMode, srn, startDate, accessType, version, None)
-      case _ => sessionExpiredPage
-    }
-  }
-
   private def routeFromIsPublicServicePensionsRemedyPage(userAnswers: UserAnswers,
                                                          mode: Mode,
                                                          srn: String,
                                                          startDate: LocalDate,
                                                          accessType: AccessType,
                                                          version: Int,
-<<<<<<< HEAD
                                                          optIndex: Option[Int]): Call = {
-      (userAnswers.get(InputSelectionPage(ChargeTypeAnnualAllowance)), userAnswers.get(AddMembersPage), optIndex) match {
-      case (Some(FileUploadInput) | Some(ManualInput), Some(true), Some(index))=>
-        MemberDetailsController.onPageLoad(NormalMode, srn, startDate, accessType, version, index)
-      case (Some(FileUploadInput), _, None)=>
-        controllers.fileUpload.routes.WhatYouWillNeedController
-          .onPageLoad(srn, startDate, accessType, version, ChargeTypeAnnualAllowance)
-      case (Some(ManualInput), _, Some(index))=>
-        controllers.chargeE.routes.WhatYouWillNeedController
-          .onPageLoad(srn, startDate, accessType, version, index)
-=======
-                                                         index: Int): Call = {
-    userAnswers.get(IsPublicServicePensionsRemedyPage(ChargeTypeAnnualAllowance, index)) match {
-      case Some(true) =>
-        controllers.mccloud.routes.IsChargeInAdditionReportedController
-          .onPageLoad(ChargeTypeAnnualAllowance, mode, srn, startDate, accessType, version, index)
-      case Some(false) => CheckYourAnswersController.onPageLoad(srn, startDate, accessType, version, index)
->>>>>>> bf6a58fc
-      case _           => sessionExpiredPage
+    mode match {
+      case NormalMode =>
+        (userAnswers.get(InputSelectionPage(ChargeTypeAnnualAllowance)), userAnswers.get(AddMembersPage), optIndex) match {
+          case (Some(FileUploadInput) | Some(ManualInput), Some(true), Some(index))=>
+            MemberDetailsController.onPageLoad(NormalMode, srn, startDate, accessType, version, index)
+          case (Some(FileUploadInput), _, None)=>
+            controllers.fileUpload.routes.WhatYouWillNeedController
+              .onPageLoad(srn, startDate, accessType, version, ChargeTypeAnnualAllowance)
+          case (Some(ManualInput), _, Some(index))=>
+            controllers.chargeE.routes.WhatYouWillNeedController
+              .onPageLoad(srn, startDate, accessType, version, index)
+          case _           => sessionExpiredPage
+        }
+      case CheckMode =>
+        userAnswers.get(IsPublicServicePensionsRemedyPage(ChargeTypeAnnualAllowance, optIndex)) match {
+          case Some(true) =>
+            controllers.mccloud.routes.IsChargeInAdditionReportedController
+              .onPageLoad(ChargeTypeAnnualAllowance, mode, srn, startDate, accessType, version, optIndex)
+          case Some(false) => CheckYourAnswersController.onPageLoad(srn, startDate, accessType, version, optIndex)
+          case _           => sessionExpiredPage
+    }
+      case _ => sessionExpiredPage
     }
   }
 
@@ -267,6 +256,16 @@
   }
   private def countSchemeSize(userAnswers: UserAnswers, index: Int): Int = {
     SchemePathHelper.path(ChargeTypeAnnualAllowance, index).readNullable[JsArray].reads(userAnswers.data).asOpt.flatten.map(_.value.size).getOrElse(0)
+  }
+
+  private def inputSelectionNav(ua: UserAnswers, srn: String, startDate: LocalDate, accessType: AccessType, version: Int): Call = {
+    ua.get(InputSelectionPage(ChargeTypeAnnualAllowance)) match {
+      case Some(ManualInput) => controllers.routes.IsPublicServicePensionsRemedyController
+        .onPageLoad(ChargeTypeAnnualAllowance, NormalMode, srn, startDate, accessType, version, Some(nextIndex(ua)))
+      case Some(FileUploadInput) => controllers.routes.IsPublicServicePensionsRemedyController
+        .onPageLoad(ChargeTypeAnnualAllowance, NormalMode, srn, startDate, accessType, version, None)
+      case _ => sessionExpiredPage
+    }
   }
 
   override protected def editRouteMap(ua: UserAnswers, srn: String, startDate: LocalDate, accessType: AccessType, version: Int)(
