/*
 * Copyright 2023 HM Revenue & Customs
 *
 * Licensed under the Apache License, Version 2.0 (the "License");
 * you may not use this file except in compliance with the License.
 * You may obtain a copy of the License at
 *
 *     http://www.apache.org/licenses/LICENSE-2.0
 *
 * Unless required by applicable law or agreed to in writing, software
 * distributed under the License is distributed on an "AS IS" BASIS,
 * WITHOUT WARRANTIES OR CONDITIONS OF ANY KIND, either express or implied.
 * See the License for the specific language governing permissions and
 * limitations under the License.
 */

package navigators

import com.google.inject.Inject
import config.FrontendAppConfig
import connectors.cache.UserAnswersCacheConnector
import controllers.chargeE.routes._
import controllers.routes
import helpers.{ChargeServiceHelper, DeleteChargeHelper}
import models.ChargeType.ChargeTypeAnnualAllowance
import models.Index._
import models.LocalDateBinder._
import models.fileUpload.InputSelection.{FileUploadInput, ManualInput}
import models.requests.DataRequest
import models.{AccessType, CheckMode, MemberDetails, Mode, NormalMode, UploadId, UserAnswers}
import pages.chargeE._
import pages.fileUpload.{FileUploadPage, InputSelectionPage}
import pages.mccloud._
import pages.{IsPublicServicePensionsRemedyPage, Page}
import play.api.libs.json.JsArray
import play.api.mvc.{AnyContent, Call}

import java.time.LocalDate

class ChargeENavigator @Inject()(val dataCacheConnector: UserAnswersCacheConnector,
                                 deleteChargeHelper: DeleteChargeHelper,
                                 chargeServiceHelper: ChargeServiceHelper,
                                 config: FrontendAppConfig)
  extends Navigator {

  def nextIndex(ua: UserAnswers): Int =
    ua.getAllMembersInCharge[MemberDetails](charge = "chargeEDetails").size

  def addMembers(ua: UserAnswers, srn: String, startDate: LocalDate, accessType: AccessType, version: Int): Call = ua.get(AddMembersPage) match {
<<<<<<< HEAD
    case Some(true) =>
      routes.IsPublicServicePensionsRemedyController
        .onPageLoad(ChargeTypeAnnualAllowance, NormalMode, srn, startDate, accessType, version, Some(nextIndex(ua)))
    case _          => controllers.routes.AFTSummaryController.onPageLoad(srn, startDate, accessType, version)
=======
    case Some(true) => MemberDetailsController.onPageLoad(NormalMode, srn, startDate, accessType, version, nextIndex(ua))
    case _ => controllers.routes.AFTSummaryController.onPageLoad(srn, startDate, accessType, version)
>>>>>>> 6e6874c2
  }

  def deleteMemberRoutes(ua: UserAnswers, srn: String, startDate: LocalDate, accessType: AccessType, version: Int)(
    implicit request: DataRequest[AnyContent]): Call =
    if (deleteChargeHelper.allChargesDeletedOrZeroed(ua) && !request.isAmendment) {
      Call("GET", config.managePensionsSchemeSummaryUrl.format(srn))
    } else if (chargeServiceHelper.isEmployerOrMemberPresent(ua, "chargeEDetails")) {
      AddMembersController.onPageLoad(srn, startDate, accessType, version)
    } else {
      controllers.routes.AFTSummaryController.onPageLoad(srn, startDate, accessType, version)
    }

  //scalastyle:off method.length
  //scalastyle:off cyclomatic.complexity
  override protected def routeMap(ua: UserAnswers, srn: String, startDate: LocalDate, accessType: AccessType, version: Int)(
    implicit request: DataRequest[AnyContent]): PartialFunction[Page, Call] = {
    case WhatYouWillNeedPage => MemberDetailsController.onPageLoad(NormalMode, srn, startDate, accessType, version, nextIndex(ua))

    case InputSelectionPage(ChargeTypeAnnualAllowance) => inputSelectionNav(ua, srn, startDate, accessType, version)

    // TODO: Refactor magic strings
    case pages.fileUpload.WhatYouWillNeedPage(ChargeTypeAnnualAllowance) =>
      controllers.fileUpload.routes.FileUploadController.onPageLoad(srn, startDate, accessType, version, ChargeTypeAnnualAllowance)
    case FileUploadPage(ChargeTypeAnnualAllowance) =>
      controllers.fileUpload.routes.ValidationController.onPageLoad(srn, startDate, accessType, version, ChargeTypeAnnualAllowance, UploadId(""))

    case MemberDetailsPage(index) => AnnualAllowanceYearController.onPageLoad(NormalMode, srn, startDate, accessType, version, index)
    case AnnualAllowanceYearPage(index) => ChargeDetailsController.onPageLoad(NormalMode, srn, startDate, accessType, version, index)
    case ChargeDetailsPage(index) => ua.get(IsPublicServicePensionsRemedyPage(ChargeTypeAnnualAllowance, Some(index))) match {
      case Some(true) =>
        controllers.mccloud.routes.IsChargeInAdditionReportedController
          .onPageLoad(ChargeTypeAnnualAllowance, NormalMode, srn, startDate, accessType, version, index)
      case Some(false) => CheckYourAnswersController.onPageLoad(srn, startDate, accessType, version, index)
      case _ => sessionExpiredPage
    }

    case IsPublicServicePensionsRemedyPage(ChargeTypeAnnualAllowance, index) =>
      routeFromIsPublicServicePensionsRemedyPage(ua, NormalMode, srn, startDate, accessType, version, index)

    case IsChargeInAdditionReportedPage(ChargeTypeAnnualAllowance, index) =>
      routeFromIsChargeInAdditionReportedPage(ua, NormalMode, srn, startDate, accessType, version, index)
    case WasAnotherPensionSchemePage(ChargeTypeAnnualAllowance, index) =>
      routeFromWasAnotherPensionSchemePage(ua, NormalMode, srn, startDate, accessType, version, index)

    case EnterPstrPage(ChargeTypeAnnualAllowance, index, schemeIndex) =>
      controllers.mccloud.routes.TaxYearReportedAndPaidController
        .onPageLoad(ChargeTypeAnnualAllowance, NormalMode, srn, startDate, accessType, version, index, Some(schemeIndex))

    case TaxYearReportedAndPaidPage(ChargeTypeAnnualAllowance, index, schemeIndex) =>
      controllers.mccloud.routes.TaxQuarterReportedAndPaidController
        .onPageLoad(ChargeTypeAnnualAllowance, NormalMode, srn, startDate, accessType, version, index, schemeIndex)
    case TaxQuarterReportedAndPaidPage(ChargeTypeAnnualAllowance, index, schemeIndex) =>
      controllers.mccloud.routes.ChargeAmountReportedController
        .onPageLoad(ChargeTypeAnnualAllowance, NormalMode, srn, startDate, accessType, version, index, schemeIndex)
    case ChargeAmountReportedPage(ChargeTypeAnnualAllowance, index, schemeIndex) =>
      routeFromChargeAmountReportedPage(ua, NormalMode, srn, startDate, accessType, version, index, schemeIndex)

    case AddAnotherPensionSchemePage(ChargeTypeAnnualAllowance, index, schemeIndex) =>
      routeFromAddAnotherPensionSchemePage(ua, NormalMode, srn, startDate, accessType, version, index, schemeIndex)

    case CheckYourAnswersPage => AddMembersController.onPageLoad(srn, startDate, accessType, version)
    case AddMembersPage => addMembers(ua, srn, startDate, accessType, version)
    case DeleteMemberPage => deleteMemberRoutes(ua, srn, startDate, accessType, version)
  }

  private def routeFromIsPublicServicePensionsRemedyPage(userAnswers: UserAnswers,
                                                         mode: Mode,
                                                         srn: String,
                                                         startDate: LocalDate,
                                                         accessType: AccessType,
                                                         version: Int,
<<<<<<< HEAD
                                                         optIndex: Option[Int]): Call = {
    mode match {
      case NormalMode =>
        (userAnswers.get(InputSelectionPage(ChargeTypeAnnualAllowance)), userAnswers.get(AddMembersPage), optIndex) match {
          case (Some(FileUploadInput) | Some(ManualInput), Some(true), Some(index))=>
            MemberDetailsController.onPageLoad(NormalMode, srn, startDate, accessType, version, index)
          case (Some(FileUploadInput), _, None)=>
            controllers.fileUpload.routes.WhatYouWillNeedController
              .onPageLoad(srn, startDate, accessType, version, ChargeTypeAnnualAllowance)
          case (Some(ManualInput), _, Some(index))=>
            controllers.chargeE.routes.WhatYouWillNeedController
              .onPageLoad(srn, startDate, accessType, version, index)
          case _           => sessionExpiredPage
        }
      case CheckMode =>
        userAnswers.get(IsPublicServicePensionsRemedyPage(ChargeTypeAnnualAllowance, optIndex)) match {
          case Some(true) =>
            controllers.mccloud.routes.IsChargeInAdditionReportedController
              .onPageLoad(ChargeTypeAnnualAllowance, mode, srn, startDate, accessType, version, optIndex)
          case Some(false) => CheckYourAnswersController.onPageLoad(srn, startDate, accessType, version, optIndex)
          case _           => sessionExpiredPage
    }
=======
                                                         index: Int): Call = {
    userAnswers.get(IsPublicServicePensionsRemedyPage(ChargeTypeAnnualAllowance, index)) match {
      case Some(true) =>
        controllers.mccloud.routes.IsChargeInAdditionReportedController
          .onPageLoad(ChargeTypeAnnualAllowance, mode, srn, startDate, accessType, version, index)
      case Some(false) => CheckYourAnswersController.onPageLoad(srn, startDate, accessType, version, index)
>>>>>>> 6e6874c2
      case _ => sessionExpiredPage
    }
  }

  private def routeFromIsChargeInAdditionReportedPage(userAnswers: UserAnswers,
                                                      mode: Mode,
                                                      srn: String,
                                                      startDate: LocalDate,
                                                      accessType: AccessType,
                                                      version: Int,
                                                      index: Int): Call = {
    userAnswers.get(IsChargeInAdditionReportedPage(ChargeTypeAnnualAllowance, index)) match {
      case Some(true) =>
        controllers.mccloud.routes.WasAnotherPensionSchemeController
          .onPageLoad(ChargeTypeAnnualAllowance, mode, srn, startDate, accessType, version, index)
      case Some(false) => CheckYourAnswersController.onPageLoad(srn, startDate, accessType, version, index)
      case _ => sessionExpiredPage
    }
  }

  private def routeFromWasAnotherPensionSchemePage(userAnswers: UserAnswers,
                                                   mode: Mode,
                                                   srn: String,
                                                   startDate: LocalDate,
                                                   accessType: AccessType,
                                                   version: Int,
                                                   index: Int): Call = {
    userAnswers.get(WasAnotherPensionSchemePage(ChargeTypeAnnualAllowance, index)) match {
      case Some(true) =>
        controllers.mccloud.routes.EnterPstrController
          .onPageLoad(ChargeTypeAnnualAllowance, mode, srn, startDate, accessType, version, index, countSchemeSize(userAnswers, index))
      case Some(false) =>
        controllers.mccloud.routes.TaxYearReportedAndPaidController
          .onPageLoad(ChargeTypeAnnualAllowance, mode, srn, startDate, accessType, version, index, None)
      case _ => sessionExpiredPage
    }
  }

  private def routeFromEnterPstrPage(userAnswers: UserAnswers,
                                     mode: Mode,
                                     srn: String,
                                     startDate: LocalDate,
                                     accessType: AccessType,
                                     version: Int,
                                     index: Int,
                                     schemeIndex: Int): Call = {

    val taxYearReported = userAnswers.get(TaxYearReportedAndPaidPage(ChargeTypeAnnualAllowance, index, Some(schemeIndex)))
    taxYearReported match {
      case Some(_) => CheckYourAnswersController.onPageLoad(srn, startDate, accessType, version, index)
      case _ =>
        controllers.mccloud.routes.TaxYearReportedAndPaidController
          .onPageLoad(ChargeTypeAnnualAllowance, mode, srn, startDate, accessType, version, index, Some(schemeIndex))
    }
  }

  private def routeFromTaxQuarterReportedAndPaidPage(userAnswers: UserAnswers,
                                                     mode: Mode,
                                                     srn: String,
                                                     startDate: LocalDate,
                                                     accessType: AccessType,
                                                     version: Int,
                                                     index: Int,
                                                     schemeIndex: Option[Int]): Call = {
    val chargeAmount = userAnswers.get(ChargeAmountReportedPage(ChargeTypeAnnualAllowance, index, schemeIndex))
    chargeAmount match {
      case Some(_) => CheckYourAnswersController.onPageLoad(srn, startDate, accessType, version, index)
      case _ =>
        controllers.mccloud.routes.ChargeAmountReportedController
          .onPageLoad(ChargeTypeAnnualAllowance, mode, srn, startDate, accessType, version, index, schemeIndex)
    }
  }

  private def routeFromChargeAmountReportedPage(userAnswers: UserAnswers,
                                                mode: Mode,
                                                srn: String,
                                                startDate: LocalDate,
                                                accessType: AccessType,
                                                version: Int,
                                                index: Int,
                                                schemeIndex: Option[Int]): Call = {
    val schemeSize = countSchemeSize(userAnswers, index)
    val schemeSizeLessThan5 = schemeSize > 0 && schemeSize < 5
    (schemeIndex, schemeSizeLessThan5, mode) match {
      case (Some(i), true, NormalMode) =>
        controllers.mccloud.routes.AddAnotherPensionSchemeController
          .onPageLoad(ChargeTypeAnnualAllowance, mode, srn, startDate, accessType, version, index, i)
      case (Some(i), true, CheckMode) => CheckYourAnswersController.onPageLoad(srn, startDate, accessType, version, index)
      case (Some(i), false, _) => CheckYourAnswersController.onPageLoad(srn, startDate, accessType, version, index)
      case (None, true | false, _) => CheckYourAnswersController.onPageLoad(srn, startDate, accessType, version, index)
      case (_, _, _) => sessionExpiredPage
    }
  }

  private def routeFromAddAnotherPensionSchemePage(userAnswers: UserAnswers,
                                                   mode: Mode,
                                                   srn: String,
                                                   startDate: LocalDate,
                                                   accessType: AccessType,
                                                   version: Int,
                                                   index: Int,
                                                   schemeIndex: Int): Call = {
    userAnswers.get(AddAnotherPensionSchemePage(ChargeTypeAnnualAllowance, index, schemeIndex)) match {
      case Some(true) =>
        controllers.mccloud.routes.EnterPstrController
          .onPageLoad(ChargeTypeAnnualAllowance, mode, srn, startDate, accessType, version, index, countSchemeSize(userAnswers, index))
      case Some(false) => CheckYourAnswersController.onPageLoad(srn, startDate, accessType, version, index)
      case _ => sessionExpiredPage
    }
  }

  private def routeFromRemovePensionSchemePage(userAnswers: UserAnswers,
                                               mode: Mode,
                                               srn: String,
                                               startDate: LocalDate,
                                               accessType: AccessType,
                                               version: Int,
                                               index: Int,
                                               schemeIndex: Int): Call = {
    val schemeSize = countSchemeSize(userAnswers, index)
    val schemeSizeLessThan5 = schemeSize > 1 && schemeSize <= 5

    (userAnswers.get(RemovePensionSchemePage(ChargeTypeAnnualAllowance, index, schemeIndex)), schemeSizeLessThan5) match {
      case (Some(true), false) => controllers.mccloud.routes.WasAnotherPensionSchemeController
        .onPageLoad(ChargeTypeAnnualAllowance, mode, srn, startDate, accessType, version, index)
      case (Some(true), true) => CheckYourAnswersController.onPageLoad(srn, startDate, accessType, version, index)
      case (Some(false), true | false) => CheckYourAnswersController.onPageLoad(srn, startDate, accessType, version, index)
      case (_, _) => sessionExpiredPage
    }
  }

  private def countSchemeSize(userAnswers: UserAnswers, index: Int): Int = {
    SchemePathHelper.path(ChargeTypeAnnualAllowance, index).readNullable[JsArray].reads(userAnswers.data).asOpt.flatten.map(_.value.size).getOrElse(0)
  }

  private def inputSelectionNav(ua: UserAnswers, srn: String, startDate: LocalDate, accessType: AccessType, version: Int): Call = {
    ua.get(InputSelectionPage(ChargeTypeAnnualAllowance)) match {
      case Some(ManualInput) => controllers.routes.IsPublicServicePensionsRemedyController
        .onPageLoad(ChargeTypeAnnualAllowance, NormalMode, srn, startDate, accessType, version, Some(nextIndex(ua)))
      case Some(FileUploadInput) => controllers.routes.IsPublicServicePensionsRemedyController
        .onPageLoad(ChargeTypeAnnualAllowance, NormalMode, srn, startDate, accessType, version, None)
      case _ => sessionExpiredPage
    }
  }

  override protected def editRouteMap(ua: UserAnswers, srn: String, startDate: LocalDate, accessType: AccessType, version: Int)(
    implicit request: DataRequest[AnyContent]): PartialFunction[Page, Call] = {
    case MemberDetailsPage(index) => CheckYourAnswersController.onPageLoad(srn, startDate, accessType, version, index)
    case AnnualAllowanceYearPage(index) => CheckYourAnswersController.onPageLoad(srn, startDate, accessType, version, index)
    case ChargeDetailsPage(index) => CheckYourAnswersController.onPageLoad(srn, startDate, accessType, version, index)
    case IsPublicServicePensionsRemedyPage(ChargeTypeAnnualAllowance, index) =>
      routeFromIsPublicServicePensionsRemedyPage(ua, CheckMode, srn, startDate, accessType, version, index)
    case IsChargeInAdditionReportedPage(ChargeTypeAnnualAllowance, index) =>
      routeFromIsChargeInAdditionReportedPage(ua, CheckMode, srn, startDate, accessType, version, index)
    case WasAnotherPensionSchemePage(ChargeTypeAnnualAllowance, index) =>
      routeFromWasAnotherPensionSchemePage(ua, CheckMode, srn, startDate, accessType, version, index)
    case EnterPstrPage(ChargeTypeAnnualAllowance, index, schemeIndex) =>
      routeFromEnterPstrPage(ua, CheckMode, srn, startDate, accessType, version, index, schemeIndex)
    case TaxYearReportedAndPaidPage(ChargeTypeAnnualAllowance, index, schemeIndex) =>
      controllers.mccloud.routes.TaxQuarterReportedAndPaidController
        .onPageLoad(ChargeTypeAnnualAllowance, CheckMode, srn, startDate, accessType, version, index, schemeIndex)
    case TaxQuarterReportedAndPaidPage(ChargeTypeAnnualAllowance, index, schemeIndex) =>
      routeFromTaxQuarterReportedAndPaidPage(ua, CheckMode, srn, startDate, accessType, version, index, schemeIndex)
    case ChargeAmountReportedPage(ChargeTypeAnnualAllowance, index, schemeIndex) =>
      routeFromChargeAmountReportedPage(ua, CheckMode, srn, startDate, accessType, version, index, schemeIndex)
    case AddAnotherPensionSchemePage(ChargeTypeAnnualAllowance, index, schemeIndex) =>
      routeFromAddAnotherPensionSchemePage(ua, CheckMode, srn, startDate, accessType, version, index, schemeIndex)
    case RemovePensionSchemePage(ChargeTypeAnnualAllowance, index, schemeIndex) =>
      routeFromRemovePensionSchemePage(ua, CheckMode, srn, startDate, accessType, version, index, schemeIndex)
  }

  private val sessionExpiredPage = controllers.routes.SessionExpiredController.onPageLoad
}<|MERGE_RESOLUTION|>--- conflicted
+++ resolved
@@ -47,15 +47,10 @@
     ua.getAllMembersInCharge[MemberDetails](charge = "chargeEDetails").size
 
   def addMembers(ua: UserAnswers, srn: String, startDate: LocalDate, accessType: AccessType, version: Int): Call = ua.get(AddMembersPage) match {
-<<<<<<< HEAD
     case Some(true) =>
       routes.IsPublicServicePensionsRemedyController
         .onPageLoad(ChargeTypeAnnualAllowance, NormalMode, srn, startDate, accessType, version, Some(nextIndex(ua)))
     case _          => controllers.routes.AFTSummaryController.onPageLoad(srn, startDate, accessType, version)
-=======
-    case Some(true) => MemberDetailsController.onPageLoad(NormalMode, srn, startDate, accessType, version, nextIndex(ua))
-    case _ => controllers.routes.AFTSummaryController.onPageLoad(srn, startDate, accessType, version)
->>>>>>> 6e6874c2
   }
 
   def deleteMemberRoutes(ua: UserAnswers, srn: String, startDate: LocalDate, accessType: AccessType, version: Int)(
@@ -127,7 +122,6 @@
                                                          startDate: LocalDate,
                                                          accessType: AccessType,
                                                          version: Int,
-<<<<<<< HEAD
                                                          optIndex: Option[Int]): Call = {
     mode match {
       case NormalMode =>
@@ -143,21 +137,13 @@
           case _           => sessionExpiredPage
         }
       case CheckMode =>
-        userAnswers.get(IsPublicServicePensionsRemedyPage(ChargeTypeAnnualAllowance, optIndex)) match {
-          case Some(true) =>
+        (userAnswers.get(IsPublicServicePensionsRemedyPage(ChargeTypeAnnualAllowance, optIndex)), optIndex) match {
+          case (Some(true), Some(index)) =>
             controllers.mccloud.routes.IsChargeInAdditionReportedController
-              .onPageLoad(ChargeTypeAnnualAllowance, mode, srn, startDate, accessType, version, optIndex)
-          case Some(false) => CheckYourAnswersController.onPageLoad(srn, startDate, accessType, version, optIndex)
+              .onPageLoad(ChargeTypeAnnualAllowance, mode, srn, startDate, accessType, version, index)
+          case (Some(false), Some(index)) => CheckYourAnswersController.onPageLoad(srn, startDate, accessType, version, index)
           case _           => sessionExpiredPage
     }
-=======
-                                                         index: Int): Call = {
-    userAnswers.get(IsPublicServicePensionsRemedyPage(ChargeTypeAnnualAllowance, index)) match {
-      case Some(true) =>
-        controllers.mccloud.routes.IsChargeInAdditionReportedController
-          .onPageLoad(ChargeTypeAnnualAllowance, mode, srn, startDate, accessType, version, index)
-      case Some(false) => CheckYourAnswersController.onPageLoad(srn, startDate, accessType, version, index)
->>>>>>> 6e6874c2
       case _ => sessionExpiredPage
     }
   }
