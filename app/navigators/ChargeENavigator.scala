/*
 * Copyright 2023 HM Revenue & Customs
 *
 * Licensed under the Apache License, Version 2.0 (the "License");
 * you may not use this file except in compliance with the License.
 * You may obtain a copy of the License at
 *
 *     http://www.apache.org/licenses/LICENSE-2.0
 *
 * Unless required by applicable law or agreed to in writing, software
 * distributed under the License is distributed on an "AS IS" BASIS,
 * WITHOUT WARRANTIES OR CONDITIONS OF ANY KIND, either express or implied.
 * See the License for the specific language governing permissions and
 * limitations under the License.
 */

package navigators

import com.google.inject.Inject
import config.FrontendAppConfig
import connectors.cache.UserAnswersCacheConnector
import controllers.chargeE.routes._
import controllers.routes
import helpers.{ChargeServiceHelper, DeleteChargeHelper}
import models.ChargeType.ChargeTypeAnnualAllowance
import models.LocalDateBinder._
import models.fileUpload.InputSelection.{FileUploadInput, ManualInput}
import models.requests.DataRequest
import models.{AccessType, MemberDetails, NormalMode, UploadId, UserAnswers}
import pages.{IsPublicServicePensionsRemedyPage, Page}
import pages.chargeE._
import pages.fileUpload.{FileUploadPage, InputSelectionPage}
import pages.mccloud._
import play.api.libs.json.JsArray
import play.api.mvc.{AnyContent, Call}

import java.time.LocalDate

class ChargeENavigator @Inject()(val dataCacheConnector: UserAnswersCacheConnector,
                                 deleteChargeHelper: DeleteChargeHelper,
                                 chargeServiceHelper: ChargeServiceHelper,
                                 config: FrontendAppConfig)
  extends Navigator {

  def nextIndex(ua: UserAnswers): Int =
    ua.getAllMembersInCharge[MemberDetails](charge = "chargeEDetails").size

  def addMembers(ua: UserAnswers, srn: String, startDate: LocalDate, accessType: AccessType, version: Int): Call = ua.get(AddMembersPage) match {
    case Some(true) =>
      routes.IsPublicServicePensionsRemedyController
        .onPageLoad(ChargeTypeAnnualAllowance, NormalMode, srn, startDate, accessType, version, Some(nextIndex(ua)))
    case _          => controllers.routes.AFTSummaryController.onPageLoad(srn, startDate, accessType, version)
  }

  def deleteMemberRoutes(ua: UserAnswers, srn: String, startDate: LocalDate, accessType: AccessType, version: Int)(
    implicit request: DataRequest[AnyContent]): Call =
    if (deleteChargeHelper.allChargesDeletedOrZeroed(ua) && !request.isAmendment) {
      Call("GET", config.managePensionsSchemeSummaryUrl.format(srn))
    } else if (chargeServiceHelper.isEmployerOrMemberPresent(ua, "chargeEDetails")) {
      AddMembersController.onPageLoad(srn, startDate, accessType, version)
    } else {
      controllers.routes.AFTSummaryController.onPageLoad(srn, startDate, accessType, version)
    }

  //scalastyle:off method.length
  //scalastyle:off cyclomatic.complexity
  override protected def routeMap(ua: UserAnswers, srn: String, startDate: LocalDate, accessType: AccessType, version: Int)(
    implicit request: DataRequest[AnyContent]): PartialFunction[Page, Call] = {
    case WhatYouWillNeedPage => MemberDetailsController.onPageLoad(NormalMode, srn, startDate, accessType, version, nextIndex(ua))

    case InputSelectionPage(ChargeTypeAnnualAllowance) => inputSelectionNav(ua, srn, startDate, accessType, version)

    // TODO: Refactor magic strings
    case pages.fileUpload.WhatYouWillNeedPage(ChargeTypeAnnualAllowance) =>
      controllers.fileUpload.routes.FileUploadController.onPageLoad(srn, startDate, accessType, version, ChargeTypeAnnualAllowance)
    case FileUploadPage(ChargeTypeAnnualAllowance) =>
      controllers.fileUpload.routes.ValidationController.onPageLoad(srn, startDate, accessType, version, ChargeTypeAnnualAllowance, UploadId(""))

    case MemberDetailsPage(index) => AnnualAllowanceYearController.onPageLoad(NormalMode, srn, startDate, accessType, version, index)
    case AnnualAllowanceYearPage(index) => ChargeDetailsController.onPageLoad(NormalMode, srn, startDate, accessType, version, index)
    case ChargeDetailsPage(index) => ua.get(IsPublicServicePensionsRemedyPage(ChargeTypeAnnualAllowance, Some(index))) match {
      case Some(true) =>
        controllers.mccloud.routes.IsChargeInAdditionReportedController
          .onPageLoad(ChargeTypeAnnualAllowance, NormalMode, srn, startDate, accessType, version, index)
      case Some(false) => CheckYourAnswersController.onPageLoad(srn, startDate, accessType, version, index)
      case _ => sessionExpiredPage
    }

    case IsPublicServicePensionsRemedyPage(ChargeTypeAnnualAllowance, index) =>
      routeFromIsPublicServicePensionsRemedyPage(ua, srn, startDate, accessType, version, index)

    case IsChargeInAdditionReportedPage(ChargeTypeAnnualAllowance, index) =>
      routeFromIsChargeInAdditionReportedPage(ua, srn, startDate, accessType, version, index)
    case WasAnotherPensionSchemePage(ChargeTypeAnnualAllowance, index) =>
      routeFromWasAnotherPensionSchemePage(ua, srn, startDate, accessType, version, index)

    case EnterPstrPage(ChargeTypeAnnualAllowance, index, schemeIndex) =>
      controllers.mccloud.routes.TaxYearReportedAndPaidController
        .onPageLoad(ChargeTypeAnnualAllowance, NormalMode, srn, startDate, accessType, version, index, Some(schemeIndex))

    case TaxYearReportedAndPaidPage(ChargeTypeAnnualAllowance, index, schemeIndex) =>
      controllers.mccloud.routes.TaxQuarterReportedAndPaidController
        .onPageLoad(ChargeTypeAnnualAllowance, NormalMode, srn, startDate, accessType, version, index, schemeIndex)
    case TaxQuarterReportedAndPaidPage(ChargeTypeAnnualAllowance, index, schemeIndex) =>
      controllers.mccloud.routes.ChargeAmountReportedController
        .onPageLoad(ChargeTypeAnnualAllowance, NormalMode, srn, startDate, accessType, version, index, schemeIndex)
    case ChargeAmountReportedPage(ChargeTypeAnnualAllowance, index, schemeIndex) =>
      routeFromChargeAmountReportedPage(ua, srn, startDate, accessType, version, index, schemeIndex)

    case AddAnotherPensionSchemePage(ChargeTypeAnnualAllowance, index, schemeIndex) =>
      routeFromAddAnotherPensionSchemePage(ua, srn, startDate, accessType, version, index, schemeIndex)

    case CheckYourAnswersPage => AddMembersController.onPageLoad(srn, startDate, accessType, version)
    case AddMembersPage => addMembers(ua, srn, startDate, accessType, version)
    case DeleteMemberPage => deleteMemberRoutes(ua, srn, startDate, accessType, version)
  }

  private def inputSelectionNav(ua: UserAnswers, srn: String, startDate: LocalDate, accessType: AccessType, version: Int): Call = {
    ua.get(InputSelectionPage(ChargeTypeAnnualAllowance)) match {
      case Some(ManualInput) => controllers.routes.IsPublicServicePensionsRemedyController
        .onPageLoad(ChargeTypeAnnualAllowance, NormalMode, srn, startDate, accessType, version, Some(nextIndex(ua)))
      case Some(FileUploadInput) => controllers.routes.IsPublicServicePensionsRemedyController
        .onPageLoad(ChargeTypeAnnualAllowance, NormalMode, srn, startDate, accessType, version, None)
      case _ => sessionExpiredPage
    }
  }

  private def routeFromIsPublicServicePensionsRemedyPage(userAnswers: UserAnswers,
                                                         srn: String,
                                                         startDate: LocalDate,
                                                         accessType: AccessType,
                                                         version: Int,
                                                         optIndex: Option[Int]): Call = {
<<<<<<< HEAD
      (userAnswers.get(InputSelectionPage(ChargeTypeAnnualAllowance)), userAnswers.get(AddMembersPage), optIndex) match {
      case (Some(FileUploadInput) | Some(ManualInput), Some(true), Some(index))=>
        MemberDetailsController.onPageLoad(NormalMode, srn, startDate, accessType, version, index)
      case (Some(FileUploadInput), _, None)=>
        controllers.fileUpload.routes.WhatYouWillNeedController
          .onPageLoad(srn, startDate, accessType, version, ChargeTypeAnnualAllowance)
      case (Some(ManualInput), _, Some(index))=>
        controllers.chargeE.routes.WhatYouWillNeedController
          .onPageLoad(srn, startDate, accessType, version, index)
      case _           => sessionExpiredPage
=======
    mode match {
      case NormalMode =>
        (userAnswers.get(InputSelectionPage(ChargeTypeAnnualAllowance)), userAnswers.get(AddMembersPage), optIndex) match {
          case (Some(FileUploadInput) | Some(ManualInput), Some(true), Some(index))=>
            MemberDetailsController.onPageLoad(NormalMode, srn, startDate, accessType, version, index)
          case (Some(FileUploadInput), _, None)=>
            controllers.fileUpload.routes.WhatYouWillNeedController
              .onPageLoad(srn, startDate, accessType, version, ChargeTypeAnnualAllowance)
          case (Some(ManualInput), _, Some(index))=>
            controllers.chargeE.routes.WhatYouWillNeedController
              .onPageLoad(srn, startDate, accessType, version, index)
          case _           => sessionExpiredPage
        }
      case CheckMode =>
        (userAnswers.get(IsPublicServicePensionsRemedyPage(ChargeTypeAnnualAllowance, optIndex)), optIndex) match {
          case (Some(true), Some(index)) =>
            controllers.mccloud.routes.IsChargeInAdditionReportedController
              .onPageLoad(ChargeTypeAnnualAllowance, mode, srn, startDate, accessType, version, index)
          case (Some(false), Some(index)) => CheckYourAnswersController.onPageLoad(srn, startDate, accessType, version, index)
          case _           => sessionExpiredPage
    }
      case _ => sessionExpiredPage
>>>>>>> 6fb478ba
    }
  }

  private def routeFromIsChargeInAdditionReportedPage(userAnswers: UserAnswers,
                                                      srn: String,
                                                      startDate: LocalDate,
                                                      accessType: AccessType,
                                                      version: Int,
                                                      index: Int): Call = {
    userAnswers.get(IsChargeInAdditionReportedPage(ChargeTypeAnnualAllowance, index)) match {
      case Some(true) =>
        controllers.mccloud.routes.WasAnotherPensionSchemeController
          .onPageLoad(ChargeTypeAnnualAllowance, NormalMode, srn, startDate, accessType, version, index)
      case Some(false) => CheckYourAnswersController.onPageLoad(srn, startDate, accessType, version, index)
      case _ => sessionExpiredPage
    }
  }

  private def routeFromWasAnotherPensionSchemePage(userAnswers: UserAnswers,
                                                   srn: String,
                                                   startDate: LocalDate,
                                                   accessType: AccessType,
                                                   version: Int,
                                                   index: Int): Call = {
    userAnswers.get(WasAnotherPensionSchemePage(ChargeTypeAnnualAllowance, index)) match {
      case Some(true) =>
        controllers.mccloud.routes.EnterPstrController
          .onPageLoad(ChargeTypeAnnualAllowance, NormalMode, srn, startDate, accessType, version, index, countSchemeSize(userAnswers, index))
      case Some(false) =>
        controllers.mccloud.routes.TaxYearReportedAndPaidController
          .onPageLoad(ChargeTypeAnnualAllowance, NormalMode, srn, startDate, accessType, version, index, None)
      case _ => sessionExpiredPage
    }
  }

  private def routeFromChargeAmountReportedPage(userAnswers: UserAnswers,
                                                srn: String,
                                                startDate: LocalDate,
                                                accessType: AccessType,
                                                version: Int,
                                                index: Int,
                                                schemeIndex: Option[Int]): Call = {
    val schemeSize = countSchemeSize(userAnswers, index)
    val schemeSizeLessThan5 = schemeSize > 0 && schemeSize < 5
    (schemeIndex, schemeSizeLessThan5) match {
      case (Some(i), true) =>
        controllers.mccloud.routes.AddAnotherPensionSchemeController
<<<<<<< HEAD
          .onPageLoad(ChargeTypeAnnualAllowance, NormalMode, srn, startDate, accessType, version, index, i)
      case (Some(i), false) => CheckYourAnswersController.onPageLoad(srn, startDate, accessType, version, index)
      case (None, true | false) => CheckYourAnswersController.onPageLoad(srn, startDate, accessType, version, index)
      case (_, _) => sessionExpiredPage
=======
          .onPageLoad(ChargeTypeAnnualAllowance, mode, srn, startDate, accessType, version, index, i)
      case (Some(i), true, CheckMode) => CheckYourAnswersController.onPageLoad(srn, startDate, accessType, version, index)
      case (Some(i), false, _) => CheckYourAnswersController.onPageLoad(srn, startDate, accessType, version, index)
      case (None, true | false, _) => CheckYourAnswersController.onPageLoad(srn, startDate, accessType, version, index)
      case (_, _, _) => sessionExpiredPage
>>>>>>> 6fb478ba
    }
  }

  private def routeFromAddAnotherPensionSchemePage(userAnswers: UserAnswers,
                                                   srn: String,
                                                   startDate: LocalDate,
                                                   accessType: AccessType,
                                                   version: Int,
                                                   index: Int,
                                                   schemeIndex: Int): Call = {
    userAnswers.get(AddAnotherPensionSchemePage(ChargeTypeAnnualAllowance, index, schemeIndex)) match {
      case Some(true) =>
        controllers.mccloud.routes.EnterPstrController
          .onPageLoad(ChargeTypeAnnualAllowance, NormalMode, srn, startDate, accessType, version, index, countSchemeSize(userAnswers, index))
      case Some(false) => CheckYourAnswersController.onPageLoad(srn, startDate, accessType, version, index)
      case _ => sessionExpiredPage
<<<<<<< HEAD
=======
    }
  }

  private def routeFromRemovePensionSchemePage(userAnswers: UserAnswers,
                                               mode: Mode,
                                               srn: String,
                                               startDate: LocalDate,
                                               accessType: AccessType,
                                               version: Int,
                                               index: Int,
                                               schemeIndex: Int): Call = {
    val schemeSize = countSchemeSize(userAnswers, index)
    val schemeSizeLessThan5 = schemeSize > 1 && schemeSize <= 5

    (userAnswers.get(RemovePensionSchemePage(ChargeTypeAnnualAllowance, index, schemeIndex)), schemeSizeLessThan5) match {
      case (Some(true), false) => controllers.mccloud.routes.WasAnotherPensionSchemeController
        .onPageLoad(ChargeTypeAnnualAllowance, mode, srn, startDate, accessType, version, index)
      case (Some(true), true) => CheckYourAnswersController.onPageLoad(srn, startDate, accessType, version, index)
      case (Some(false), true | false) => CheckYourAnswersController.onPageLoad(srn, startDate, accessType, version, index)
      case (_, _) => sessionExpiredPage
>>>>>>> 6fb478ba
    }
  }

  private def countSchemeSize(userAnswers: UserAnswers, index: Int): Int = {
    SchemePathHelper.path(ChargeTypeAnnualAllowance, index).readNullable[JsArray].reads(userAnswers.data).asOpt.flatten.map(_.value.size).getOrElse(0)
  }

  override protected def editRouteMap(ua: UserAnswers, srn: String, startDate: LocalDate, accessType: AccessType, version: Int)(
    implicit request: DataRequest[AnyContent]): PartialFunction[Page, Call] = {
    case MemberDetailsPage(index) => CheckYourAnswersController.onPageLoad(srn, startDate, accessType, version, index)
    case AnnualAllowanceYearPage(index) => CheckYourAnswersController.onPageLoad(srn, startDate, accessType, version, index)
<<<<<<< HEAD
    case ChargeDetailsPage(index)       => CheckYourAnswersController.onPageLoad(srn, startDate, accessType, version, index)
=======
    case ChargeDetailsPage(index) => CheckYourAnswersController.onPageLoad(srn, startDate, accessType, version, index)
    case IsPublicServicePensionsRemedyPage(ChargeTypeAnnualAllowance, index) =>
      routeFromIsPublicServicePensionsRemedyPage(ua, CheckMode, srn, startDate, accessType, version, index)
    case IsChargeInAdditionReportedPage(ChargeTypeAnnualAllowance, index) =>
      routeFromIsChargeInAdditionReportedPage(ua, CheckMode, srn, startDate, accessType, version, index)
    case WasAnotherPensionSchemePage(ChargeTypeAnnualAllowance, index) =>
      routeFromWasAnotherPensionSchemePage(ua, CheckMode, srn, startDate, accessType, version, index)
    case EnterPstrPage(ChargeTypeAnnualAllowance, index, schemeIndex) =>
      routeFromEnterPstrPage(ua, CheckMode, srn, startDate, accessType, version, index, schemeIndex)
    case TaxYearReportedAndPaidPage(ChargeTypeAnnualAllowance, index, schemeIndex) =>
      controllers.mccloud.routes.TaxQuarterReportedAndPaidController
        .onPageLoad(ChargeTypeAnnualAllowance, CheckMode, srn, startDate, accessType, version, index, schemeIndex)
    case TaxQuarterReportedAndPaidPage(ChargeTypeAnnualAllowance, index, schemeIndex) =>
      routeFromTaxQuarterReportedAndPaidPage(ua, CheckMode, srn, startDate, accessType, version, index, schemeIndex)
    case ChargeAmountReportedPage(ChargeTypeAnnualAllowance, index, schemeIndex) =>
      routeFromChargeAmountReportedPage(ua, CheckMode, srn, startDate, accessType, version, index, schemeIndex)
    case AddAnotherPensionSchemePage(ChargeTypeAnnualAllowance, index, schemeIndex) =>
      routeFromAddAnotherPensionSchemePage(ua, CheckMode, srn, startDate, accessType, version, index, schemeIndex)
    case RemovePensionSchemePage(ChargeTypeAnnualAllowance, index, schemeIndex) =>
      routeFromRemovePensionSchemePage(ua, CheckMode, srn, startDate, accessType, version, index, schemeIndex)
>>>>>>> 6fb478ba
  }

  private val sessionExpiredPage = controllers.routes.SessionExpiredController.onPageLoad
}<|MERGE_RESOLUTION|>--- conflicted
+++ resolved
@@ -23,14 +23,15 @@
 import controllers.routes
 import helpers.{ChargeServiceHelper, DeleteChargeHelper}
 import models.ChargeType.ChargeTypeAnnualAllowance
+import models.Index._
 import models.LocalDateBinder._
 import models.fileUpload.InputSelection.{FileUploadInput, ManualInput}
 import models.requests.DataRequest
-import models.{AccessType, MemberDetails, NormalMode, UploadId, UserAnswers}
-import pages.{IsPublicServicePensionsRemedyPage, Page}
+import models.{AccessType, CheckMode, MemberDetails, Mode, NormalMode, UploadId, UserAnswers}
 import pages.chargeE._
 import pages.fileUpload.{FileUploadPage, InputSelectionPage}
 import pages.mccloud._
+import pages.{IsPublicServicePensionsRemedyPage, Page}
 import play.api.libs.json.JsArray
 import play.api.mvc.{AnyContent, Call}
 
@@ -87,12 +88,12 @@
     }
 
     case IsPublicServicePensionsRemedyPage(ChargeTypeAnnualAllowance, index) =>
-      routeFromIsPublicServicePensionsRemedyPage(ua, srn, startDate, accessType, version, index)
+      routeFromIsPublicServicePensionsRemedyPage(ua, NormalMode, srn, startDate, accessType, version, index)
 
     case IsChargeInAdditionReportedPage(ChargeTypeAnnualAllowance, index) =>
-      routeFromIsChargeInAdditionReportedPage(ua, srn, startDate, accessType, version, index)
+      routeFromIsChargeInAdditionReportedPage(ua, NormalMode, srn, startDate, accessType, version, index)
     case WasAnotherPensionSchemePage(ChargeTypeAnnualAllowance, index) =>
-      routeFromWasAnotherPensionSchemePage(ua, srn, startDate, accessType, version, index)
+      routeFromWasAnotherPensionSchemePage(ua, NormalMode, srn, startDate, accessType, version, index)
 
     case EnterPstrPage(ChargeTypeAnnualAllowance, index, schemeIndex) =>
       controllers.mccloud.routes.TaxYearReportedAndPaidController
@@ -105,44 +106,23 @@
       controllers.mccloud.routes.ChargeAmountReportedController
         .onPageLoad(ChargeTypeAnnualAllowance, NormalMode, srn, startDate, accessType, version, index, schemeIndex)
     case ChargeAmountReportedPage(ChargeTypeAnnualAllowance, index, schemeIndex) =>
-      routeFromChargeAmountReportedPage(ua, srn, startDate, accessType, version, index, schemeIndex)
+      routeFromChargeAmountReportedPage(ua, NormalMode, srn, startDate, accessType, version, index, schemeIndex)
 
     case AddAnotherPensionSchemePage(ChargeTypeAnnualAllowance, index, schemeIndex) =>
-      routeFromAddAnotherPensionSchemePage(ua, srn, startDate, accessType, version, index, schemeIndex)
+      routeFromAddAnotherPensionSchemePage(ua, NormalMode, srn, startDate, accessType, version, index, schemeIndex)
 
     case CheckYourAnswersPage => AddMembersController.onPageLoad(srn, startDate, accessType, version)
     case AddMembersPage => addMembers(ua, srn, startDate, accessType, version)
     case DeleteMemberPage => deleteMemberRoutes(ua, srn, startDate, accessType, version)
   }
 
-  private def inputSelectionNav(ua: UserAnswers, srn: String, startDate: LocalDate, accessType: AccessType, version: Int): Call = {
-    ua.get(InputSelectionPage(ChargeTypeAnnualAllowance)) match {
-      case Some(ManualInput) => controllers.routes.IsPublicServicePensionsRemedyController
-        .onPageLoad(ChargeTypeAnnualAllowance, NormalMode, srn, startDate, accessType, version, Some(nextIndex(ua)))
-      case Some(FileUploadInput) => controllers.routes.IsPublicServicePensionsRemedyController
-        .onPageLoad(ChargeTypeAnnualAllowance, NormalMode, srn, startDate, accessType, version, None)
-      case _ => sessionExpiredPage
-    }
-  }
-
   private def routeFromIsPublicServicePensionsRemedyPage(userAnswers: UserAnswers,
+                                                         mode: Mode,
                                                          srn: String,
                                                          startDate: LocalDate,
                                                          accessType: AccessType,
                                                          version: Int,
                                                          optIndex: Option[Int]): Call = {
-<<<<<<< HEAD
-      (userAnswers.get(InputSelectionPage(ChargeTypeAnnualAllowance)), userAnswers.get(AddMembersPage), optIndex) match {
-      case (Some(FileUploadInput) | Some(ManualInput), Some(true), Some(index))=>
-        MemberDetailsController.onPageLoad(NormalMode, srn, startDate, accessType, version, index)
-      case (Some(FileUploadInput), _, None)=>
-        controllers.fileUpload.routes.WhatYouWillNeedController
-          .onPageLoad(srn, startDate, accessType, version, ChargeTypeAnnualAllowance)
-      case (Some(ManualInput), _, Some(index))=>
-        controllers.chargeE.routes.WhatYouWillNeedController
-          .onPageLoad(srn, startDate, accessType, version, index)
-      case _           => sessionExpiredPage
-=======
     mode match {
       case NormalMode =>
         (userAnswers.get(InputSelectionPage(ChargeTypeAnnualAllowance)), userAnswers.get(AddMembersPage), optIndex) match {
@@ -165,11 +145,11 @@
           case _           => sessionExpiredPage
     }
       case _ => sessionExpiredPage
->>>>>>> 6fb478ba
     }
   }
 
   private def routeFromIsChargeInAdditionReportedPage(userAnswers: UserAnswers,
+                                                      mode: Mode,
                                                       srn: String,
                                                       startDate: LocalDate,
                                                       accessType: AccessType,
@@ -178,13 +158,14 @@
     userAnswers.get(IsChargeInAdditionReportedPage(ChargeTypeAnnualAllowance, index)) match {
       case Some(true) =>
         controllers.mccloud.routes.WasAnotherPensionSchemeController
-          .onPageLoad(ChargeTypeAnnualAllowance, NormalMode, srn, startDate, accessType, version, index)
+          .onPageLoad(ChargeTypeAnnualAllowance, mode, srn, startDate, accessType, version, index)
       case Some(false) => CheckYourAnswersController.onPageLoad(srn, startDate, accessType, version, index)
       case _ => sessionExpiredPage
     }
   }
 
   private def routeFromWasAnotherPensionSchemePage(userAnswers: UserAnswers,
+                                                   mode: Mode,
                                                    srn: String,
                                                    startDate: LocalDate,
                                                    accessType: AccessType,
@@ -193,15 +174,51 @@
     userAnswers.get(WasAnotherPensionSchemePage(ChargeTypeAnnualAllowance, index)) match {
       case Some(true) =>
         controllers.mccloud.routes.EnterPstrController
-          .onPageLoad(ChargeTypeAnnualAllowance, NormalMode, srn, startDate, accessType, version, index, countSchemeSize(userAnswers, index))
+          .onPageLoad(ChargeTypeAnnualAllowance, mode, srn, startDate, accessType, version, index, countSchemeSize(userAnswers, index))
       case Some(false) =>
         controllers.mccloud.routes.TaxYearReportedAndPaidController
-          .onPageLoad(ChargeTypeAnnualAllowance, NormalMode, srn, startDate, accessType, version, index, None)
-      case _ => sessionExpiredPage
+          .onPageLoad(ChargeTypeAnnualAllowance, mode, srn, startDate, accessType, version, index, None)
+      case _ => sessionExpiredPage
+    }
+  }
+
+  private def routeFromEnterPstrPage(userAnswers: UserAnswers,
+                                     mode: Mode,
+                                     srn: String,
+                                     startDate: LocalDate,
+                                     accessType: AccessType,
+                                     version: Int,
+                                     index: Int,
+                                     schemeIndex: Int): Call = {
+
+    val taxYearReported = userAnswers.get(TaxYearReportedAndPaidPage(ChargeTypeAnnualAllowance, index, Some(schemeIndex)))
+    taxYearReported match {
+      case Some(_) => CheckYourAnswersController.onPageLoad(srn, startDate, accessType, version, index)
+      case _ =>
+        controllers.mccloud.routes.TaxYearReportedAndPaidController
+          .onPageLoad(ChargeTypeAnnualAllowance, mode, srn, startDate, accessType, version, index, Some(schemeIndex))
+    }
+  }
+
+  private def routeFromTaxQuarterReportedAndPaidPage(userAnswers: UserAnswers,
+                                                     mode: Mode,
+                                                     srn: String,
+                                                     startDate: LocalDate,
+                                                     accessType: AccessType,
+                                                     version: Int,
+                                                     index: Int,
+                                                     schemeIndex: Option[Int]): Call = {
+    val chargeAmount = userAnswers.get(ChargeAmountReportedPage(ChargeTypeAnnualAllowance, index, schemeIndex))
+    chargeAmount match {
+      case Some(_) => CheckYourAnswersController.onPageLoad(srn, startDate, accessType, version, index)
+      case _ =>
+        controllers.mccloud.routes.ChargeAmountReportedController
+          .onPageLoad(ChargeTypeAnnualAllowance, mode, srn, startDate, accessType, version, index, schemeIndex)
     }
   }
 
   private def routeFromChargeAmountReportedPage(userAnswers: UserAnswers,
+                                                mode: Mode,
                                                 srn: String,
                                                 startDate: LocalDate,
                                                 accessType: AccessType,
@@ -210,25 +227,19 @@
                                                 schemeIndex: Option[Int]): Call = {
     val schemeSize = countSchemeSize(userAnswers, index)
     val schemeSizeLessThan5 = schemeSize > 0 && schemeSize < 5
-    (schemeIndex, schemeSizeLessThan5) match {
-      case (Some(i), true) =>
+    (schemeIndex, schemeSizeLessThan5, mode) match {
+      case (Some(i), true, NormalMode) =>
         controllers.mccloud.routes.AddAnotherPensionSchemeController
-<<<<<<< HEAD
-          .onPageLoad(ChargeTypeAnnualAllowance, NormalMode, srn, startDate, accessType, version, index, i)
-      case (Some(i), false) => CheckYourAnswersController.onPageLoad(srn, startDate, accessType, version, index)
-      case (None, true | false) => CheckYourAnswersController.onPageLoad(srn, startDate, accessType, version, index)
-      case (_, _) => sessionExpiredPage
-=======
           .onPageLoad(ChargeTypeAnnualAllowance, mode, srn, startDate, accessType, version, index, i)
       case (Some(i), true, CheckMode) => CheckYourAnswersController.onPageLoad(srn, startDate, accessType, version, index)
       case (Some(i), false, _) => CheckYourAnswersController.onPageLoad(srn, startDate, accessType, version, index)
       case (None, true | false, _) => CheckYourAnswersController.onPageLoad(srn, startDate, accessType, version, index)
       case (_, _, _) => sessionExpiredPage
->>>>>>> 6fb478ba
     }
   }
 
   private def routeFromAddAnotherPensionSchemePage(userAnswers: UserAnswers,
+                                                   mode: Mode,
                                                    srn: String,
                                                    startDate: LocalDate,
                                                    accessType: AccessType,
@@ -238,11 +249,9 @@
     userAnswers.get(AddAnotherPensionSchemePage(ChargeTypeAnnualAllowance, index, schemeIndex)) match {
       case Some(true) =>
         controllers.mccloud.routes.EnterPstrController
-          .onPageLoad(ChargeTypeAnnualAllowance, NormalMode, srn, startDate, accessType, version, index, countSchemeSize(userAnswers, index))
+          .onPageLoad(ChargeTypeAnnualAllowance, mode, srn, startDate, accessType, version, index, countSchemeSize(userAnswers, index))
       case Some(false) => CheckYourAnswersController.onPageLoad(srn, startDate, accessType, version, index)
       case _ => sessionExpiredPage
-<<<<<<< HEAD
-=======
     }
   }
 
@@ -263,21 +272,27 @@
       case (Some(true), true) => CheckYourAnswersController.onPageLoad(srn, startDate, accessType, version, index)
       case (Some(false), true | false) => CheckYourAnswersController.onPageLoad(srn, startDate, accessType, version, index)
       case (_, _) => sessionExpiredPage
->>>>>>> 6fb478ba
     }
   }
 
   private def countSchemeSize(userAnswers: UserAnswers, index: Int): Int = {
     SchemePathHelper.path(ChargeTypeAnnualAllowance, index).readNullable[JsArray].reads(userAnswers.data).asOpt.flatten.map(_.value.size).getOrElse(0)
+  }
+
+  private def inputSelectionNav(ua: UserAnswers, srn: String, startDate: LocalDate, accessType: AccessType, version: Int): Call = {
+    ua.get(InputSelectionPage(ChargeTypeAnnualAllowance)) match {
+      case Some(ManualInput) => controllers.routes.IsPublicServicePensionsRemedyController
+        .onPageLoad(ChargeTypeAnnualAllowance, NormalMode, srn, startDate, accessType, version, Some(nextIndex(ua)))
+      case Some(FileUploadInput) => controllers.routes.IsPublicServicePensionsRemedyController
+        .onPageLoad(ChargeTypeAnnualAllowance, NormalMode, srn, startDate, accessType, version, None)
+      case _ => sessionExpiredPage
+    }
   }
 
   override protected def editRouteMap(ua: UserAnswers, srn: String, startDate: LocalDate, accessType: AccessType, version: Int)(
     implicit request: DataRequest[AnyContent]): PartialFunction[Page, Call] = {
     case MemberDetailsPage(index) => CheckYourAnswersController.onPageLoad(srn, startDate, accessType, version, index)
     case AnnualAllowanceYearPage(index) => CheckYourAnswersController.onPageLoad(srn, startDate, accessType, version, index)
-<<<<<<< HEAD
-    case ChargeDetailsPage(index)       => CheckYourAnswersController.onPageLoad(srn, startDate, accessType, version, index)
-=======
     case ChargeDetailsPage(index) => CheckYourAnswersController.onPageLoad(srn, startDate, accessType, version, index)
     case IsPublicServicePensionsRemedyPage(ChargeTypeAnnualAllowance, index) =>
       routeFromIsPublicServicePensionsRemedyPage(ua, CheckMode, srn, startDate, accessType, version, index)
@@ -298,7 +313,6 @@
       routeFromAddAnotherPensionSchemePage(ua, CheckMode, srn, startDate, accessType, version, index, schemeIndex)
     case RemovePensionSchemePage(ChargeTypeAnnualAllowance, index, schemeIndex) =>
       routeFromRemovePensionSchemePage(ua, CheckMode, srn, startDate, accessType, version, index, schemeIndex)
->>>>>>> 6fb478ba
   }
 
   private val sessionExpiredPage = controllers.routes.SessionExpiredController.onPageLoad
