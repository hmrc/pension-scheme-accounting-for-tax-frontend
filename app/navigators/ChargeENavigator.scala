/*
 * Copyright 2019 HM Revenue & Customs
 *
 * Licensed under the Apache License, Version 2.0 (the "License");
 * you may not use this file except in compliance with the License.
 * You may obtain a copy of the License at
 *
 *     http://www.apache.org/licenses/LICENSE-2.0
 *
 * Unless required by applicable law or agreed to in writing, software
 * distributed under the License is distributed on an "AS IS" BASIS,
 * WITHOUT WARRANTIES OR CONDITIONS OF ANY KIND, either express or implied.
 * See the License for the specific language governing permissions and
 * limitations under the License.
 */

package navigators

import com.google.inject.Inject
import connectors.cache.UserAnswersCacheConnector
import controllers.chargeE.routes._
import models.{NormalMode, UserAnswers}
import pages.Page
import pages.chargeE._
import play.api.mvc.Call
<<<<<<< HEAD
import controllers.chargeE.routes._
import services.chargeE.ChargeEService._
=======
>>>>>>> a1c334e0

class ChargeENavigator @Inject()(val dataCacheConnector: UserAnswersCacheConnector) extends Navigator {

  def nextIndex(ua: UserAnswers, srn: String): Int = getAnnualAllowanceMembersIncludingDeleted(ua, srn).size

  def addMembers(ua: UserAnswers, srn: String): Call = ua.get(AddMembersPage) match {
    case Some(true) => MemberDetailsController.onPageLoad(NormalMode, srn, nextIndex(ua, srn))
    case _ => controllers.routes.AFTSummaryController.onPageLoad(NormalMode, srn)
  }

  override protected def routeMap(ua: UserAnswers, srn: String): PartialFunction[Page, Call] = {
    case WhatYouWillNeedPage => MemberDetailsController.onPageLoad(NormalMode, srn, nextIndex(ua, srn))
    case MemberDetailsPage(index) => AnnualAllowanceYearController.onPageLoad(NormalMode, srn, index)
    case AnnualAllowanceYearPage(index) => ChargeDetailsController.onPageLoad(NormalMode, srn, index)
    case ChargeDetailsPage(index) => CheckYourAnswersController.onPageLoad(srn, index)
    case CheckYourAnswersPage => AddMembersController.onPageLoad(srn)
    case AddMembersPage => addMembers(ua, srn)
<<<<<<< HEAD
    case DeleteMemberPage if getAnnualAllowanceMembers(ua, srn).nonEmpty => AddMembersController.onPageLoad(srn)
    case DeleteMemberPage => AddMembersController.onPageLoad(srn) //TODO change to AFT summary page once it is merged in
=======
    case DeleteMemberPage if ua.getAnnualAllowanceMembers(srn).nonEmpty => AddMembersController.onPageLoad(srn)
    case DeleteMemberPage => controllers.routes.AFTSummaryController.onPageLoad(NormalMode, srn)
>>>>>>> a1c334e0
  }

  override protected def editRouteMap(ua: UserAnswers, srn: String): PartialFunction[Page, Call] = {
    case MemberDetailsPage(index) => CheckYourAnswersController.onPageLoad(srn, index)
    case AnnualAllowanceYearPage(index) => CheckYourAnswersController.onPageLoad(srn, index)
    case ChargeDetailsPage(index) => CheckYourAnswersController.onPageLoad(srn, index)
  }
}<|MERGE_RESOLUTION|>--- conflicted
+++ resolved
@@ -23,11 +23,8 @@
 import pages.Page
 import pages.chargeE._
 import play.api.mvc.Call
-<<<<<<< HEAD
 import controllers.chargeE.routes._
 import services.chargeE.ChargeEService._
-=======
->>>>>>> a1c334e0
 
 class ChargeENavigator @Inject()(val dataCacheConnector: UserAnswersCacheConnector) extends Navigator {
 
@@ -45,13 +42,8 @@
     case ChargeDetailsPage(index) => CheckYourAnswersController.onPageLoad(srn, index)
     case CheckYourAnswersPage => AddMembersController.onPageLoad(srn)
     case AddMembersPage => addMembers(ua, srn)
-<<<<<<< HEAD
     case DeleteMemberPage if getAnnualAllowanceMembers(ua, srn).nonEmpty => AddMembersController.onPageLoad(srn)
-    case DeleteMemberPage => AddMembersController.onPageLoad(srn) //TODO change to AFT summary page once it is merged in
-=======
-    case DeleteMemberPage if ua.getAnnualAllowanceMembers(srn).nonEmpty => AddMembersController.onPageLoad(srn)
     case DeleteMemberPage => controllers.routes.AFTSummaryController.onPageLoad(NormalMode, srn)
->>>>>>> a1c334e0
   }
 
   override protected def editRouteMap(ua: UserAnswers, srn: String): PartialFunction[Page, Call] = {
