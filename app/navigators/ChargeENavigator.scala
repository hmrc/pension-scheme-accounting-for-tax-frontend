/*
 * Copyright 2022 HM Revenue & Customs
 *
 * Licensed under the Apache License, Version 2.0 (the "License");
 * you may not use this file except in compliance with the License.
 * You may obtain a copy of the License at
 *
 *     http://www.apache.org/licenses/LICENSE-2.0
 *
 * Unless required by applicable law or agreed to in writing, software
 * distributed under the License is distributed on an "AS IS" BASIS,
 * WITHOUT WARRANTIES OR CONDITIONS OF ANY KIND, either express or implied.
 * See the License for the specific language governing permissions and
 * limitations under the License.
 */

package navigators

import com.google.inject.Inject
import config.FrontendAppConfig
import connectors.cache.UserAnswersCacheConnector
import controllers.chargeE.routes._
import helpers.{ChargeServiceHelper, DeleteChargeHelper}
import models.ChargeType.ChargeTypeAnnualAllowance
import models.LocalDateBinder._
import models.fileUpload.InputSelection.{FileUploadInput, ManualInput}
import models.requests.DataRequest
import models.{AccessType, MemberDetails, NormalMode, UploadId, UserAnswers}
import pages.Page
import pages.chargeE._
import pages.fileUpload.{FileUploadPage, InputSelectionPage}
import pages.mccloud.{IsChargeInAdditionReportedPage, IsPublicServicePensionsRemedyPage, WasAnotherPensionSchemePage}
import play.api.mvc.{AnyContent, Call}

import java.time.LocalDate

class ChargeENavigator @Inject()(val dataCacheConnector: UserAnswersCacheConnector,
                                 deleteChargeHelper: DeleteChargeHelper,
                                 chargeServiceHelper: ChargeServiceHelper,
                                 config: FrontendAppConfig)
  extends Navigator {

  def nextIndex(ua: UserAnswers) : Int =
    ua.getAllMembersInCharge[MemberDetails](charge = "chargeEDetails").size

  def addMembers(ua: UserAnswers, srn: String, startDate: LocalDate, accessType: AccessType, version: Int)
                : Call = ua.get(AddMembersPage) match {
    case Some(true) => MemberDetailsController.onPageLoad(NormalMode, srn, startDate, accessType, version,
      nextIndex(ua))
    case _          => controllers.routes.AFTSummaryController.onPageLoad(srn, startDate, accessType, version)
  }

  def deleteMemberRoutes(ua: UserAnswers, srn: String, startDate: LocalDate, accessType: AccessType, version: Int)
                        (implicit request: DataRequest[AnyContent]): Call =
    if(deleteChargeHelper.allChargesDeletedOrZeroed(ua) && !request.isAmendment) {
      Call("GET", config.managePensionsSchemeSummaryUrl.format(srn))
    } else if(chargeServiceHelper.isEmployerOrMemberPresent(ua, "chargeEDetails")) {
        AddMembersController.onPageLoad(srn, startDate, accessType, version)
     } else {
      controllers.routes.AFTSummaryController.onPageLoad(srn, startDate, accessType, version)
    }

  //scalastyle:off cyclomatic.complexity
  override protected def routeMap(ua: UserAnswers, srn: String, startDate: LocalDate, accessType: AccessType, version: Int)
                                 (implicit request: DataRequest[AnyContent]): PartialFunction[Page, Call] = {
    case WhatYouWillNeedPage => MemberDetailsController.onPageLoad(NormalMode, srn, startDate, accessType, version,
      nextIndex(ua))

    case InputSelectionPage(ChargeTypeAnnualAllowance) => inputSelectionNav(ua, srn, startDate, accessType, version)

    // TODO: Refactor magic strings
    case pages.fileUpload.WhatYouWillNeedPage(ChargeTypeAnnualAllowance) =>
      controllers.fileUpload.routes.FileUploadController.onPageLoad(srn, startDate, accessType, version, ChargeTypeAnnualAllowance)
    case FileUploadPage(ChargeTypeAnnualAllowance) =>
      controllers.fileUpload.routes.ValidationController.onPageLoad(srn, startDate, accessType, version, ChargeTypeAnnualAllowance, UploadId(""))

    case MemberDetailsPage(index) => AnnualAllowanceYearController.onPageLoad(NormalMode, srn, startDate, accessType, version, index)
    case AnnualAllowanceYearPage(index) => ChargeDetailsController.onPageLoad(NormalMode, srn, startDate, accessType, version, index)
    case ChargeDetailsPage(index) =>
    controllers.mccloud.routes.IsPublicServicePensionsRemedyController
      .onPageLoad(ChargeTypeAnnualAllowance, NormalMode, srn, startDate, accessType, version, index)
    case IsPublicServicePensionsRemedyPage(ChargeTypeAnnualAllowance, index) =>
      ua.get(IsPublicServicePensionsRemedyPage(ChargeTypeAnnualAllowance, index)) match {
        case Some(true) => controllers.mccloud.routes.IsChargeInAdditionReportedController
          .onPageLoad(ChargeTypeAnnualAllowance, NormalMode, srn, startDate, accessType, version, index)
        case Some(false) => CheckYourAnswersController.onPageLoad(srn, startDate, accessType, version, index)
        case _ => sessionExpiredPage
      }

    case IsChargeInAdditionReportedPage(ChargeTypeAnnualAllowance, index) =>
      ua.get(IsChargeInAdditionReportedPage(ChargeTypeAnnualAllowance, index)) match {
<<<<<<< HEAD
        case Some(true) => controllers.mccloud.routes.WasAnotherPensionSchemeController
          .onPageLoad(ChargeTypeAnnualAllowance, NormalMode, srn, startDate, accessType, version, index)
=======
        case Some(true) => CheckYourAnswersController.onPageLoad(srn, startDate, accessType, version, index)
>>>>>>> bb64c856
        case Some(false) => CheckYourAnswersController.onPageLoad(srn, startDate, accessType, version, index)
        case _ => sessionExpiredPage
      }

    case WasAnotherPensionSchemePage(ChargeTypeAnnualAllowance, index) =>
      CheckYourAnswersController.onPageLoad(srn, startDate, accessType, version, index)
    case CheckYourAnswersPage => AddMembersController.onPageLoad(srn, startDate, accessType, version)
    case AddMembersPage => addMembers(ua, srn, startDate, accessType, version)
    case DeleteMemberPage => deleteMemberRoutes(ua, srn, startDate, accessType, version)
  }

  private def inputSelectionNav(ua: UserAnswers, srn: String, startDate: LocalDate, accessType: AccessType, version: Int): Call = {
    ua.get(InputSelectionPage(ChargeTypeAnnualAllowance)) match {
      case Some(ManualInput) =>
        controllers.chargeE.routes.WhatYouWillNeedController.onPageLoad(srn, startDate, accessType, version)
      case Some(FileUploadInput) =>
        controllers.fileUpload.routes.WhatYouWillNeedController.onPageLoad(srn, startDate, accessType, version, ChargeTypeAnnualAllowance)
      case _ => sessionExpiredPage
    }
  }

  override protected def editRouteMap(ua: UserAnswers, srn: String, startDate: LocalDate, accessType: AccessType, version: Int)
                                     (implicit request: DataRequest[AnyContent]): PartialFunction[Page, Call] = {
    case MemberDetailsPage(index)       => CheckYourAnswersController.onPageLoad(srn, startDate, accessType, version, index)
    case AnnualAllowanceYearPage(index) => CheckYourAnswersController.onPageLoad(srn, startDate, accessType, version, index)
    case ChargeDetailsPage(index)       => CheckYourAnswersController.onPageLoad(srn, startDate, accessType, version, index)
  }

  private val sessionExpiredPage = controllers.routes.SessionExpiredController.onPageLoad
}<|MERGE_RESOLUTION|>--- conflicted
+++ resolved
@@ -89,12 +89,8 @@
 
     case IsChargeInAdditionReportedPage(ChargeTypeAnnualAllowance, index) =>
       ua.get(IsChargeInAdditionReportedPage(ChargeTypeAnnualAllowance, index)) match {
-<<<<<<< HEAD
         case Some(true) => controllers.mccloud.routes.WasAnotherPensionSchemeController
           .onPageLoad(ChargeTypeAnnualAllowance, NormalMode, srn, startDate, accessType, version, index)
-=======
-        case Some(true) => CheckYourAnswersController.onPageLoad(srn, startDate, accessType, version, index)
->>>>>>> bb64c856
         case Some(false) => CheckYourAnswersController.onPageLoad(srn, startDate, accessType, version, index)
         case _ => sessionExpiredPage
       }
