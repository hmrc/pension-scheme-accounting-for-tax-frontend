--- conflicted
+++ resolved
@@ -63,13 +63,8 @@
       case Some(ChargeType.ChargeTypeAuthSurplus)  =>
         controllers.chargeC.routes.WhatYouWillNeedController.onPageLoad(srn, startDate, accessType, version)
 
-<<<<<<< HEAD
-      case Some(ChargeType.ChargeTypeAnnualAllowance) if nextIndexChargeE(ua, srn, startDate, accessType, version) == 0 =>
+      case Some(ChargeType.ChargeTypeAnnualAllowance) if nextIndexChargeE(ua) == 0 =>
         controllers.fileUpload.routes.InputSelectionController.onPageLoad(srn, startDate, accessType, version, "annual-allowance-charge")
-=======
-      case Some(ChargeType.ChargeTypeAnnualAllowance) if nextIndexChargeE(ua) == 0 =>
-        controllers.chargeE.routes.WhatYouWillNeedController.onPageLoad(srn, startDate, accessType, version)
->>>>>>> a1c6e038
 
       case Some(ChargeType.ChargeTypeAnnualAllowance) =>
         controllers.chargeE.routes.MemberDetailsController.onPageLoad(NormalMode, srn, startDate, accessType, version,
@@ -78,13 +73,8 @@
       case Some(ChargeType.ChargeTypeDeRegistration) =>
         controllers.chargeF.routes.WhatYouWillNeedController.onPageLoad(srn, startDate, accessType, version)
 
-<<<<<<< HEAD
-      case Some(ChargeType.ChargeTypeLifetimeAllowance) if nextIndexChargeD(ua, srn, startDate, accessType, version) == 0 =>
+      case Some(ChargeType.ChargeTypeLifetimeAllowance) if nextIndexChargeD(ua) == 0 =>
         controllers.fileUpload.routes.InputSelectionController.onPageLoad(srn, startDate, accessType, version, "lifetime-allowance-charge")
-=======
-      case Some(ChargeType.ChargeTypeLifetimeAllowance) if nextIndexChargeD(ua) == 0 =>
-        controllers.chargeD.routes.WhatYouWillNeedController.onPageLoad(srn, startDate, accessType, version)
->>>>>>> a1c6e038
 
       case Some(ChargeType.ChargeTypeLifetimeAllowance) =>
         controllers.chargeD.routes.MemberDetailsController.onPageLoad(NormalMode, srn, startDate, accessType, version,
