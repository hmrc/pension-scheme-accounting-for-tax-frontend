--- conflicted
+++ resolved
@@ -20,7 +20,6 @@
 import connectors.cache.UserAnswersCacheConnector
 import models.{ChargeType, UserAnswers}
 import pages.{ChargeTypePage, Page}
-import play.api.libs.json.Reads
 import play.api.mvc.Call
 
 class ChargeNavigator @Inject()(val dataCacheConnector: UserAnswersCacheConnector) extends Navigator {
@@ -36,11 +35,8 @@
   private def chargeTypeNavigation(ua:UserAnswers, srn:String):Call = {
     ua.get(ChargeTypePage) match {
       case Some(ChargeType.ChargeTypeDeRegistration) => controllers.chargeF.routes.WhatYouWillNeedController.onPageLoad(srn)
-<<<<<<< HEAD
+      case Some(ChargeType.ChargeTypeShortService) => controllers.chargeA.routes.WhatYouWillNeedController.onPageLoad(srn)
       case Some(ChargeType.ChargeTypeLumpSumDeath) => controllers.chargeB.routes.WhatYouWillNeedController.onPageLoad(srn)
-=======
-      case Some(ChargeType.ChargeTypeShortService) => controllers.chargeA.routes.WhatYouWillNeedController.onPageLoad(srn)
->>>>>>> be4ab95f
       case _ => sessionExpiredPage
     }
   }
