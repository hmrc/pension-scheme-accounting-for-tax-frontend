--- conflicted
+++ resolved
@@ -31,32 +31,18 @@
 
 class ChargeNavigator @Inject()(config: FrontendAppConfig, val dataCacheConnector: UserAnswersCacheConnector) extends Navigator {
 
-<<<<<<< HEAD
-  def nextIndexChargeD(ua: UserAnswers, srn: String, startDate: LocalDate): Int = getLifetimeAllowanceMembersIncludingDeleted(ua, srn, startDate).size
-  def nextIndexChargeE(ua: UserAnswers, srn: String, startDate: LocalDate): Int = getAnnualAllowanceMembersIncludingDeleted(ua, srn, startDate).size
-  def nextIndexChargeG(ua: UserAnswers, srn: String, startDate: LocalDate): Int = getOverseasTransferMembersIncludingDeleted(ua, srn, startDate).size
-
   override protected def routeMap(ua: UserAnswers, srn: String, startDate: LocalDate): PartialFunction[Page, Call] = {
     case ChargeTypePage => chargeTypeNavigation(ua, srn, startDate)
-    case AFTSummaryPage => controllers.routes.ChargeTypeController.onPageLoad(srn, startDate)
-=======
-  override protected def routeMap(ua: UserAnswers, srn: String): PartialFunction[Page, Call] = {
-    case ChargeTypePage => chargeTypeNavigation(ua, srn)
-    case AFTSummaryPage => aftSummaryNavigation(ua, srn)
-    case ConfirmSubmitAFTReturnPage => controllers.routes.DeclarationController.onPageLoad(srn)
-    case DeclarationPage => controllers.routes.ConfirmationController.onPageLoad(srn)
->>>>>>> 67bc2cc9
+    case AFTSummaryPage =>  aftSummaryNavigation(ua, srn, startDate)
+    case ConfirmSubmitAFTReturnPage => controllers.routes.DeclarationController.onPageLoad(srn, startDate)
+    case DeclarationPage => controllers.routes.ConfirmationController.onPageLoad(srn, startDate)
   }
 
   override protected def editRouteMap(ua: UserAnswers, srn: String, startDate: LocalDate): PartialFunction[Page, Call] = {
     case ChargeTypePage => sessionExpiredPage
   }
 
-<<<<<<< HEAD
   private def chargeTypeNavigation(ua:UserAnswers, srn:String, startDate: LocalDate):Call =
-=======
-  private def chargeTypeNavigation(ua: UserAnswers, srn: String): Call =
->>>>>>> 67bc2cc9
     ua.get(ChargeTypePage) match {
       case Some(ChargeType.ChargeTypeShortService) => controllers.chargeA.routes.WhatYouWillNeedController.onPageLoad(srn, startDate)
       case Some(ChargeType.ChargeTypeLumpSumDeath) => controllers.chargeB.routes.WhatYouWillNeedController.onPageLoad(srn, startDate)
@@ -71,18 +57,16 @@
       case _ => sessionExpiredPage
     }
 
-  private def nextIndexChargeD(ua: UserAnswers, srn: String): Int = getLifetimeAllowanceMembersIncludingDeleted(ua, srn).size
+  def nextIndexChargeD(ua: UserAnswers, srn: String, startDate: LocalDate): Int = getLifetimeAllowanceMembersIncludingDeleted(ua, srn, startDate).size
+  def nextIndexChargeE(ua: UserAnswers, srn: String, startDate: LocalDate): Int = getAnnualAllowanceMembersIncludingDeleted(ua, srn, startDate).size
+  def nextIndexChargeG(ua: UserAnswers, srn: String, startDate: LocalDate): Int = getOverseasTransferMembersIncludingDeleted(ua, srn, startDate).size
 
-  private def nextIndexChargeE(ua: UserAnswers, srn: String): Int = getAnnualAllowanceMembersIncludingDeleted(ua, srn).size
-
-  private def nextIndexChargeG(ua: UserAnswers, srn: String): Int = getOverseasTransferMembersIncludingDeleted(ua, srn).size
-
-  private def aftSummaryNavigation(ua: UserAnswers, srn: String): Call = {
+  private def aftSummaryNavigation(ua: UserAnswers, srn: String, startDate: LocalDate): Call = {
     ua.get(AFTSummaryPage) match {
       case Some(true) =>
-        controllers.routes.ChargeTypeController.onPageLoad(NormalMode, srn)
+        controllers.routes.ChargeTypeController.onPageLoad(srn, startDate)
       case Some(false) =>
-        controllers.routes.ConfirmSubmitAFTReturnController.onPageLoad(NormalMode, srn)
+        controllers.routes.ConfirmSubmitAFTReturnController.onPageLoad(NormalMode, srn, startDate)
       case _ => sessionExpiredPage
     }
   }
