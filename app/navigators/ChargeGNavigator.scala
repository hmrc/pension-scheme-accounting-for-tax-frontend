/*
 * Copyright 2020 HM Revenue & Customs
 *
 * Licensed under the Apache License, Version 2.0 (the "License");
 * you may not use this file except in compliance with the License.
 * You may obtain a copy of the License at
 *
 *     http://www.apache.org/licenses/LICENSE-2.0
 *
 * Unless required by applicable law or agreed to in writing, software
 * distributed under the License is distributed on an "AS IS" BASIS,
 * WITHOUT WARRANTIES OR CONDITIONS OF ANY KIND, either express or implied.
 * See the License for the specific language governing permissions and
 * limitations under the License.
 */

package navigators

import com.google.inject.Inject
import config.FrontendAppConfig
import connectors.cache.UserAnswersCacheConnector
import controllers.chargeG.routes._
import models.{NormalMode, UserAnswers}
import pages.Page
import pages.chargeG.{AddMembersPage, _}
import play.api.mvc.Call
import services.ChargeGService._
<<<<<<< HEAD
import services.UserAnswersValidationService

class ChargeGNavigator @Inject()(val dataCacheConnector: UserAnswersCacheConnector,
                                 userAnswersValidationService: UserAnswersValidationService,
=======
import services.AFTReturnTidyService

class ChargeGNavigator @Inject()(val dataCacheConnector: UserAnswersCacheConnector,
                                 aftReturnTidyService: AFTReturnTidyService,
>>>>>>> 363540ef
                                 config: FrontendAppConfig) extends Navigator {

  def nextIndex(ua: UserAnswers, srn: String): Int = getOverseasTransferMembersIncludingDeleted(ua, srn).size

  def addMembers(ua: UserAnswers, srn: String): Call = ua.get(AddMembersPage) match {
    case Some(true) => MemberDetailsController.onPageLoad(NormalMode, srn, nextIndex(ua, srn))
    case _ => controllers.routes.AFTSummaryController.onPageLoad(srn, None)
  }

  override protected def routeMap(ua: UserAnswers, srn: String): PartialFunction[Page, Call] = {
    case WhatYouWillNeedPage => MemberDetailsController.onPageLoad(NormalMode, srn, nextIndex(ua, srn))
    case MemberDetailsPage(index) => ChargeDetailsController.onPageLoad(NormalMode, srn, index)
    case ChargeDetailsPage(index) => ChargeAmountsController.onPageLoad(NormalMode, srn, index)
    case ChargeAmountsPage(index) => CheckYourAnswersController.onPageLoad(srn, index)
    case CheckYourAnswersPage => AddMembersController.onPageLoad(srn)
    case AddMembersPage => addMembers(ua, srn)
    case DeleteMemberPage if getOverseasTransferMembers(ua, srn).nonEmpty => AddMembersController.onPageLoad(srn)
<<<<<<< HEAD
    case DeleteMemberPage if userAnswersValidationService.isAtLeastOneValidCharge(ua) =>
=======
    case DeleteMemberPage if aftReturnTidyService.isAtLeastOneValidCharge(ua) =>
>>>>>>> 363540ef
      controllers.routes.AFTSummaryController.onPageLoad(srn, None)
    case DeleteMemberPage => Call("GET", config.managePensionsSchemeSummaryUrl.format(srn))
  }

  override protected def editRouteMap(ua: UserAnswers, srn: String): PartialFunction[Page, Call] = {
    case MemberDetailsPage(index) => CheckYourAnswersController.onPageLoad(srn, index)
    case ChargeDetailsPage(index) => CheckYourAnswersController.onPageLoad(srn, index)
    case ChargeAmountsPage(index) => CheckYourAnswersController.onPageLoad(srn, index)
  }
}<|MERGE_RESOLUTION|>--- conflicted
+++ resolved
@@ -25,17 +25,10 @@
 import pages.chargeG.{AddMembersPage, _}
 import play.api.mvc.Call
 import services.ChargeGService._
-<<<<<<< HEAD
-import services.UserAnswersValidationService
-
-class ChargeGNavigator @Inject()(val dataCacheConnector: UserAnswersCacheConnector,
-                                 userAnswersValidationService: UserAnswersValidationService,
-=======
 import services.AFTReturnTidyService
 
 class ChargeGNavigator @Inject()(val dataCacheConnector: UserAnswersCacheConnector,
                                  aftReturnTidyService: AFTReturnTidyService,
->>>>>>> 363540ef
                                  config: FrontendAppConfig) extends Navigator {
 
   def nextIndex(ua: UserAnswers, srn: String): Int = getOverseasTransferMembersIncludingDeleted(ua, srn).size
@@ -53,11 +46,7 @@
     case CheckYourAnswersPage => AddMembersController.onPageLoad(srn)
     case AddMembersPage => addMembers(ua, srn)
     case DeleteMemberPage if getOverseasTransferMembers(ua, srn).nonEmpty => AddMembersController.onPageLoad(srn)
-<<<<<<< HEAD
-    case DeleteMemberPage if userAnswersValidationService.isAtLeastOneValidCharge(ua) =>
-=======
     case DeleteMemberPage if aftReturnTidyService.isAtLeastOneValidCharge(ua) =>
->>>>>>> 363540ef
       controllers.routes.AFTSummaryController.onPageLoad(srn, None)
     case DeleteMemberPage => Call("GET", config.managePensionsSchemeSummaryUrl.format(srn))
   }
