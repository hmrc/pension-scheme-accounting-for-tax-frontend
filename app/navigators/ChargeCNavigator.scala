/*
 * Copyright 2020 HM Revenue & Customs
 *
 * Licensed under the Apache License, Version 2.0 (the "License");
 * you may not use this file except in compliance with the License.
 * You may obtain a copy of the License at
 *
 *     http://www.apache.org/licenses/LICENSE-2.0
 *
 * Unless required by applicable law or agreed to in writing, software
 * distributed under the License is distributed on an "AS IS" BASIS,
 * WITHOUT WARRANTIES OR CONDITIONS OF ANY KIND, either express or implied.
 * See the License for the specific language governing permissions and
 * limitations under the License.
 */

package navigators

import java.time.LocalDate

import com.google.inject.Inject
import config.FrontendAppConfig
import connectors.cache.UserAnswersCacheConnector
import controllers.chargeC.routes._
import helpers.ChargeCHelper
import models.LocalDateBinder._
import models.SponsoringEmployerType._
<<<<<<< HEAD
import models.{CheckMode, NormalMode, UserAnswers}
=======
import models.requests.DataRequest
import models.{CheckMode, NormalMode, SponsoringEmployerType, UserAnswers}
>>>>>>> 0cf51746
import pages.Page
import pages.chargeC.{SponsoringEmployerAddressSearchPage, _}
import play.api.mvc.{AnyContent, Call}
import utils.DeleteChargeHelper

class ChargeCNavigator @Inject()(val dataCacheConnector: UserAnswersCacheConnector,
                                 deleteChargeHelper: DeleteChargeHelper,
                                 chargeCHelper: ChargeCHelper,
                                 config: FrontendAppConfig)
  extends Navigator {

<<<<<<< HEAD
  def nextIndex(ua: UserAnswers, srn: String, startDate: LocalDate): Int =
    chargeCHelper.getSponsoringEmployersIncludingDeleted(ua, srn, startDate).size
=======
  def nextIndex(ua: UserAnswers, srn: String, startDate: LocalDate)(implicit request: DataRequest[AnyContent]): Int =
    getSponsoringEmployersIncludingDeleted(ua, srn, startDate).size
>>>>>>> 0cf51746

  def addEmployers(ua: UserAnswers, srn: String, startDate: LocalDate)(implicit request: DataRequest[AnyContent]): Call = ua.get(AddEmployersPage) match {
    case Some(true) => WhichTypeOfSponsoringEmployerController.onPageLoad(NormalMode, srn, startDate, nextIndex(ua, srn, startDate))
    case _          => controllers.routes.AFTSummaryController.onPageLoad(srn, startDate, None)
  }

  //scalastyle:off cyclomatic.complexity
  override protected def routeMap(ua: UserAnswers, srn: String, startDate: LocalDate)
                                 (implicit request: DataRequest[AnyContent]): PartialFunction[Page, Call] = {
    case WhatYouWillNeedPage =>
      WhichTypeOfSponsoringEmployerController.onPageLoad(NormalMode, srn, startDate, nextIndex(ua, srn, startDate))

    case WhichTypeOfSponsoringEmployerPage(index) if ua.get(WhichTypeOfSponsoringEmployerPage(index)).contains(SponsoringEmployerTypeOrganisation) =>
      SponsoringOrganisationDetailsController.onPageLoad(NormalMode, srn, startDate, index)

    case WhichTypeOfSponsoringEmployerPage(index) if ua.get(WhichTypeOfSponsoringEmployerPage(index)).contains(SponsoringEmployerTypeIndividual) =>
      SponsoringIndividualDetailsController.onPageLoad(NormalMode, srn, startDate, index)

    case SponsoringOrganisationDetailsPage(index) =>
      SponsoringEmployerAddressSearchController.onPageLoad(NormalMode, srn, startDate, index)

    case SponsoringIndividualDetailsPage(index) =>
      SponsoringEmployerAddressSearchController.onPageLoad(NormalMode, srn, startDate, index)

    case SponsoringEmployerAddressSearchPage(index) =>
      SponsoringEmployerAddressResultsController.onPageLoad(NormalMode, srn, startDate, index)

    case SponsoringEmployerAddressResultsPage(index) =>
      ChargeDetailsController.onPageLoad(NormalMode, srn, startDate, index)

    case SponsoringEmployerAddressPage(index) =>
      ChargeDetailsController.onPageLoad(NormalMode, srn, startDate, index)

    case ChargeCDetailsPage(index) =>
      CheckYourAnswersController.onPageLoad(srn, startDate, index)

    case CheckYourAnswersPage =>
      AddEmployersController.onPageLoad(srn, startDate)

    case AddEmployersPage =>
      addEmployers(ua, srn, startDate)

    case DeleteEmployerPage if chargeCHelper.getSponsoringEmployers(ua, srn, startDate).nonEmpty =>
      AddEmployersController.onPageLoad(srn, startDate)

    case DeleteEmployerPage if deleteChargeHelper.hasLastChargeOnly(ua) =>
      Call("GET", config.managePensionsSchemeSummaryUrl.format(srn))

    case DeleteEmployerPage =>
      controllers.routes.AFTSummaryController.onPageLoad(srn, startDate, None)
  }

  //scalastyle:on cyclomatic.complexity

  override protected def editRouteMap(ua: UserAnswers, srn: String, startDate: LocalDate)
                                     (implicit request: DataRequest[AnyContent]): PartialFunction[Page, Call] = {
    case WhichTypeOfSponsoringEmployerPage(index) if ua.get(WhichTypeOfSponsoringEmployerPage(index)).contains(SponsoringEmployerTypeOrganisation) =>
      SponsoringOrganisationDetailsController.onPageLoad(CheckMode, srn, startDate, index)

    case WhichTypeOfSponsoringEmployerPage(index) if ua.get(WhichTypeOfSponsoringEmployerPage(index)).contains(SponsoringEmployerTypeIndividual) =>
      SponsoringIndividualDetailsController.onPageLoad(CheckMode, srn, startDate, index)

    case SponsoringOrganisationDetailsPage(index) =>
      editRoutesForSponsoringEmployerPages(index, ua, srn, startDate)

    case SponsoringIndividualDetailsPage(index) =>
      editRoutesForSponsoringEmployerPages(index, ua, srn, startDate)

    case SponsoringEmployerAddressPage(index) =>
      editRoutesForSponsoringEmployerAddress(index, ua, srn, startDate)

    case ChargeCDetailsPage(index) =>
      CheckYourAnswersController.onPageLoad(srn, startDate, index)
  }

  private def editRoutesForSponsoringEmployerPages(index: Int, ua: UserAnswers, srn: String, startDate: LocalDate): Call = {
    ua.get(SponsoringEmployerAddressPage(index)) match {
      case Some(_) => CheckYourAnswersController.onPageLoad(srn, startDate, index)
      case _       => SponsoringEmployerAddressController.onPageLoad(CheckMode, srn, startDate, index)
    }
  }

  private def editRoutesForSponsoringEmployerAddress(index: Int, ua: UserAnswers, srn: String, startDate: LocalDate): Call = {
    ua.get(ChargeCDetailsPage(index)) match {
      case Some(_) => CheckYourAnswersController.onPageLoad(srn, startDate, index)
      case _       => ChargeDetailsController.onPageLoad(CheckMode, srn, startDate, index)
    }
  }

}<|MERGE_RESOLUTION|>--- conflicted
+++ resolved
@@ -25,12 +25,9 @@
 import helpers.ChargeCHelper
 import models.LocalDateBinder._
 import models.SponsoringEmployerType._
-<<<<<<< HEAD
 import models.{CheckMode, NormalMode, UserAnswers}
-=======
 import models.requests.DataRequest
 import models.{CheckMode, NormalMode, SponsoringEmployerType, UserAnswers}
->>>>>>> 0cf51746
 import pages.Page
 import pages.chargeC.{SponsoringEmployerAddressSearchPage, _}
 import play.api.mvc.{AnyContent, Call}
@@ -42,13 +39,8 @@
                                  config: FrontendAppConfig)
   extends Navigator {
 
-<<<<<<< HEAD
-  def nextIndex(ua: UserAnswers, srn: String, startDate: LocalDate): Int =
+  def nextIndex(ua: UserAnswers, srn: String, startDate: LocalDate)(implicit request: DataRequest[AnyContent]): Int =
     chargeCHelper.getSponsoringEmployersIncludingDeleted(ua, srn, startDate).size
-=======
-  def nextIndex(ua: UserAnswers, srn: String, startDate: LocalDate)(implicit request: DataRequest[AnyContent]): Int =
-    getSponsoringEmployersIncludingDeleted(ua, srn, startDate).size
->>>>>>> 0cf51746
 
   def addEmployers(ua: UserAnswers, srn: String, startDate: LocalDate)(implicit request: DataRequest[AnyContent]): Call = ua.get(AddEmployersPage) match {
     case Some(true) => WhichTypeOfSponsoringEmployerController.onPageLoad(NormalMode, srn, startDate, nextIndex(ua, srn, startDate))
