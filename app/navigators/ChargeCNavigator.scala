--- conflicted
+++ resolved
@@ -25,12 +25,9 @@
 import play.api.mvc.Call
 import controllers.chargeC.routes._
 import services.ChargeCService._
-<<<<<<< HEAD
+import services.AFTReturnTidyService
 import java.time.LocalDate
 import models.LocalDateBinder._
-=======
-import services.AFTReturnTidyService
->>>>>>> 67bc2cc9
 
 class ChargeCNavigator @Inject()(val dataCacheConnector: UserAnswersCacheConnector,
                                  aftReturnTidyService: AFTReturnTidyService,
@@ -75,16 +72,11 @@
     case DeleteEmployerPage if getSponsoringEmployers(ua, srn, startDate).nonEmpty =>
       AddEmployersController.onPageLoad(srn, startDate)
 
-<<<<<<< HEAD
-    case DeleteEmployerPage =>
+    case DeleteEmployerPage if aftReturnTidyService.isAtLeastOneValidCharge(ua) =>
       controllers.routes.AFTSummaryController.onPageLoad(srn, startDate, None)
-=======
-    case DeleteEmployerPage if aftReturnTidyService.isAtLeastOneValidCharge(ua) =>
-      controllers.routes.AFTSummaryController.onPageLoad(srn, None)
 
     case DeleteEmployerPage =>
       Call("GET", config.managePensionsSchemeSummaryUrl.format(srn))
->>>>>>> 67bc2cc9
   }
 
   //scalastyle:on cyclomatic.complexity
