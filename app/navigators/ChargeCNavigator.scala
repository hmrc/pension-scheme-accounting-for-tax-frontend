/*
 * Copyright 2020 HM Revenue & Customs
 *
 * Licensed under the Apache License, Version 2.0 (the "License");
 * you may not use this file except in compliance with the License.
 * You may obtain a copy of the License at
 *
 *     http://www.apache.org/licenses/LICENSE-2.0
 *
 * Unless required by applicable law or agreed to in writing, software
 * distributed under the License is distributed on an "AS IS" BASIS,
 * WITHOUT WARRANTIES OR CONDITIONS OF ANY KIND, either express or implied.
 * See the License for the specific language governing permissions and
 * limitations under the License.
 */

package navigators

import com.google.inject.Inject
import config.FrontendAppConfig
import connectors.cache.UserAnswersCacheConnector
import models.{CheckMode, NormalMode, UserAnswers}
import pages.Page
import pages.chargeC._
import play.api.mvc.Call
import controllers.chargeC.routes._
import services.ChargeCService._
<<<<<<< HEAD
import services.UserAnswersValidationService

class ChargeCNavigator @Inject()(val dataCacheConnector: UserAnswersCacheConnector,
                                 userAnswersValidationService: UserAnswersValidationService,
=======
import services.AFTReturnTidyService

class ChargeCNavigator @Inject()(val dataCacheConnector: UserAnswersCacheConnector,
                                 aftReturnTidyService: AFTReturnTidyService,
>>>>>>> 363540ef
                                 config: FrontendAppConfig) extends Navigator {

  def nextIndex(ua: UserAnswers, srn: String): Int = getSponsoringEmployersIncludingDeleted(ua, srn).size

  def addEmployers(ua: UserAnswers, srn: String): Call = ua.get(AddEmployersPage) match {
    case Some(true) => IsSponsoringEmployerIndividualController.onPageLoad(NormalMode, srn, nextIndex(ua, srn))
    case _ => controllers.routes.AFTSummaryController.onPageLoad(srn, None)
  }

  //scalastyle:off cyclomatic.complexity
  override protected def routeMap(ua: UserAnswers, srn: String): PartialFunction[Page, Call] = {
    case WhatYouWillNeedPage =>
      IsSponsoringEmployerIndividualController.onPageLoad(NormalMode, srn, nextIndex(ua, srn))

    case IsSponsoringEmployerIndividualPage(index) if isIndividualOrOrg(index, ua).contains(false) =>
      SponsoringOrganisationDetailsController.onPageLoad(NormalMode, srn, index)

    case IsSponsoringEmployerIndividualPage(index) if isIndividualOrOrg(index, ua).contains(true) =>
      SponsoringIndividualDetailsController.onPageLoad(NormalMode, srn, index)

    case SponsoringOrganisationDetailsPage(index) =>
      SponsoringEmployerAddressController.onPageLoad(NormalMode, srn, index)

    case SponsoringIndividualDetailsPage(index) =>
      SponsoringEmployerAddressController.onPageLoad(NormalMode, srn, index)

    case SponsoringEmployerAddressPage(index) =>
      ChargeDetailsController.onPageLoad(NormalMode, srn, index)

    case ChargeCDetailsPage(index) =>
      CheckYourAnswersController.onPageLoad(srn, index)

    case CheckYourAnswersPage =>
      AddEmployersController.onPageLoad(srn)

    case AddEmployersPage =>
      addEmployers(ua, srn)

    case DeleteEmployerPage if getSponsoringEmployers(ua, srn).nonEmpty =>
      AddEmployersController.onPageLoad(srn)

<<<<<<< HEAD
    case DeleteEmployerPage if userAnswersValidationService.isAtLeastOneValidCharge(ua) =>
=======
    case DeleteEmployerPage if aftReturnTidyService.isAtLeastOneValidCharge(ua) =>
>>>>>>> 363540ef
      controllers.routes.AFTSummaryController.onPageLoad(srn, None)

    case DeleteEmployerPage =>
      Call("GET", config.managePensionsSchemeSummaryUrl.format(srn))
  }

  //scalastyle:on cyclomatic.complexity

  override protected def editRouteMap(ua: UserAnswers, srn: String): PartialFunction[Page, Call] = {
    case IsSponsoringEmployerIndividualPage(index) if isIndividualOrOrg(index, ua).contains(false) =>
      SponsoringOrganisationDetailsController.onPageLoad(CheckMode, srn, index)

    case IsSponsoringEmployerIndividualPage(index) if isIndividualOrOrg(index, ua).contains(true) =>
      SponsoringIndividualDetailsController.onPageLoad(CheckMode, srn, index)

    case SponsoringOrganisationDetailsPage(index) =>
      editRoutesForSponsoringEmployerPages(index, ua, srn)

    case SponsoringIndividualDetailsPage(index) =>
      editRoutesForSponsoringEmployerPages(index, ua, srn)

    case SponsoringEmployerAddressPage(index) =>
      editRoutesForSponsoringEmployerAddress(index, ua, srn)

    case ChargeCDetailsPage(index) =>
      CheckYourAnswersController.onPageLoad(srn, index)
  }

  private def isIndividualOrOrg(index: Int, ua: UserAnswers): Option[Boolean] = ua.get(IsSponsoringEmployerIndividualPage(index))

  private def editRoutesForSponsoringEmployerPages(index: Int, ua: UserAnswers, srn: String): Call = {
    ua.get(SponsoringEmployerAddressPage(index)) match {
      case Some(_) => CheckYourAnswersController.onPageLoad(srn, index)
      case _ => SponsoringEmployerAddressController.onPageLoad(CheckMode, srn, index)
    }
  }

  private def editRoutesForSponsoringEmployerAddress(index: Int, ua: UserAnswers, srn: String): Call = {
    ua.get(ChargeCDetailsPage(index)) match {
      case Some(_) => CheckYourAnswersController.onPageLoad(srn, index)
      case _ => ChargeDetailsController.onPageLoad(CheckMode, srn, index)
    }
  }

}<|MERGE_RESOLUTION|>--- conflicted
+++ resolved
@@ -25,17 +25,10 @@
 import play.api.mvc.Call
 import controllers.chargeC.routes._
 import services.ChargeCService._
-<<<<<<< HEAD
-import services.UserAnswersValidationService
-
-class ChargeCNavigator @Inject()(val dataCacheConnector: UserAnswersCacheConnector,
-                                 userAnswersValidationService: UserAnswersValidationService,
-=======
 import services.AFTReturnTidyService
 
 class ChargeCNavigator @Inject()(val dataCacheConnector: UserAnswersCacheConnector,
                                  aftReturnTidyService: AFTReturnTidyService,
->>>>>>> 363540ef
                                  config: FrontendAppConfig) extends Navigator {
 
   def nextIndex(ua: UserAnswers, srn: String): Int = getSponsoringEmployersIncludingDeleted(ua, srn).size
@@ -77,11 +70,7 @@
     case DeleteEmployerPage if getSponsoringEmployers(ua, srn).nonEmpty =>
       AddEmployersController.onPageLoad(srn)
 
-<<<<<<< HEAD
-    case DeleteEmployerPage if userAnswersValidationService.isAtLeastOneValidCharge(ua) =>
-=======
     case DeleteEmployerPage if aftReturnTidyService.isAtLeastOneValidCharge(ua) =>
->>>>>>> 363540ef
       controllers.routes.AFTSummaryController.onPageLoad(srn, None)
 
     case DeleteEmployerPage =>
