--- conflicted
+++ resolved
@@ -18,16 +18,12 @@
 
 import com.google.inject.Inject
 import connectors.cache.UserAnswersCacheConnector
-import controllers.chargeC.routes._
 import models.{CheckMode, NormalMode, UserAnswers}
 import pages.Page
 import pages.chargeC._
 import play.api.mvc.Call
-<<<<<<< HEAD
 import controllers.chargeC.routes._
 import services.ChargeCService._
-=======
->>>>>>> d8e4e595
 
 class ChargeCNavigator @Inject()(val dataCacheConnector: UserAnswersCacheConnector) extends Navigator {
 
@@ -35,12 +31,11 @@
 
   def addEmployers(ua: UserAnswers, srn: String): Call = ua.get(AddEmployersPage) match {
     case Some(true) => IsSponsoringEmployerIndividualController.onPageLoad(NormalMode, srn, nextIndex(ua, srn))
-    case _ => controllers.routes.AFTSummaryController.onPageLoad(NormalMode, srn)
+    case _ => controllers.routes.AFTSummaryController.onPageLoad(srn, None)
   }
 
   override protected def routeMap(ua: UserAnswers, srn: String): PartialFunction[Page, Call] = {
 
-<<<<<<< HEAD
       case WhatYouWillNeedPage => IsSponsoringEmployerIndividualController.onPageLoad(NormalMode, srn, nextIndex(ua, srn))
       case IsSponsoringEmployerIndividualPage(index) if optionIsSponsoringEmployerIndividual(index, ua).contains(false) =>
         SponsoringOrganisationDetailsController.onPageLoad(NormalMode, srn, index)
@@ -53,7 +48,7 @@
       case CheckYourAnswersPage => AddEmployersController.onPageLoad(srn)
       case AddEmployersPage => addEmployers(ua, srn)
       case DeleteEmployerPage if getSponsoringEmployers(ua, srn).nonEmpty => AddEmployersController.onPageLoad(srn)
-      case DeleteEmployerPage => controllers.routes.AFTSummaryController.onPageLoad(NormalMode, srn)
+      case DeleteEmployerPage => controllers.routes.AFTSummaryController.onPageLoad(srn, None)
 
   }
 
@@ -63,28 +58,6 @@
     case SponsoringIndividualDetailsPage(index) => editRoutesForSponsoringEmployerPages(index, ua, srn)
     case SponsoringEmployerAddressPage(index) => CheckYourAnswersController.onPageLoad(srn, index)
     case ChargeCDetailsPage(index) => CheckYourAnswersController.onPageLoad(srn, index)
-=======
-    {
-      case WhatYouWillNeedPage => IsSponsoringEmployerIndividualController.onPageLoad(NormalMode, srn)
-      case IsSponsoringEmployerIndividualPage if optionIsSponsoringEmployerIndividual.contains(false) =>
-        SponsoringOrganisationDetailsController.onPageLoad(NormalMode, srn)
-      case IsSponsoringEmployerIndividualPage if optionIsSponsoringEmployerIndividual.contains(true) =>
-        SponsoringIndividualDetailsController.onPageLoad(NormalMode, srn)
-      case SponsoringOrganisationDetailsPage => SponsoringEmployerAddressController.onPageLoad(NormalMode, srn)
-      case SponsoringIndividualDetailsPage => SponsoringEmployerAddressController.onPageLoad(NormalMode, srn)
-      case SponsoringEmployerAddressPage => ChargeDetailsController.onPageLoad(NormalMode, srn)
-      case ChargeCDetailsPage => CheckYourAnswersController.onPageLoad(srn)
-      case CheckYourAnswersPage => controllers.routes.AFTSummaryController.onPageLoad(srn, None)
-    }
-  }
-
-  override protected def editRouteMap(ua: UserAnswers, srn: String): PartialFunction[Page, Call] = {
-    case IsSponsoringEmployerIndividualPage => editRoutesForIsSponsoringEmployerIndividualPage(ua, srn)
-    case SponsoringOrganisationDetailsPage => editRoutesForSponsoringEmployerPages(ua, srn)
-    case SponsoringIndividualDetailsPage => editRoutesForSponsoringEmployerPages(ua, srn)
-    case SponsoringEmployerAddressPage => CheckYourAnswersController.onPageLoad(srn)
-    case ChargeCDetailsPage => CheckYourAnswersController.onPageLoad(srn)
->>>>>>> d8e4e595
   }
 
   private def optionIsSponsoringEmployerIndividual(index: Int, ua: UserAnswers):Option[Boolean] = ua.get(IsSponsoringEmployerIndividualPage(index))
