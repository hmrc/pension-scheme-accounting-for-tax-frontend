--- conflicted
+++ resolved
@@ -59,11 +59,7 @@
   def form()(implicit messages: Messages): Form[ChargeDetails] =
     formProvider(dateErrorMsg = messages("chargeG.chargeDetails.qropsTransferDate.error.date", min, max))
 
-<<<<<<< HEAD
-  def onPageLoad(mode: Mode, srn: String, index: Index): Action[AnyContent] = (identify andThen getData(srn) andThen requireData).async {
-=======
-  def onPageLoad(mode: Mode, srn: String, index: Index): Action[AnyContent] = (identify andThen getData andThen allowAccess(srn) andThen requireData).async {
->>>>>>> cc087e04
+  def onPageLoad(mode: Mode, srn: String, index: Index): Action[AnyContent] = (identify andThen getData(srn) andThen allowAccess(srn) andThen requireData).async {
     implicit request =>
       DataRetrievals.retrieveSchemeAndMemberChargeG(MemberDetailsPage(index)){ (schemeName, memberName) =>
 
