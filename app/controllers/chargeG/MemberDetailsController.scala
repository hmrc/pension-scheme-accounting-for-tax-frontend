/*
 * Copyright 2021 HM Revenue & Customs
 *
 * Licensed under the Apache License, Version 2.0 (the "License");
 * you may not use this file except in compliance with the License.
 * You may obtain a copy of the License at
 *
 *     http://www.apache.org/licenses/LICENSE-2.0
 *
 * Unless required by applicable law or agreed to in writing, software
 * distributed under the License is distributed on an "AS IS" BASIS,
 * WITHOUT WARRANTIES OR CONDITIONS OF ANY KIND, either express or implied.
 * See the License for the specific language governing permissions and
 * limitations under the License.
 */

package controllers.chargeG

import config.FrontendAppConfig
import connectors.cache.UserAnswersCacheConnector
import controllers.DataRetrievals
import controllers.actions._
import forms.chargeG.MemberDetailsFormProvider
<<<<<<< HEAD

import javax.inject.Inject
import models.{GenericViewModel, AccessType, Mode, ChargeType, Index}
=======
import models.LocalDateBinder._
import models.{AccessType, GenericViewModel, Index, Mode}
>>>>>>> 2337e1bb
import navigators.CompoundNavigator
import pages.chargeG.MemberDetailsPage
import play.api.i18n.{MessagesApi, I18nSupport}
import play.api.libs.json.Json
import play.api.mvc.{Action, AnyContent, MessagesControllerComponents}
import renderer.Renderer
import services.UserAnswersService
import uk.gov.hmrc.play.bootstrap.frontend.controller.FrontendBaseController
import uk.gov.hmrc.viewmodels.{DateInput, NunjucksSupport}

import java.time.LocalDate
<<<<<<< HEAD
import models.LocalDateBinder._
import services.UserAnswersService
=======
import javax.inject.Inject
import scala.concurrent.{ExecutionContext, Future}
>>>>>>> 2337e1bb

class MemberDetailsController @Inject()(override val messagesApi: MessagesApi,
                                        userAnswersCacheConnector: UserAnswersCacheConnector,
                                        userAnswersService: UserAnswersService,
                                        navigator: CompoundNavigator,
                                        identify: IdentifierAction,
                                        getData: DataRetrievalAction,
                                        allowAccess: AllowAccessActionProvider,
                                        requireData: DataRequiredAction,
                                        formProvider: MemberDetailsFormProvider,
                                        val controllerComponents: MessagesControllerComponents,
                                        config: FrontendAppConfig,
                                        renderer: Renderer)(implicit ec: ExecutionContext)
    extends FrontendBaseController
    with I18nSupport
    with NunjucksSupport {

  private val form = formProvider()

  def onPageLoad(mode: Mode, srn: String, startDate: LocalDate, accessType: AccessType, version: Int, index: Index): Action[AnyContent] =
    (identify andThen getData(srn, startDate) andThen requireData andThen allowAccess(srn, startDate, None, version, accessType)).async { implicit request =>
      DataRetrievals.retrieveSchemeName { schemeName =>
        val preparedForm = request.userAnswers.get(MemberDetailsPage(index)) match {
          case None        => form
          case Some(value) => form.fill(value)
        }

        val viewModel = GenericViewModel(
          submitUrl = routes.MemberDetailsController.onSubmit(mode, srn, startDate, accessType, version, index).url,
          returnUrl = controllers.routes.ReturnToSchemeDetailsController.returnToSchemeDetails(srn, startDate, accessType, version).url,
          schemeName = schemeName
        )

        val json = Json.obj(
          "srn" -> srn,
          "startDate" -> Some(localDateToString(startDate)),
          "form" -> preparedForm,
          "viewModel" -> viewModel,
          "date" -> DateInput.localDate(preparedForm("dob")),
          "chargeName" -> "chargeG"
        )

        renderer.render("chargeG/memberDetails.njk", json).map(Ok(_))
      }
    }

  def onSubmit(mode: Mode, srn: String, startDate: LocalDate, accessType: AccessType, version: Int, index: Index): Action[AnyContent] =
    (identify andThen getData(srn, startDate) andThen requireData).async { implicit request =>
      DataRetrievals.retrieveSchemeName { schemeName =>
        form
          .bindFromRequest()
          .fold(
            formWithErrors => {

              val viewModel = GenericViewModel(
                submitUrl = routes.MemberDetailsController.onSubmit(mode, srn, startDate, accessType, version, index).url,
                returnUrl = controllers.routes.ReturnToSchemeDetailsController.returnToSchemeDetails(srn, startDate, accessType, version).url,
                schemeName = schemeName
              )

              val json = Json.obj(
                "srn" -> srn,
                "startDate" -> Some(localDateToString(startDate)),
                "form" -> formWithErrors,
                "viewModel" -> viewModel,
                "date" -> DateInput.localDate(formWithErrors("dob")),
                "chargeName" -> "chargeG"
              )

              renderer.render("chargeG/memberDetails.njk", json).map(BadRequest(_))
            },
            value =>
              for {
                updatedAnswers <- Future.fromTry(userAnswersService.set(MemberDetailsPage(index), value, mode))
                _ <- userAnswersCacheConnector.savePartial(request.internalId, updatedAnswers.data,
                  chargeType = Some(ChargeType.ChargeTypeOverseasTransfer), memberNo = Some(index.id))
              } yield Redirect(navigator.nextPage(MemberDetailsPage(index), mode, updatedAnswers, srn, startDate, accessType, version))
          )
      }
    }
}<|MERGE_RESOLUTION|>--- conflicted
+++ resolved
@@ -21,14 +21,10 @@
 import controllers.DataRetrievals
 import controllers.actions._
 import forms.chargeG.MemberDetailsFormProvider
-<<<<<<< HEAD
 
 import javax.inject.Inject
 import models.{GenericViewModel, AccessType, Mode, ChargeType, Index}
-=======
 import models.LocalDateBinder._
-import models.{AccessType, GenericViewModel, Index, Mode}
->>>>>>> 2337e1bb
 import navigators.CompoundNavigator
 import pages.chargeG.MemberDetailsPage
 import play.api.i18n.{MessagesApi, I18nSupport}
@@ -40,13 +36,7 @@
 import uk.gov.hmrc.viewmodels.{DateInput, NunjucksSupport}
 
 import java.time.LocalDate
-<<<<<<< HEAD
-import models.LocalDateBinder._
-import services.UserAnswersService
-=======
-import javax.inject.Inject
 import scala.concurrent.{ExecutionContext, Future}
->>>>>>> 2337e1bb
 
 class MemberDetailsController @Inject()(override val messagesApi: MessagesApi,
                                         userAnswersCacheConnector: UserAnswersCacheConnector,
