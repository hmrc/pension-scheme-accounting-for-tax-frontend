/*
 * Copyright 2020 HM Revenue & Customs
 *
 * Licensed under the Apache License, Version 2.0 (the "License");
 * you may not use this file except in compliance with the License.
 * You may obtain a copy of the License at
 *
 *     http://www.apache.org/licenses/LICENSE-2.0
 *
 * Unless required by applicable law or agreed to in writing, software
 * distributed under the License is distributed on an "AS IS" BASIS,
 * WITHOUT WARRANTIES OR CONDITIONS OF ANY KIND, either express or implied.
 * See the License for the specific language governing permissions and
 * limitations under the License.
 */

package controllers.chargeB

import com.google.inject.Inject
import config.FrontendAppConfig
import controllers.DataRetrievals
import controllers.actions.{AllowAccessActionProvider, DataRequiredAction, DataRetrievalAction, IdentifierAction}
import models.{GenericViewModel, NormalMode}
import navigators.CompoundNavigator
import pages.chargeB.{ChargeBDetailsPage, CheckYourAnswersPage}
import play.api.i18n.{I18nSupport, MessagesApi}
import play.api.libs.json.Json
import play.api.mvc.{Action, AnyContent, MessagesControllerComponents}
import renderer.Renderer
import services.AFTService
import uk.gov.hmrc.play.bootstrap.controller.FrontendBaseController
import uk.gov.hmrc.viewmodels.NunjucksSupport
import utils.CheckYourAnswersHelper

import scala.concurrent.ExecutionContext
import java.time.LocalDate
import models.LocalDateBinder._

class CheckYourAnswersController @Inject()(config: FrontendAppConfig,
                                           override val messagesApi: MessagesApi,
                                           identify: IdentifierAction,
                                           getData: DataRetrievalAction,
                                           allowAccess: AllowAccessActionProvider,
                                           requireData: DataRequiredAction,
                                           aftService: AFTService,
                                           navigator: CompoundNavigator,
                                           val controllerComponents: MessagesControllerComponents,
                                           renderer: Renderer)(implicit ec: ExecutionContext)
    extends FrontendBaseController
    with I18nSupport
    with NunjucksSupport {

  def onPageLoad(srn: String, startDate: LocalDate): Action[AnyContent] =
<<<<<<< HEAD
    (identify andThen getData(srn, startDate) andThen allowAccess(srn, startDate) andThen requireData).async { implicit request =>
=======
    (identify andThen getData(srn, startDate) andThen allowAccess(srn, startDate) andThen requireData).async {
    implicit request =>
>>>>>>> 29e30673
      DataRetrievals.cyaChargeGeneric(ChargeBDetailsPage, srn, startDate) { (chargeDetails, schemeName) =>
        val helper = new CheckYourAnswersHelper(request.userAnswers, srn, startDate)
        val seqRows = helper.chargeBDetails(chargeDetails)

        renderer
          .render(
            "check-your-answers.njk",
            Json.obj(
              "srn" -> srn,
              "startDate" -> Some(startDate),
              "list" -> helper.rows(request.viewOnly, seqRows),
              "viewModel" -> GenericViewModel(
                submitUrl = routes.CheckYourAnswersController.onClick(srn, startDate).url,
                returnUrl = config.managePensionsSchemeSummaryUrl.format(srn),
                schemeName = schemeName
              ),
              "chargeName" -> "chargeB",
              "canChange" -> !request.viewOnly
            )
          )
          .map(Ok(_))
      }
    }

  def onClick(srn: String, startDate: LocalDate): Action[AnyContent] = (identify andThen getData(srn, startDate) andThen requireData).async {
    implicit request =>
      DataRetrievals.retrievePSTR { pstr =>
        aftService.fileAFTReturn(pstr, request.userAnswers).map { _ =>
          Redirect(navigator.nextPage(CheckYourAnswersPage, NormalMode, request.userAnswers, srn, startDate))
        }
      }
  }
}<|MERGE_RESOLUTION|>--- conflicted
+++ resolved
@@ -51,12 +51,8 @@
     with NunjucksSupport {
 
   def onPageLoad(srn: String, startDate: LocalDate): Action[AnyContent] =
-<<<<<<< HEAD
-    (identify andThen getData(srn, startDate) andThen allowAccess(srn, startDate) andThen requireData).async { implicit request =>
-=======
     (identify andThen getData(srn, startDate) andThen allowAccess(srn, startDate) andThen requireData).async {
     implicit request =>
->>>>>>> 29e30673
       DataRetrievals.cyaChargeGeneric(ChargeBDetailsPage, srn, startDate) { (chargeDetails, schemeName) =>
         val helper = new CheckYourAnswersHelper(request.userAnswers, srn, startDate)
         val seqRows = helper.chargeBDetails(chargeDetails)
