/*
 * Copyright 2020 HM Revenue & Customs
 *
 * Licensed under the Apache License, Version 2.0 (the "License");
 * you may not use this file except in compliance with the License.
 * You may obtain a copy of the License at
 *
 *     http://www.apache.org/licenses/LICENSE-2.0
 *
 * Unless required by applicable law or agreed to in writing, software
 * distributed under the License is distributed on an "AS IS" BASIS,
 * WITHOUT WARRANTIES OR CONDITIONS OF ANY KIND, either express or implied.
 * See the License for the specific language governing permissions and
 * limitations under the License.
 */

package controllers

import audit.{AuditService, StartAFTAuditEvent}
import config.FrontendAppConfig
import connectors.cache.UserAnswersCacheConnector
import controllers.actions._
import forms.ChargeTypeFormProvider
import javax.inject.Inject
<<<<<<< HEAD
import models.requests.OptionalDataRequest
import models.{ChargeType, GenericViewModel, Mode, Quarter, UserAnswers}
=======
import models.{ChargeType, GenericViewModel, Mode}
>>>>>>> cc087e04
import navigators.CompoundNavigator
import pages._
import play.api.i18n.{I18nSupport, MessagesApi}
import play.api.libs.json.{JsObject, Json}
import play.api.mvc.{Action, AnyContent, MessagesControllerComponents}
import renderer.Renderer
import services.{AFTService, AllowAccessService}
import uk.gov.hmrc.play.bootstrap.controller.FrontendBaseController
import uk.gov.hmrc.viewmodels.NunjucksSupport
import utils.AFTConstants._

import scala.concurrent.{ExecutionContext, Future}

class ChargeTypeController @Inject()(
                                      override val messagesApi: MessagesApi,
                                      userAnswersCacheConnector: UserAnswersCacheConnector,
                                      navigator: CompoundNavigator,
                                      identify: IdentifierAction,
                                      getData: DataRetrievalAction,
                                      allowAccess: AllowAccessActionProvider,
                                      requireData: DataRequiredAction,
                                      formProvider: ChargeTypeFormProvider,
                                      val controllerComponents: MessagesControllerComponents,
                                      renderer: Renderer,
                                      config: FrontendAppConfig,
                                      auditService: AuditService,
                                      aftService: AFTService,
                                      allowService: AllowAccessService
                                    )(implicit ec: ExecutionContext) extends FrontendBaseController with I18nSupport with NunjucksSupport {

  private val form = formProvider()

  def onPageLoad(mode: Mode, srn: String): Action[AnyContent] = (identify andThen getData(srn)).async {
    implicit request =>
<<<<<<< HEAD
      val requestUA = request.userAnswers.getOrElse(UserAnswers())
      schemeService.retrieveSchemeDetails(request.psaId.id, srn).flatMap { schemeDetails =>
        val ua = requestUA
          .set(QuarterPage, Quarter(QUARTER_START_DATE, QUARTER_END_DATE)).toOption.getOrElse(requestUA)
          .set(AFTStatusQuery, value = "Compiled").toOption.getOrElse(requestUA)
          .set(SchemeNameQuery, schemeDetails.schemeName).toOption.getOrElse(requestUA)
          .set(PSTRQuery, schemeDetails.pstr).toOption.getOrElse(requestUA)

        setLock(ua).flatMap { answers =>
          userAnswersCacheConnector.save(request.internalId, answers.data).flatMap { _ =>
            auditService.sendEvent(StartAFTAuditEvent(request.psaId.id, schemeDetails.pstr))

            val preparedForm = requestUA.get(ChargeTypePage).fold(form)(form.fill)

            val json = Json.obj(
              fields = "srn" -> srn,
=======

      aftService.retrieveAFTRequiredDetails(srn = srn, optionVersion = None).flatMap { case (schemeDetails, userAnswers) =>
        allowService.filterForIllegalPageAccess(srn, userAnswers).flatMap {
          case None =>
            auditService.sendEvent(StartAFTAuditEvent(request.psaId.id, schemeDetails.pstr))
            val preparedForm = userAnswers.get(ChargeTypePage).fold(form)(form.fill)
            val json = Json.obj(
>>>>>>> cc087e04
              "form" -> preparedForm,
              "radios" -> ChargeType.radios(preparedForm),
              "viewModel" -> viewModel(schemeDetails.schemeName, mode, srn)
            )
<<<<<<< HEAD

            renderer.render(template = "chargeType.njk", json).map(Ok(_))
          }
=======
            renderer.render(template = "chargeType.njk", json).map(Ok(_))
          case Some(alternativeLocation) => Future.successful(alternativeLocation)
>>>>>>> cc087e04
        }
      }
  }

  private def setLock(ua: UserAnswers)(implicit request: OptionalDataRequest[_]): Future[UserAnswers] =
    if(request.viewOnly) {
      Future.successful(ua)
    } else {
      userAnswersCacheConnector.setLock(request.internalId, ua.data).map(jsVal => UserAnswers(jsVal.as[JsObject]))
    }

  def onSubmit(mode: Mode, srn: String): Action[AnyContent] = (identify andThen getData(srn) andThen requireData).async {
    implicit request =>
      DataRetrievals.retrieveSchemeName { schemeName =>

        form.bindFromRequest().fold(
          formWithErrors => {
            val json = Json.obj(
<<<<<<< HEAD
              fields = "srn" -> srn,
=======
>>>>>>> cc087e04
              "form" -> formWithErrors,
              "radios" -> ChargeType.radios(formWithErrors),
              "viewModel" -> viewModel(schemeName, mode, srn)
            )
            renderer.render(template = "chargeType.njk", json).map(BadRequest(_))
          },
          value =>
            for {
              updatedAnswers <- Future.fromTry(request.userAnswers.set(ChargeTypePage, value))
              _ <- userAnswersCacheConnector.save(request.internalId, updatedAnswers.data)
            } yield Redirect(navigator.nextPage(ChargeTypePage, mode, updatedAnswers, srn))
        )
      }
  }

  private def viewModel(schemeName: String, mode: Mode, srn: String): GenericViewModel = {
    GenericViewModel(
      submitUrl = routes.ChargeTypeController.onSubmit(mode, srn).url,
      returnUrl = config.managePensionsSchemeSummaryUrl.format(srn),
      schemeName = schemeName
    )
  }
}<|MERGE_RESOLUTION|>--- conflicted
+++ resolved
@@ -22,12 +22,9 @@
 import controllers.actions._
 import forms.ChargeTypeFormProvider
 import javax.inject.Inject
-<<<<<<< HEAD
+import models.{ChargeType, GenericViewModel, Mode}
 import models.requests.OptionalDataRequest
 import models.{ChargeType, GenericViewModel, Mode, Quarter, UserAnswers}
-=======
-import models.{ChargeType, GenericViewModel, Mode}
->>>>>>> cc087e04
 import navigators.CompoundNavigator
 import pages._
 import play.api.i18n.{I18nSupport, MessagesApi}
@@ -62,24 +59,6 @@
 
   def onPageLoad(mode: Mode, srn: String): Action[AnyContent] = (identify andThen getData(srn)).async {
     implicit request =>
-<<<<<<< HEAD
-      val requestUA = request.userAnswers.getOrElse(UserAnswers())
-      schemeService.retrieveSchemeDetails(request.psaId.id, srn).flatMap { schemeDetails =>
-        val ua = requestUA
-          .set(QuarterPage, Quarter(QUARTER_START_DATE, QUARTER_END_DATE)).toOption.getOrElse(requestUA)
-          .set(AFTStatusQuery, value = "Compiled").toOption.getOrElse(requestUA)
-          .set(SchemeNameQuery, schemeDetails.schemeName).toOption.getOrElse(requestUA)
-          .set(PSTRQuery, schemeDetails.pstr).toOption.getOrElse(requestUA)
-
-        setLock(ua).flatMap { answers =>
-          userAnswersCacheConnector.save(request.internalId, answers.data).flatMap { _ =>
-            auditService.sendEvent(StartAFTAuditEvent(request.psaId.id, schemeDetails.pstr))
-
-            val preparedForm = requestUA.get(ChargeTypePage).fold(form)(form.fill)
-
-            val json = Json.obj(
-              fields = "srn" -> srn,
-=======
 
       aftService.retrieveAFTRequiredDetails(srn = srn, optionVersion = None).flatMap { case (schemeDetails, userAnswers) =>
         allowService.filterForIllegalPageAccess(srn, userAnswers).flatMap {
@@ -87,29 +66,16 @@
             auditService.sendEvent(StartAFTAuditEvent(request.psaId.id, schemeDetails.pstr))
             val preparedForm = userAnswers.get(ChargeTypePage).fold(form)(form.fill)
             val json = Json.obj(
->>>>>>> cc087e04
+              fields = "srn" -> srn,
               "form" -> preparedForm,
               "radios" -> ChargeType.radios(preparedForm),
               "viewModel" -> viewModel(schemeDetails.schemeName, mode, srn)
             )
-<<<<<<< HEAD
-
-            renderer.render(template = "chargeType.njk", json).map(Ok(_))
-          }
-=======
             renderer.render(template = "chargeType.njk", json).map(Ok(_))
           case Some(alternativeLocation) => Future.successful(alternativeLocation)
->>>>>>> cc087e04
         }
       }
   }
-
-  private def setLock(ua: UserAnswers)(implicit request: OptionalDataRequest[_]): Future[UserAnswers] =
-    if(request.viewOnly) {
-      Future.successful(ua)
-    } else {
-      userAnswersCacheConnector.setLock(request.internalId, ua.data).map(jsVal => UserAnswers(jsVal.as[JsObject]))
-    }
 
   def onSubmit(mode: Mode, srn: String): Action[AnyContent] = (identify andThen getData(srn) andThen requireData).async {
     implicit request =>
@@ -118,10 +84,7 @@
         form.bindFromRequest().fold(
           formWithErrors => {
             val json = Json.obj(
-<<<<<<< HEAD
               fields = "srn" -> srn,
-=======
->>>>>>> cc087e04
               "form" -> formWithErrors,
               "radios" -> ChargeType.radios(formWithErrors),
               "viewModel" -> viewModel(schemeName, mode, srn)
