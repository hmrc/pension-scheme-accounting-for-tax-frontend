--- conflicted
+++ resolved
@@ -56,26 +56,7 @@
 
   def onPageLoad(srn: String, startDate: String): Action[AnyContent] = (identify andThen getData(srn)).async {
     implicit request =>
-<<<<<<< HEAD
-
-      if (!request.viewOnly) {
-
-        aftService.retrieveAFTRequiredDetails(srn = srn, startDate: String, optionVersion = None).flatMap { case (schemeDetails, userAnswers) =>
-          allowService.filterForIllegalPageAccess(srn, userAnswers).flatMap {
-            case None =>
-              auditService.sendEvent(StartAFTAuditEvent(request.psaId.id, schemeDetails.pstr))
-              val preparedForm = userAnswers.get(ChargeTypePage).fold(form)(form.fill)
-              val json = Json.obj(
-                fields = "srn" -> srn,
-                "form" -> preparedForm,
-                "radios" -> ChargeType.radios(preparedForm),
-                "viewModel" -> viewModel(schemeDetails.schemeName, srn, startDate)
-              )
-              renderer.render(template = "chargeType.njk", json).map(Ok(_))
-            case Some(alternativeLocation) => Future.successful(alternativeLocation)
-          }
-=======
-      aftService.retrieveAFTRequiredDetails(srn = srn, optionVersion = None).flatMap { case (schemeDetails, userAnswers) =>
+      aftService.retrieveAFTRequiredDetails(srn = srn, startDate: String, optionVersion = None).flatMap { case (schemeDetails, userAnswers) =>
         allowService.filterForIllegalPageAccess(srn, userAnswers, Some(ChargeTypePage)).flatMap {
           case None =>
             auditService.sendEvent(StartAFTAuditEvent(request.psaId.id, schemeDetails.pstr))
@@ -84,11 +65,10 @@
               fields = "srn" -> srn,
               "form" -> preparedForm,
               "radios" -> ChargeType.radios(preparedForm),
-              "viewModel" -> viewModel(schemeDetails.schemeName, mode, srn)
+              "viewModel" -> viewModel(schemeDetails.schemeName, srn, startDate)
             )
             renderer.render(template = "chargeType.njk", json).map(Ok(_))
           case Some(alternativeLocation) => Future.successful(alternativeLocation)
->>>>>>> 9db5a746
         }
       }
   }
