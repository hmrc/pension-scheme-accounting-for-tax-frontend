--- conflicted
+++ resolved
@@ -23,7 +23,8 @@
 import models.LocalDateBinder._
 import models.{AccessType, ChargeType, GenericViewModel, Index, Mode}
 import navigators.CompoundNavigator
-import pages.mccloud.IsChargeInAdditionReportedPage
+import pages.IsPublicServicePensionsRemedyPage
+import pages.mccloud.{IsChargeInAdditionReportedPage, SchemePathHelper}
 import play.api.data.Form
 import play.api.i18n.{I18nSupport, Messages, MessagesApi}
 import play.api.libs.json.Json
@@ -122,15 +123,6 @@
               renderer.render("mccloud/isChargeInAdditionReported.njk", json).map(BadRequest(_))
             },
             value =>
-<<<<<<< HEAD
-              for {
-                updatedAnswers <- Future.fromTry(userAnswersService.set(IsChargeInAdditionReportedPage(chargeType, index), value, mode))
-                _ <- userAnswersCacheConnector
-                  .savePartial(request.internalId, updatedAnswers.data, chargeType = Some(chargeType), memberNo = Some(index.id))
-              } yield
-                Redirect(
-                  navigator.nextPage(IsChargeInAdditionReportedPage(chargeType, index), mode, updatedAnswers, srn, startDate, accessType, version))
-=======
               if (value) {
                 for {
                   updatedAnswers <- Future.fromTry(userAnswersService.set(IsChargeInAdditionReportedPage(chargeType, index), value, mode))
@@ -152,7 +144,6 @@
                   Redirect(
                     navigator.nextPage(IsChargeInAdditionReportedPage(chargeType, index), mode, updatedAnswers, srn, startDate, accessType, version))
               }
->>>>>>> 6fb478ba
           )
       }
     }
