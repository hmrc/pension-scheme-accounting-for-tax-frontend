--- conflicted
+++ resolved
@@ -48,7 +48,7 @@
                                                         formProvider: YesNoFormProvider,
                                                         val controllerComponents: MessagesControllerComponents,
                                                         renderer: Renderer)(implicit ec: ExecutionContext)
-    extends FrontendBaseController
+  extends FrontendBaseController
     with I18nSupport
     with NunjucksSupport {
 
@@ -74,7 +74,7 @@
           )
 
           val preparedForm = request.userAnswers.get(IsPublicServicePensionsRemedyPage(chargeType, index)) match {
-            case None        => form(chargeTypeDescription)
+            case None => form(chargeTypeDescription)
             case Some(value) => form(chargeTypeDescription).fill(value)
           }
 
@@ -124,24 +124,13 @@
 
             },
             value =>
-<<<<<<< HEAD
-              if(value) {
-=======
               if (value) {
->>>>>>> bf6a58fc
                 for {
                   updatedAnswers <- Future.fromTry(userAnswersService.set(IsPublicServicePensionsRemedyPage(chargeType, index), value, mode))
                   _ <- userAnswersCacheConnector
                     .savePartial(request.internalId, updatedAnswers.data, chargeType = Some(chargeType), memberNo = Some(index.id))
                 } yield
                   Redirect(
-<<<<<<< HEAD
-                    navigator.nextPage(IsPublicServicePensionsRemedyPage(chargeType, index), mode, updatedAnswers, srn, startDate, accessType, version))
-              } else {
-                for {
-                  updatedAnswers <- Future.fromTry(request.userAnswers.removeWithPath(SchemePathHelper.basePath(chargeType, index))
-                    .set(IsPublicServicePensionsRemedyPage(chargeType, index), value))
-=======
                     navigator
                       .nextPage(IsPublicServicePensionsRemedyPage(chargeType, index), mode, updatedAnswers, srn, startDate, accessType, version))
               } else {
@@ -150,19 +139,13 @@
                     request.userAnswers
                       .removeWithPath(SchemePathHelper.basePath(chargeType, index))
                       .set(IsPublicServicePensionsRemedyPage(chargeType, index), value))
->>>>>>> bf6a58fc
                   _ <- userAnswersCacheConnector
                     .savePartial(request.internalId, updatedAnswers.data, chargeType = Some(chargeType), memberNo = Some(index.id))
                 } yield
                   Redirect(
-<<<<<<< HEAD
-                    navigator.nextPage(IsPublicServicePensionsRemedyPage(chargeType, index), mode, updatedAnswers, srn, startDate, accessType, version))
-              }
-=======
                     navigator
                       .nextPage(IsPublicServicePensionsRemedyPage(chargeType, index), mode, updatedAnswers, srn, startDate, accessType, version))
-            }
->>>>>>> bf6a58fc
+              }
           )
       }
     }
