/*
 * Copyright 2023 HM Revenue & Customs
 *
 * Licensed under the Apache License, Version 2.0 (the "License");
 * you may not use this file except in compliance with the License.
 * You may obtain a copy of the License at
 *
 *     http://www.apache.org/licenses/LICENSE-2.0
 *
 * Unless required by applicable law or agreed to in writing, software
 * distributed under the License is distributed on an "AS IS" BASIS,
 * WITHOUT WARRANTIES OR CONDITIONS OF ANY KIND, either express or implied.
 * See the License for the specific language governing permissions and
 * limitations under the License.
 */

package controllers.mccloud

import connectors.cache.UserAnswersCacheConnector
import controllers.DataRetrievals
import controllers.actions._
import forms.YesNoFormProvider
import models.LocalDateBinder._
import models.{AccessType, ChargeType, GenericViewModel, Index, Mode}
import navigators.CompoundNavigator
import pages.mccloud.{IsChargeInAdditionReportedPage, IsPublicServicePensionsRemedyPage, SchemePathHelper, WasAnotherPensionSchemePage}
import play.api.data.Form
import play.api.i18n.{I18nSupport, Messages, MessagesApi}
import play.api.libs.json.Json
import play.api.mvc.{Action, AnyContent, MessagesControllerComponents}
import renderer.Renderer
import uk.gov.hmrc.play.bootstrap.frontend.controller.FrontendBaseController
import uk.gov.hmrc.viewmodels.{NunjucksSupport, Radios}

import java.time.LocalDate
import javax.inject.Inject
import scala.concurrent.{ExecutionContext, Future}

class WasAnotherPensionSchemeController @Inject()(override val messagesApi: MessagesApi,
                                                  userAnswersCacheConnector: UserAnswersCacheConnector,
                                                  navigator: CompoundNavigator,
                                                  identify: IdentifierAction,
                                                  getData: DataRetrievalAction,
                                                  allowAccess: AllowAccessActionProvider,
                                                  requireData: DataRequiredAction,
                                                  formProvider: YesNoFormProvider,
                                                  val controllerComponents: MessagesControllerComponents,
                                                  renderer: Renderer)(implicit ec: ExecutionContext)
    extends FrontendBaseController
    with I18nSupport
    with NunjucksSupport {

  private def form(memberName: String)(implicit messages: Messages): Form[Boolean] =
    formProvider(messages("wasAnotherPensionScheme.error.required", memberName))

  def onPageLoad(chargeType: ChargeType,
                 mode: Mode,
                 srn: String,
                 startDate: LocalDate,
                 accessType: AccessType,
                 version: Int,
                 index: Index): Action[AnyContent] =
    (identify andThen getData(srn, startDate) andThen requireData andThen allowAccess(srn, startDate, None, version, accessType)).async {
      implicit request =>
        DataRetrievals.retrieveSchemeName { schemeName =>
          val chargeTypeDescription = Messages(s"chargeType.description.${chargeType.toString}")

          val viewModel = GenericViewModel(
            submitUrl = routes.WasAnotherPensionSchemeController.onSubmit(chargeType, mode, srn, startDate, accessType, version, index).url,
            returnUrl = controllers.routes.ReturnToSchemeDetailsController.returnToSchemeDetails(srn, startDate, accessType, version).url,
            schemeName = schemeName
          )

          val preparedForm = request.userAnswers.get(WasAnotherPensionSchemePage(chargeType, index)) match {
            case None        => form(chargeTypeDescription)
            case Some(value) => form(chargeTypeDescription).fill(value)
          }

          val json = Json.obj(
            "srn" -> srn,
            "startDate" -> Some(localDateToString(startDate)),
            "form" -> preparedForm,
            "viewModel" -> viewModel,
            "radios" -> Radios.yesNo(preparedForm("value")),
            "chargeTypeDescription" -> chargeTypeDescription
          )

          renderer.render("mccloud/wasAnotherPensionScheme.njk", json).map(Ok(_))
        }
    }

  //scalastyle:off method.length
  //scalastyle:off cyclomatic.complexity
  def onSubmit(chargeType: ChargeType,
               mode: Mode,
               srn: String,
               startDate: LocalDate,
               accessType: AccessType,
               version: Int,
               index: Index): Action[AnyContent] =
    (identify andThen getData(srn, startDate) andThen requireData).async { implicit request =>
      DataRetrievals.retrieveSchemeName { schemeName =>
        val chargeTypeDescription = Messages(s"chargeType.description.${chargeType.toString}")
        form(chargeTypeDescription)
          .bindFromRequest()
          .fold(
            formWithErrors => {

              val viewModel = GenericViewModel(
                submitUrl = routes.WasAnotherPensionSchemeController.onSubmit(chargeType, mode, srn, startDate, accessType, version, index).url,
                returnUrl = controllers.routes.ReturnToSchemeDetailsController.returnToSchemeDetails(srn, startDate, accessType, version).url,
                schemeName = schemeName
              )
              val json = Json.obj(
                "srn" -> srn,
                "startDate" -> Some(localDateToString(startDate)),
                "form" -> formWithErrors,
                "viewModel" -> viewModel,
                "radios" -> Radios.yesNo(formWithErrors("value")),
                "chargeTypeDescription" -> chargeTypeDescription
              )
              renderer.render("mccloud/wasAnotherPensionScheme.njk", json).map(BadRequest(_))
            },
            value =>
<<<<<<< HEAD
                for {
                  updatedAnswers <- Future.fromTry(request.userAnswers.removeWithPath(SchemePathHelper.basePath(chargeType, index))
                    .setOrException(IsPublicServicePensionsRemedyPage(chargeType, index), true)
                    .setOrException(IsChargeInAdditionReportedPage(chargeType, index), true)
                    .set(WasAnotherPensionSchemePage(chargeType, index), value))
                  _ <- userAnswersCacheConnector
                    .savePartial(request.internalId, updatedAnswers.data, chargeType = Some(chargeType), memberNo = Some(index.id))
                } yield
                  Redirect(
                    navigator.nextPage(WasAnotherPensionSchemePage(chargeType, index), mode, updatedAnswers, srn, startDate, accessType, version))
=======
              for {
                updatedAnswers <- Future.fromTry(
                  request.userAnswers
                    .removeWithPath(SchemePathHelper.basePath(chargeType, index))
                    .setOrException(IsPublicServicePensionsRemedyPage(chargeType, index), true)
                    .setOrException(IsChargeInAdditionReportedPage(chargeType, index), true)
                    .set(WasAnotherPensionSchemePage(chargeType, index), value))
                _ <- userAnswersCacheConnector
                  .savePartial(request.internalId, updatedAnswers.data, chargeType = Some(chargeType), memberNo = Some(index.id))
              } yield
                Redirect(
                  navigator.nextPage(WasAnotherPensionSchemePage(chargeType, index), mode, updatedAnswers, srn, startDate, accessType, version))
>>>>>>> bf6a58fc
          )
      }
    }
}<|MERGE_RESOLUTION|>--- conflicted
+++ resolved
@@ -46,7 +46,7 @@
                                                   formProvider: YesNoFormProvider,
                                                   val controllerComponents: MessagesControllerComponents,
                                                   renderer: Renderer)(implicit ec: ExecutionContext)
-    extends FrontendBaseController
+  extends FrontendBaseController
     with I18nSupport
     with NunjucksSupport {
 
@@ -72,7 +72,7 @@
           )
 
           val preparedForm = request.userAnswers.get(WasAnotherPensionSchemePage(chargeType, index)) match {
-            case None        => form(chargeTypeDescription)
+            case None => form(chargeTypeDescription)
             case Some(value) => form(chargeTypeDescription).fill(value)
           }
 
@@ -89,8 +89,6 @@
         }
     }
 
-  //scalastyle:off method.length
-  //scalastyle:off cyclomatic.complexity
   def onSubmit(chargeType: ChargeType,
                mode: Mode,
                srn: String,
@@ -122,18 +120,6 @@
               renderer.render("mccloud/wasAnotherPensionScheme.njk", json).map(BadRequest(_))
             },
             value =>
-<<<<<<< HEAD
-                for {
-                  updatedAnswers <- Future.fromTry(request.userAnswers.removeWithPath(SchemePathHelper.basePath(chargeType, index))
-                    .setOrException(IsPublicServicePensionsRemedyPage(chargeType, index), true)
-                    .setOrException(IsChargeInAdditionReportedPage(chargeType, index), true)
-                    .set(WasAnotherPensionSchemePage(chargeType, index), value))
-                  _ <- userAnswersCacheConnector
-                    .savePartial(request.internalId, updatedAnswers.data, chargeType = Some(chargeType), memberNo = Some(index.id))
-                } yield
-                  Redirect(
-                    navigator.nextPage(WasAnotherPensionSchemePage(chargeType, index), mode, updatedAnswers, srn, startDate, accessType, version))
-=======
               for {
                 updatedAnswers <- Future.fromTry(
                   request.userAnswers
@@ -146,7 +132,6 @@
               } yield
                 Redirect(
                   navigator.nextPage(WasAnotherPensionSchemePage(chargeType, index), mode, updatedAnswers, srn, startDate, accessType, version))
->>>>>>> bf6a58fc
           )
       }
     }
