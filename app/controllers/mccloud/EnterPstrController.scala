/*
 * Copyright 2022 HM Revenue & Customs
 *
 * Licensed under the Apache License, Version 2.0 (the "License");
 * you may not use this file except in compliance with the License.
 * You may obtain a copy of the License at
 *
 *     http://www.apache.org/licenses/LICENSE-2.0
 *
 * Unless required by applicable law or agreed to in writing, software
 * distributed under the License is distributed on an "AS IS" BASIS,
 * WITHOUT WARRANTIES OR CONDITIONS OF ANY KIND, either express or implied.
 * See the License for the specific language governing permissions and
 * limitations under the License.
 */

package controllers.mccloud

import connectors.cache.UserAnswersCacheConnector
import controllers.DataRetrievals
import controllers.actions._
import forms.mccloud.EnterPstrFormProvider
import models.ChargeType.{ChargeTypeAnnualAllowance, ChargeTypeLifetimeAllowance}
import models.LocalDateBinder._
import models.{AccessType, ChargeType, GenericViewModel, Index, Mode}
import navigators.CompoundNavigator
import pages.mccloud.EnterPstrPage
import play.api.data.Form
import play.api.i18n.{I18nSupport, MessagesApi}
import play.api.libs.json.Json
import play.api.mvc.{Action, AnyContent, MessagesControllerComponents}
import renderer.Renderer
import services.UserAnswersService
import uk.gov.hmrc.play.bootstrap.frontend.controller.FrontendBaseController
import uk.gov.hmrc.viewmodels.NunjucksSupport

import java.time.LocalDate
import javax.inject.Inject
import scala.concurrent.{ExecutionContext, Future}

class EnterPstrController @Inject()(override val messagesApi: MessagesApi,
                                    userAnswersCacheConnector: UserAnswersCacheConnector,
                                    userAnswersService: UserAnswersService,
                                    navigator: CompoundNavigator,
                                    identify: IdentifierAction,
                                    getData: DataRetrievalAction,
                                    allowAccess: AllowAccessActionProvider,
                                    requireData: DataRequiredAction,
                                    formProvider: EnterPstrFormProvider,
                                    val controllerComponents: MessagesControllerComponents,
                                    renderer: Renderer)(implicit ec: ExecutionContext)
  extends FrontendBaseController
    with I18nSupport
    with NunjucksSupport
    with CommonMcCloud {

  private def form(): Form[String] = formProvider()

<<<<<<< HEAD
=======
  private def ordinal(schemeIndex: Int)(implicit request: DataRequest[AnyContent]) = {
    if (schemeIndex < 0 | schemeIndex > 4) {
      None
    } else {
      Some(Messages(s"mccloud.scheme.ref$schemeIndex"))
    }
  }

  private def chargeTitle(chargeType: ChargeType, schemeIndex: Int)(implicit request: DataRequest[AnyContent]) = {

    ordinal(schemeIndex) match {
      case Some(value) =>
        if (chargeType == ChargeTypeAnnualAllowance) {
          Some(Messages("enterPstr.title.annual", value))
        } else if (chargeType == ChargeTypeLifetimeAllowance) {
          Some(Messages("enterPstr.title.lifetime", value))
        } else {
          None
        }
      case None => None
    }
  }

>>>>>>> 2a5bf0df
  def onPageLoad(chargeType: ChargeType,
                 mode: Mode,
                 srn: String,
                 startDate: LocalDate,
                 accessType: AccessType,
                 version: Int,
                 index: Index,
                 schemeIndex: Index): Action[AnyContent] =
    (identify andThen getData(srn, startDate) andThen requireData andThen allowAccess(srn, startDate, None, version, accessType)).async { implicit request =>
      DataRetrievals.retrieveSchemeName { schemeName =>

        val viewModel = GenericViewModel(
          submitUrl = routes.EnterPstrController.onSubmit(chargeType, mode, srn, startDate, accessType, version, index, schemeIndex).url,
          returnUrl = controllers.routes.ReturnToSchemeDetailsController.returnToSchemeDetails(srn, startDate, accessType, version).url,
          schemeName = schemeName
        )

        val preparedForm = request.userAnswers.get(EnterPstrPage(chargeType, index, schemeIndex)) match {
          case Some(value) => form().fill(value)
          case None => form()
        }

<<<<<<< HEAD
        (ordinal(Some(schemeIndex)).map(_.resolve).getOrElse(""), lifetimeOrAnnual(chargeType)) match {
          case (value, Some(chargeTypeDesc)) =>
=======
        chargeTitle(chargeType, schemeIndex) match {
          case Some(title) =>
>>>>>>> 2a5bf0df
            val json = Json.obj(
              "srn" -> srn,
              "startDate" -> Some(localDateToString(startDate)),
              "form" -> preparedForm,
              "viewModel" -> viewModel,
<<<<<<< HEAD
              "ordinal" -> value,
              "chargeTypeDesc" -> chargeTypeDesc
=======
              "chargeTitle" -> title
>>>>>>> 2a5bf0df
            )
            renderer.render("mccloud/enterPstr.njk", json).map(Ok(_))
          case _ =>
            renderer.render("badRequest.njk").map(BadRequest(_))
        }
      }
    }

  def onSubmit(chargeType: ChargeType,
               mode: Mode,
               srn: String,
               startDate: LocalDate,
               accessType: AccessType,
               version: Int,
               index: Index,
               schemeIndex: Index): Action[AnyContent] =
    (identify andThen getData(srn, startDate) andThen requireData).async { implicit request =>
      DataRetrievals.retrieveSchemeName { schemeName =>

        form()
          .bindFromRequest()
          .fold(
            formWithErrors => {

              val viewModel = GenericViewModel(
                submitUrl = routes.EnterPstrController.onSubmit(chargeType, mode, srn, startDate, accessType, version, index, schemeIndex).url,
                returnUrl = controllers.routes.ReturnToSchemeDetailsController.returnToSchemeDetails(srn, startDate, accessType, version).url,
                schemeName = schemeName
              )

<<<<<<< HEAD
              (ordinal(Some(schemeIndex)).map(_.resolve).getOrElse(""), lifetimeOrAnnual(chargeType)) match {
                case (value, Some(chargeTypeDesc)) =>
=======
              chargeTitle(chargeType, schemeIndex) match {
                case Some(title) =>
>>>>>>> 2a5bf0df
                  val json = Json.obj(
                    "srn" -> srn,
                    "startDate" -> Some(localDateToString(startDate)),
                    "form" -> formWithErrors,
                    "viewModel" -> viewModel,
<<<<<<< HEAD
                    "ordinal" -> value,
                    "chargeTypeDesc" -> chargeTypeDesc
=======
                    "chargeTitle" -> title
>>>>>>> 2a5bf0df
                  )
                  renderer.render("mccloud/enterPstr.njk", json).map(BadRequest(_))
                case _ =>
                  renderer.render("badRequest.njk").map(BadRequest(_))
              }
            },
            value =>
              for {
                updatedAnswers <- Future.fromTry(userAnswersService.set(EnterPstrPage(chargeType, index, schemeIndex), value, mode))
                _ <- userAnswersCacheConnector.savePartial(request.internalId, updatedAnswers.data,
                  chargeType = Some(chargeType), memberNo = Some(index.id))
              } yield Redirect(navigator.nextPage(EnterPstrPage(chargeType, index, schemeIndex), mode, updatedAnswers, srn, startDate, accessType, version))
          )

      }
    }
}<|MERGE_RESOLUTION|>--- conflicted
+++ resolved
@@ -20,7 +20,6 @@
 import controllers.DataRetrievals
 import controllers.actions._
 import forms.mccloud.EnterPstrFormProvider
-import models.ChargeType.{ChargeTypeAnnualAllowance, ChargeTypeLifetimeAllowance}
 import models.LocalDateBinder._
 import models.{AccessType, ChargeType, GenericViewModel, Index, Mode}
 import navigators.CompoundNavigator
@@ -56,32 +55,6 @@
 
   private def form(): Form[String] = formProvider()
 
-<<<<<<< HEAD
-=======
-  private def ordinal(schemeIndex: Int)(implicit request: DataRequest[AnyContent]) = {
-    if (schemeIndex < 0 | schemeIndex > 4) {
-      None
-    } else {
-      Some(Messages(s"mccloud.scheme.ref$schemeIndex"))
-    }
-  }
-
-  private def chargeTitle(chargeType: ChargeType, schemeIndex: Int)(implicit request: DataRequest[AnyContent]) = {
-
-    ordinal(schemeIndex) match {
-      case Some(value) =>
-        if (chargeType == ChargeTypeAnnualAllowance) {
-          Some(Messages("enterPstr.title.annual", value))
-        } else if (chargeType == ChargeTypeLifetimeAllowance) {
-          Some(Messages("enterPstr.title.lifetime", value))
-        } else {
-          None
-        }
-      case None => None
-    }
-  }
-
->>>>>>> 2a5bf0df
   def onPageLoad(chargeType: ChargeType,
                  mode: Mode,
                  srn: String,
@@ -104,24 +77,15 @@
           case None => form()
         }
 
-<<<<<<< HEAD
         (ordinal(Some(schemeIndex)).map(_.resolve).getOrElse(""), lifetimeOrAnnual(chargeType)) match {
           case (value, Some(chargeTypeDesc)) =>
-=======
-        chargeTitle(chargeType, schemeIndex) match {
-          case Some(title) =>
->>>>>>> 2a5bf0df
             val json = Json.obj(
               "srn" -> srn,
               "startDate" -> Some(localDateToString(startDate)),
               "form" -> preparedForm,
               "viewModel" -> viewModel,
-<<<<<<< HEAD
               "ordinal" -> value,
               "chargeTypeDesc" -> chargeTypeDesc
-=======
-              "chargeTitle" -> title
->>>>>>> 2a5bf0df
             )
             renderer.render("mccloud/enterPstr.njk", json).map(Ok(_))
           case _ =>
@@ -152,24 +116,15 @@
                 schemeName = schemeName
               )
 
-<<<<<<< HEAD
               (ordinal(Some(schemeIndex)).map(_.resolve).getOrElse(""), lifetimeOrAnnual(chargeType)) match {
                 case (value, Some(chargeTypeDesc)) =>
-=======
-              chargeTitle(chargeType, schemeIndex) match {
-                case Some(title) =>
->>>>>>> 2a5bf0df
                   val json = Json.obj(
                     "srn" -> srn,
                     "startDate" -> Some(localDateToString(startDate)),
                     "form" -> formWithErrors,
                     "viewModel" -> viewModel,
-<<<<<<< HEAD
                     "ordinal" -> value,
                     "chargeTypeDesc" -> chargeTypeDesc
-=======
-                    "chargeTitle" -> title
->>>>>>> 2a5bf0df
                   )
                   renderer.render("mccloud/enterPstr.njk", json).map(BadRequest(_))
                 case _ =>
