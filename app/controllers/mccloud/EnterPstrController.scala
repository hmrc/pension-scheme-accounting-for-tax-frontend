--- conflicted
+++ resolved
@@ -56,13 +56,8 @@
 
   private def form(): Form[String] = formProvider()
 
-<<<<<<< HEAD
-  private def ordinal(index: Int)(implicit request: DataRequest[AnyContent]): Option[String] = {
-    if (index < 0 | index > 4) {
-=======
   private def ordinal(schemeIndex: Int)(implicit request: DataRequest[AnyContent]) = {
     if (schemeIndex < 0 | schemeIndex > 4) {
->>>>>>> 2a5bf0df
       None
     } else {
       Some(Messages(s"mccloud.scheme.ref$schemeIndex"))
