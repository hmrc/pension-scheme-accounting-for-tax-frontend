/*
 * Copyright 2020 HM Revenue & Customs
 *
 * Licensed under the Apache License, Version 2.0 (the "License");
 * you may not use this file except in compliance with the License.
 * You may obtain a copy of the License at
 *
 *     http://www.apache.org/licenses/LICENSE-2.0
 *
 * Unless required by applicable law or agreed to in writing, software
 * distributed under the License is distributed on an "AS IS" BASIS,
 * WITHOUT WARRANTIES OR CONDITIONS OF ANY KIND, either express or implied.
 * See the License for the specific language governing permissions and
 * limitations under the License.
 */

package controllers

import java.time.LocalDate
import java.time.format.DateTimeFormatter

import services.MemberSearchService.MemberRow
import config.FrontendAppConfig
import connectors.cache.UserAnswersCacheConnector
import controllers.actions.AllowAccessActionProvider
import controllers.actions._
import forms.{AFTSummaryFormProvider, MemberSearchFormProvider}
import javax.inject.Inject
import models.AccessMode.PageAccessModeCompile
import models.LocalDateBinder._
<<<<<<< HEAD
import models.Quarters
=======
import models.{GenericViewModel, Mode, NormalMode, Quarters, UserAnswers}
>>>>>>> 8b361610
import models.GenericViewModel
import models.Mode
import models.NormalMode
import models.UserAnswers
import models.requests.DataRequest
import navigators.CompoundNavigator
import pages.AFTSummaryPage
import play.api.data.Form
import play.api.i18n.I18nSupport
import play.api.i18n.Messages
import play.api.i18n.MessagesApi
import play.api.libs.json.JsObject
import play.api.libs.json.Json
import play.api.mvc.Action
import play.api.mvc.AnyContent
import play.api.mvc.MessagesControllerComponents
import renderer.Renderer
import services.RequestCreationService
import services.AFTService
import services.AllowAccessService
import services.MemberSearchService
import services.SchemeService
import uk.gov.hmrc.play.bootstrap.controller.FrontendBaseController
import uk.gov.hmrc.viewmodels.NunjucksSupport
import uk.gov.hmrc.viewmodels.Radios
import utils.AFTSummaryHelper
import utils.DateHelper.dateFormatterDMY
import uk.gov.hmrc.viewmodels.SummaryList.Row

import scala.concurrent.ExecutionContext
import scala.concurrent.Future

class AFTSummaryController @Inject()(
    override val messagesApi: MessagesApi,
    userAnswersCacheConnector: UserAnswersCacheConnector,
    navigator: CompoundNavigator,
    identify: IdentifierAction,
    getData: DataRetrievalAction,
    updateData: DataUpdateAction,
    allowAccess: AllowAccessActionProvider,
    requireData: DataRequiredAction,
    formProvider: AFTSummaryFormProvider,
    memberSearchFormProvider: MemberSearchFormProvider,
    val controllerComponents: MessagesControllerComponents,
    renderer: Renderer,
    config: FrontendAppConfig,
    aftSummaryHelper: AFTSummaryHelper,
    aftService: AFTService,
    allowService: AllowAccessService,
    requestCreationService: RequestCreationService,
    schemeService: SchemeService,
    memberSearchService: MemberSearchService
)(implicit ec: ExecutionContext)
    extends FrontendBaseController
    with I18nSupport
    with NunjucksSupport {

  private def nunjucksTemplate = "aftSummary.njk"

  private val form = formProvider()
  private val memberSearchForm = memberSearchFormProvider()
  private val dateFormatterStartDate = DateTimeFormatter.ofPattern("d MMMM")

  private def getFormattedEndDate(date: LocalDate): String = date.format(dateFormatterDMY)

  private def getFormattedStartDate(date: LocalDate): String = date.format(dateFormatterStartDate)

  def onPageLoad(srn: String, startDate: LocalDate, optionVersion: Option[String]): Action[AnyContent] =
    (identify andThen updateData(srn, startDate, optionVersion, optionCurrentPage = Some(AFTSummaryPage)) andThen requireData andThen
      allowAccess(srn, startDate, optionPage = Some(AFTSummaryPage))).async { implicit request =>
      schemeService.retrieveSchemeDetails(request.psaId.id, srn).flatMap { schemeDetails =>
        val json =
<<<<<<< HEAD
          getJson(
            form,
            memberSearchForm,
            request.userAnswers,
            srn,
            startDate,
            schemeDetails.schemeName,
            optionVersion,
            request.sessionData.isEditable
          )

        renderer.render(nunjucksTemplate, json).map(Ok(_))
=======
          getJson(form, request.userAnswers, srn, startDate, schemeDetails.schemeName,
            optionVersion, request.sessionData.isEditable)
        renderer.render("aftSummary.njk", json).map(Ok(_))
>>>>>>> 8b361610
      }
    }

  def onSearchMember(srn: String, startDate: LocalDate, optionVersion: Option[String]): Action[AnyContent] =
    (identify andThen getData(srn, startDate) andThen requireData andThen
      allowAccess(srn, startDate, optionPage = Some(AFTSummaryPage))).async { implicit request =>
        schemeService.retrieveSchemeDetails(request.psaId.id, srn).flatMap { schemeDetails =>
          val ua = request.userAnswers
          memberSearchForm
            .bindFromRequest()
            .fold(
              formWithErrors => {
                val json = getJson( form, formWithErrors, ua, srn, startDate, schemeDetails.schemeName,
                  optionVersion, request.sessionData.isEditable
                )
                renderer.render(template = nunjucksTemplate, json).map(BadRequest(_))
              },
              value => {
                val preparedForm: Form[String] = memberSearchForm.fill(value)
                val searchResults = memberSearchService.search(ua, srn, startDate, value)
                val json =
                getJsonCommon(form, preparedForm, ua, srn, startDate, schemeDetails.schemeName, optionVersion,
                  request.sessionData.isEditable
                ) ++
                  Json.obj( "list" -> searchResults) ++
                  Json.obj("aftSummaryURL" -> controllers.routes.AFTSummaryController.onPageLoad(srn, startDate, optionVersion).url)

                renderer.render(template = nunjucksTemplate, json).map(Ok(_))
              }
            )
        }
      }

  def onSubmit(srn: String, startDate: LocalDate, optionVersion: Option[String]): Action[AnyContent] =
    (identify andThen getData(srn, startDate) andThen requireData).async { implicit request =>
      DataRetrievals.retrieveSchemeAndQuarterWithAmendment { (schemeName, quarter, isAmendment) =>
        form
          .bindFromRequest()
          .fold(
            formWithErrors => {
              val ua = request.userAnswers
              val json = getJson( formWithErrors, memberSearchForm, ua, srn, startDate, schemeName, optionVersion,
                request.sessionData.isEditable
              )
              renderer.render(template = nunjucksTemplate, json).map(BadRequest(_))
            },
            value => {
              if (!value && aftService.isSubmissionDisabled(quarter.endDate)) {
                userAnswersCacheConnector.removeAll(request.internalId).map { _ =>
                  Redirect(config.managePensionsSchemeSummaryUrl.format(srn))
                }
              } else if (!value && isAmendment) {
                Future.successful(Redirect(controllers.amend.routes.ConfirmSubmitAFTAmendmentController.onPageLoad(srn, startDate)))
              } else {
                Future.fromTry(request.userAnswers.set(AFTSummaryPage, value)).flatMap { answers =>
                  userAnswersCacheConnector.save(request.internalId, answers.data).map { updatedAnswers =>
                    Redirect(navigator.nextPage(AFTSummaryPage, NormalMode, UserAnswers(updatedAnswers.as[JsObject]), srn, startDate))
                  }
                }
              }
            }
          )
      }
    }

<<<<<<< HEAD
  private def getJsonCommon(
                          form: Form[Boolean],
                          formSearchText: Form[String],
                          ua: UserAnswers,
                          srn: String,
                          startDate: LocalDate,
                          schemeName: String,
                          optionVersion: Option[String],
                          canChange: Boolean)(implicit messages: Messages): JsObject = {
=======
  private def getJson(form: Form[Boolean],
                      ua: UserAnswers,
                      srn: String,
                      startDate: LocalDate,
                      schemeName: String,
                      optionVersion: Option[String],
                      canChange: Boolean)(implicit request: DataRequest[_]): JsObject = {
>>>>>>> 8b361610
    val endDate = Quarters.getQuarter(startDate).endDate
    val isAmendmentInProgress = (request.sessionData.sessionAccessData.accessMode == PageAccessModeCompile
      && request.isAmendment)
    val viewAllAmendmentsLink = controllers.amend.routes.ViewAllAmendmentsController.onPageLoad(srn, startDate).url

    Json.obj(
      "srn" -> srn,
      "startDate" -> Some(startDate),
      "form" -> form,
<<<<<<< HEAD
      "formSearchText" -> formSearchText,
=======
      "isAmendmentInProgress" -> isAmendmentInProgress,
      "viewAllAmendmentsLink" -> viewAllAmendmentsLink,
      "list" -> aftSummaryHelper.summaryListData(ua, srn, startDate),
>>>>>>> 8b361610
      "viewModel" -> viewModel(NormalMode, srn, startDate, schemeName, optionVersion),
      "radios" -> Radios.yesNo(form("value")),
      "quarterStartDate" -> getFormattedStartDate(startDate),
      "quarterEndDate" -> getFormattedEndDate(endDate),
      "canChange" -> canChange,
      "searchURL" -> controllers.routes.AFTSummaryController.onSearchMember(srn, startDate, optionVersion).url
    )
  }

  private def getJson(form: Form[Boolean],
                      formSearchText: Form[String],
                      ua: UserAnswers,
                      srn: String,
                      startDate: LocalDate,
                      schemeName: String,
                      optionVersion: Option[String],
                      canChange: Boolean)(implicit messages: Messages): JsObject =
    getJsonCommon( form, formSearchText, ua,  srn, startDate, schemeName, optionVersion, canChange
    ) ++ Json.obj( "list" -> aftSummaryHelper.summaryListData(ua, srn, startDate))

  private def viewModel(mode: Mode, srn: String, startDate: LocalDate, schemeName: String, version: Option[String]): GenericViewModel = {
    GenericViewModel(
      submitUrl = routes.AFTSummaryController.onSubmit(srn, startDate, version).url,
      returnUrl = controllers.routes.ReturnToSchemeDetailsController.returnToSchemeDetails(srn, startDate).url,
      schemeName = schemeName
    )
  }
}<|MERGE_RESOLUTION|>--- conflicted
+++ resolved
@@ -18,21 +18,58 @@
 
 import java.time.LocalDate
 import java.time.format.DateTimeFormatter
-
+import java.time.LocalDate
+import java.time.format.DateTimeFormatter
+
+import config.FrontendAppConfig
+import connectors.cache.UserAnswersCacheConnector
+import controllers.actions.AllowAccessActionProvider
+import controllers.actions._
+import forms.AFTSummaryFormProvider
+import javax.inject.Inject
+import models.AccessMode.PageAccessModeCompile
+import models.LocalDateBinder._
+import models.{GenericViewModel, Mode, NormalMode, Quarters, UserAnswers}
+import models.GenericViewModel
+import models.Mode
+import models.NormalMode
+import models.UserAnswers
+import models.requests.DataRequest
+import navigators.CompoundNavigator
+import pages.AFTSummaryPage
+import pages.ChargeTypePage
+import play.api.data.Form
+import play.api.i18n.I18nSupport
+import play.api.i18n.Messages
+import play.api.i18n.MessagesApi
+import play.api.libs.json.JsObject
+import play.api.libs.json.Json
+import play.api.mvc.Action
+import play.api.mvc.AnyContent
+import play.api.mvc.MessagesControllerComponents
+import renderer.Renderer
+import services.RequestCreationService
+import services.AFTService
+import services.AllowAccessService
+import services.SchemeService
+import uk.gov.hmrc.play.bootstrap.controller.FrontendBaseController
+import uk.gov.hmrc.viewmodels.NunjucksSupport
+import uk.gov.hmrc.viewmodels.Radios
+import utils.AFTSummaryHelper
+import utils.DateHelper.dateFormatterDMY
+
+import scala.concurrent.ExecutionContext
+import scala.concurrent.Future
 import services.MemberSearchService.MemberRow
 import config.FrontendAppConfig
 import connectors.cache.UserAnswersCacheConnector
 import controllers.actions.AllowAccessActionProvider
 import controllers.actions._
-import forms.{AFTSummaryFormProvider, MemberSearchFormProvider}
+import forms.{MemberSearchFormProvider, AFTSummaryFormProvider}
 import javax.inject.Inject
 import models.AccessMode.PageAccessModeCompile
 import models.LocalDateBinder._
-<<<<<<< HEAD
 import models.Quarters
-=======
-import models.{GenericViewModel, Mode, NormalMode, Quarters, UserAnswers}
->>>>>>> 8b361610
 import models.GenericViewModel
 import models.Mode
 import models.NormalMode
@@ -66,27 +103,27 @@
 import scala.concurrent.Future
 
 class AFTSummaryController @Inject()(
-    override val messagesApi: MessagesApi,
-    userAnswersCacheConnector: UserAnswersCacheConnector,
-    navigator: CompoundNavigator,
-    identify: IdentifierAction,
-    getData: DataRetrievalAction,
-    updateData: DataUpdateAction,
-    allowAccess: AllowAccessActionProvider,
-    requireData: DataRequiredAction,
-    formProvider: AFTSummaryFormProvider,
-    memberSearchFormProvider: MemberSearchFormProvider,
-    val controllerComponents: MessagesControllerComponents,
-    renderer: Renderer,
-    config: FrontendAppConfig,
-    aftSummaryHelper: AFTSummaryHelper,
-    aftService: AFTService,
-    allowService: AllowAccessService,
-    requestCreationService: RequestCreationService,
-    schemeService: SchemeService,
-    memberSearchService: MemberSearchService
-)(implicit ec: ExecutionContext)
-    extends FrontendBaseController
+                                      override val messagesApi: MessagesApi,
+                                      userAnswersCacheConnector: UserAnswersCacheConnector,
+                                      navigator: CompoundNavigator,
+                                      identify: IdentifierAction,
+                                      getData: DataRetrievalAction,
+                                      updateData: DataUpdateAction,
+                                      allowAccess: AllowAccessActionProvider,
+                                      requireData: DataRequiredAction,
+                                      formProvider: AFTSummaryFormProvider,
+                                      memberSearchFormProvider: MemberSearchFormProvider,
+                                      val controllerComponents: MessagesControllerComponents,
+                                      renderer: Renderer,
+                                      config: FrontendAppConfig,
+                                      aftSummaryHelper: AFTSummaryHelper,
+                                      aftService: AFTService,
+                                      allowService: AllowAccessService,
+                                      requestCreationService: RequestCreationService,
+                                      schemeService: SchemeService,
+                                      memberSearchService: MemberSearchService
+                                    )(implicit ec: ExecutionContext)
+  extends FrontendBaseController
     with I18nSupport
     with NunjucksSupport {
 
@@ -105,7 +142,6 @@
       allowAccess(srn, startDate, optionPage = Some(AFTSummaryPage))).async { implicit request =>
       schemeService.retrieveSchemeDetails(request.psaId.id, srn).flatMap { schemeDetails =>
         val json =
-<<<<<<< HEAD
           getJson(
             form,
             memberSearchForm,
@@ -114,47 +150,42 @@
             startDate,
             schemeDetails.schemeName,
             optionVersion,
-            request.sessionData.isEditable
+            isEditable, isAmendmentInProgress
           )
 
         renderer.render(nunjucksTemplate, json).map(Ok(_))
-=======
-          getJson(form, request.userAnswers, srn, startDate, schemeDetails.schemeName,
-            optionVersion, request.sessionData.isEditable)
-        renderer.render("aftSummary.njk", json).map(Ok(_))
->>>>>>> 8b361610
       }
     }
 
   def onSearchMember(srn: String, startDate: LocalDate, optionVersion: Option[String]): Action[AnyContent] =
     (identify andThen getData(srn, startDate) andThen requireData andThen
       allowAccess(srn, startDate, optionPage = Some(AFTSummaryPage))).async { implicit request =>
-        schemeService.retrieveSchemeDetails(request.psaId.id, srn).flatMap { schemeDetails =>
-          val ua = request.userAnswers
-          memberSearchForm
-            .bindFromRequest()
-            .fold(
-              formWithErrors => {
-                val json = getJson( form, formWithErrors, ua, srn, startDate, schemeDetails.schemeName,
-                  optionVersion, request.sessionData.isEditable
-                )
-                renderer.render(template = nunjucksTemplate, json).map(BadRequest(_))
-              },
-              value => {
-                val preparedForm: Form[String] = memberSearchForm.fill(value)
-                val searchResults = memberSearchService.search(ua, srn, startDate, value)
-                val json =
+      schemeService.retrieveSchemeDetails(request.psaId.id, srn).flatMap { schemeDetails =>
+        val ua = request.userAnswers
+        memberSearchForm
+          .bindFromRequest()
+          .fold(
+            formWithErrors => {
+              val json = getJson( form, formWithErrors, ua, srn, startDate, schemeDetails.schemeName,
+                optionVersion, isEditable, isAmendmentInProgress
+              )
+              renderer.render(template = nunjucksTemplate, json).map(BadRequest(_))
+            },
+            value => {
+              val preparedForm: Form[String] = memberSearchForm.fill(value)
+              val searchResults = memberSearchService.search(ua, srn, startDate, value)
+              val json =
                 getJsonCommon(form, preparedForm, ua, srn, startDate, schemeDetails.schemeName, optionVersion,
-                  request.sessionData.isEditable
+                  isEditable, isAmendmentInProgress
                 ) ++
                   Json.obj( "list" -> searchResults) ++
                   Json.obj("aftSummaryURL" -> controllers.routes.AFTSummaryController.onPageLoad(srn, startDate, optionVersion).url)
 
-                renderer.render(template = nunjucksTemplate, json).map(Ok(_))
-              }
-            )
-        }
+              renderer.render(template = nunjucksTemplate, json).map(Ok(_))
+            }
+          )
       }
+    }
 
   def onSubmit(srn: String, startDate: LocalDate, optionVersion: Option[String]): Action[AnyContent] =
     (identify andThen getData(srn, startDate) andThen requireData).async { implicit request =>
@@ -164,9 +195,7 @@
           .fold(
             formWithErrors => {
               val ua = request.userAnswers
-              val json = getJson( formWithErrors, memberSearchForm, ua, srn, startDate, schemeName, optionVersion,
-                request.sessionData.isEditable
-              )
+              val json = getJson( formWithErrors, memberSearchForm, ua, srn, startDate, schemeName, optionVersion, isEditable, isAmendmentInProgress)
               renderer.render(template = nunjucksTemplate, json).map(BadRequest(_))
             },
             value => {
@@ -188,41 +217,32 @@
       }
     }
 
-<<<<<<< HEAD
+  private def isAmendmentInProgress(implicit request:DataRequest[_]):Boolean =
+    (request.sessionData.sessionAccessData.accessMode == PageAccessModeCompile && request.isAmendment)
+
+  private def isEditable(implicit request:DataRequest[_]):Boolean = request.sessionData.isEditable
+
   private def getJsonCommon(
-                          form: Form[Boolean],
-                          formSearchText: Form[String],
-                          ua: UserAnswers,
-                          srn: String,
-                          startDate: LocalDate,
-                          schemeName: String,
-                          optionVersion: Option[String],
-                          canChange: Boolean)(implicit messages: Messages): JsObject = {
-=======
-  private def getJson(form: Form[Boolean],
-                      ua: UserAnswers,
-                      srn: String,
-                      startDate: LocalDate,
-                      schemeName: String,
-                      optionVersion: Option[String],
-                      canChange: Boolean)(implicit request: DataRequest[_]): JsObject = {
->>>>>>> 8b361610
+                             form: Form[Boolean],
+                             formSearchText: Form[String],
+                             ua: UserAnswers,
+                             srn: String,
+                             startDate: LocalDate,
+                             schemeName: String,
+                             optionVersion: Option[String],
+                             canChange: Boolean,
+                             isAmendmentInProgress:Boolean)(implicit messages: Messages): JsObject = {
     val endDate = Quarters.getQuarter(startDate).endDate
-    val isAmendmentInProgress = (request.sessionData.sessionAccessData.accessMode == PageAccessModeCompile
-      && request.isAmendment)
+
     val viewAllAmendmentsLink = controllers.amend.routes.ViewAllAmendmentsController.onPageLoad(srn, startDate).url
 
     Json.obj(
       "srn" -> srn,
       "startDate" -> Some(startDate),
       "form" -> form,
-<<<<<<< HEAD
       "formSearchText" -> formSearchText,
-=======
       "isAmendmentInProgress" -> isAmendmentInProgress,
       "viewAllAmendmentsLink" -> viewAllAmendmentsLink,
-      "list" -> aftSummaryHelper.summaryListData(ua, srn, startDate),
->>>>>>> 8b361610
       "viewModel" -> viewModel(NormalMode, srn, startDate, schemeName, optionVersion),
       "radios" -> Radios.yesNo(form("value")),
       "quarterStartDate" -> getFormattedStartDate(startDate),
@@ -239,8 +259,9 @@
                       startDate: LocalDate,
                       schemeName: String,
                       optionVersion: Option[String],
-                      canChange: Boolean)(implicit messages: Messages): JsObject =
-    getJsonCommon( form, formSearchText, ua,  srn, startDate, schemeName, optionVersion, canChange
+                      isEditable:Boolean,
+                      isAmendmentInProgress:Boolean)(implicit messages: Messages): JsObject =
+    getJsonCommon( form, formSearchText, ua,  srn, startDate, schemeName, optionVersion, isEditable, isAmendmentInProgress
     ) ++ Json.obj( "list" -> aftSummaryHelper.summaryListData(ua, srn, startDate))
 
   private def viewModel(mode: Mode, srn: String, startDate: LocalDate, schemeName: String, version: Option[String]): GenericViewModel = {
