--- conflicted
+++ resolved
@@ -24,18 +24,15 @@
 import controllers.actions.{AllowAccessActionProvider, _}
 import forms.AFTSummaryFormProvider
 import javax.inject.Inject
-import models.{GenericViewModel, Mode, NormalMode}
+import models.{GenericViewModel, Mode, NormalMode, UserAnswers}
 import navigators.CompoundNavigator
-<<<<<<< HEAD
+import pages._
+import play.api.i18n.{I18nSupport, MessagesApi}
+import play.api.libs.json.Json
 import pages.{AFTSummaryPage, PSTRQuery, QuarterPage, SchemeNameQuery}
 import play.api.data.Form
 import play.api.i18n.{I18nSupport, Messages, MessagesApi}
 import play.api.libs.json.{JsObject, Json}
-=======
-import pages._
-import play.api.i18n.{I18nSupport, MessagesApi}
-import play.api.libs.json.Json
->>>>>>> cc087e04
 import play.api.mvc.{Action, AnyContent, MessagesControllerComponents}
 import renderer.Renderer
 import services.{AFTService, AllowAccessService}
@@ -65,48 +62,20 @@
   private val form = formProvider()
   private val dateFormatter = DateTimeFormatter.ofPattern("d MMMM yyyy")
   private val dateFormatterStartDate = DateTimeFormatter.ofPattern("d MMMM")
-<<<<<<< HEAD
 
   private def getFormattedEndDate(s: String): String = LocalDate.from(DateTimeFormatter.ofPattern("yyyy-MM-dd").parse(s)).format(dateFormatter)
 
   private def getFormattedStartDate(s: String): String = LocalDate.from(DateTimeFormatter.ofPattern("yyyy-MM-dd").parse(s)).format(dateFormatterStartDate)
-=======
->>>>>>> cc087e04
 
   def onPageLoad(srn: String, optionVersion: Option[String]): Action[AnyContent] = (identify andThen getData(srn)).async {
     implicit request =>
-<<<<<<< HEAD
-      val futureJsonToPassToTemplate = for {
-        schemeDetails <- schemeService.retrieveSchemeDetails(request.psaId.id, srn)
-        userAnswersAfterRetrieve <- retrieveUserAnswers(optionVersion, schemeDetails)
-        uaWithLock <- setLock(userAnswersAfterRetrieve)
-        userAnswersAfterSave <- userAnswersCacheConnector.save(request.internalId, addSchemeDetailsToUserAnswers(uaWithLock, schemeDetails).data)
-      } yield {
-        val ua = UserAnswers(userAnswersAfterSave.as[JsObject])
-        getJson(form, ua, srn, schemeDetails.schemeName, optionVersion, !request.viewOnly)
-      }
-      futureJsonToPassToTemplate.flatMap { json =>
-        renderer.render("aftSummary.njk", json).map(Ok(_))
-=======
       aftService.retrieveAFTRequiredDetails(srn = srn, optionVersion = optionVersion).flatMap { case (schemeDetails, userAnswers) =>
         allowService.filterForIllegalPageAccess(srn, userAnswers).flatMap {
           case None =>
-            userAnswers.get(QuarterPage) match {
-              case Some(quarter) =>
-                val json = Json.obj(
-                  "form" -> form,
-                  "list" -> aftSummaryHelper.summaryListData(userAnswers, srn),
-                  "viewModel" -> viewModel(NormalMode, srn, schemeDetails.schemeName, optionVersion),
-                  "radios" -> Radios.yesNo(form("value")),
-                  "startDate" -> getFormattedStartDate(quarter.startDate),
-                  "endDate" -> getFormattedEndDate(quarter.endDate)
-                )
-                renderer.render("aftSummary.njk", json).map(Ok(_))
-              case _ => Future.successful(Redirect(controllers.routes.SessionExpiredController.onPageLoad()))
-            }
+            val json = getJson(form, userAnswers, srn, schemeDetails.schemeName, optionVersion, !request.viewOnly)
+            renderer.render("aftSummary.njk", json).map(Ok(_))
           case Some(redirectLocation) => Future.successful(redirectLocation)
         }
->>>>>>> cc087e04
       }
   }
 
@@ -116,9 +85,8 @@
         form.bindFromRequest().fold(
           formWithErrors => {
             val ua = request.userAnswers
-            val optionJson = getJson(formWithErrors, ua, srn, schemeName, optionVersion, !request.viewOnly)
-
-            renderer.render("aftSummary.njk", optionJson).map(BadRequest(_))
+            val json = getJson(formWithErrors, ua, srn, schemeName, optionVersion, !request.viewOnly)
+            renderer.render("aftSummary.njk", json).map(BadRequest(_))
           },
           value =>
             for {
@@ -132,7 +100,6 @@
       }
   }
 
-<<<<<<< HEAD
   private def getJson(form: Form[Boolean], ua: UserAnswers, srn: String, schemeName: String,
                       optionVersion: Option[String], canChange: Boolean)(implicit messages: Messages): JsObject = {
     val quarterStartDate = ua.get(QuarterPage).map(_.startDate).getOrElse(AFTConstants.QUARTER_START_DATE)
@@ -149,32 +116,10 @@
     )
   }
 
-  private def setLock(ua: UserAnswers)(implicit request: OptionalDataRequest[_]): Future[UserAnswers] =
-    if (request.viewOnly) {
-      Future.successful(ua)
-    } else {
-      userAnswersCacheConnector.setLock(request.internalId, ua.data).map(jsVal => UserAnswers(jsVal.as[JsObject]))
-    }
-
-  def viewModel(mode: Mode, srn: String, schemeName: String, version: Option[String]): GenericViewModel = {
-=======
   private def viewModel(mode: Mode, srn: String, schemeName: String, version: Option[String]): GenericViewModel = {
->>>>>>> cc087e04
     GenericViewModel(
       submitUrl = routes.AFTSummaryController.onSubmit(srn, version).url,
       returnUrl = config.managePensionsSchemeSummaryUrl.format(srn),
       schemeName = schemeName)
   }
-
-  private def getFormattedEndDate(s: String): String = LocalDate.from(DateTimeFormatter.ofPattern("yyyy-MM-dd").parse(s)).format(dateFormatter)
-
-<<<<<<< HEAD
-  private def addSchemeDetailsToUserAnswers(userAnswers: UserAnswers,
-                                            schemeDetails: SchemeDetails): UserAnswers = {
-    userAnswers.setOrException(SchemeNameQuery, schemeDetails.schemeName).
-      setOrException(PSTRQuery, schemeDetails.pstr)
-  }
-=======
-  private def getFormattedStartDate(s: String): String = LocalDate.from(DateTimeFormatter.ofPattern("yyyy-MM-dd").parse(s)).format(dateFormatterStartDate)
->>>>>>> cc087e04
 }