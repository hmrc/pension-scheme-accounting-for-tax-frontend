--- conflicted
+++ resolved
@@ -147,10 +147,6 @@
                             accessType: AccessType)(implicit request: DataRequest[_]): JsObject = {
     val endDate = Quarters.getQuarter(startDate).endDate
 
-<<<<<<< HEAD
-=======
-    val viewAllAmendmentsLink = aftSummaryHelper.viewAmendmentsLink(version, srn, startDate, accessType)
->>>>>>> 2ac81507
     val returnHistoryURL = if (request.areSubmittedVersionsAvailable) {
       Json.obj("returnHistoryURL" -> controllers.amend.routes.ReturnHistoryController.onPageLoad(srn, startDate).url)
     } else {
@@ -163,12 +159,7 @@
       "form" -> form,
       "formSearchText" -> formSearchText,
       "isAmendment" -> request.isAmendment,
-<<<<<<< HEAD
-      "viewModel" -> viewModel(NormalMode, srn, startDate, schemeName, optionVersion),
-=======
-      "viewAllAmendmentsLink" -> viewAllAmendmentsLink.toString(),
       "viewModel" -> viewModel(NormalMode, srn, startDate, schemeName, version, accessType),
->>>>>>> 2ac81507
       "radios" -> Radios.yesNo(form("value")),
       "quarterStartDate" -> startDate.format(dateFormatterStartDate),
       "quarterEndDate" -> endDate.format(dateFormatterDMY),
@@ -177,35 +168,29 @@
     ) ++ returnHistoryURL
   }
 
+  //scalastyle:off parameter.number
   private def getJson(form: Form[Boolean],
                       formSearchText: Form[String],
                       ua: UserAnswers,
                       srn: String,
                       startDate: LocalDate,
                       schemeName: String,
-<<<<<<< HEAD
-                      optionVersion: Option[String])(implicit request: DataRequest[AnyContent]): JsObject = {
+                      version: Int,
+                      accessType: AccessType)(implicit request: DataRequest[AnyContent]): JsObject = {
     val amendmentsLink = if (request.isAmendment) {
-      val versionNumber = optionVersion.getOrElse(request.aftVersion.toString)
-      val viewAllAmendmentsLink = aftSummaryHelper.viewAmendmentsLink(versionNumber, srn, startDate)
+      val viewAllAmendmentsLink = aftSummaryHelper.viewAmendmentsLink(version, srn, startDate, accessType)
       Json.obj(
         "viewAllAmendmentsLink" -> viewAllAmendmentsLink.toString()
       )
     } else {
       Json.obj()
     }
-    getJsonCommon(form, formSearchText, srn, startDate, schemeName, optionVersion) ++
+    getJsonCommon(form, formSearchText, srn, startDate, schemeName, version, accessType) ++
       Json.obj(
-      "list" -> aftSummaryHelper.summaryListData(ua, srn, startDate)
+      "list" -> aftSummaryHelper.summaryListData(ua, srn, startDate, accessType, version)
       ) ++ amendmentsLink
 
   }
-=======
-                      version: Int,
-                      accessType: AccessType)(implicit request: DataRequest[AnyContent]): JsObject =
-    getJsonCommon(form, formSearchText, srn, startDate, schemeName, version, accessType) ++ Json.obj(
-      "list" -> aftSummaryHelper.summaryListData(ua, srn, startDate, accessType, version))
->>>>>>> 2ac81507
 
   private def viewModel(mode: Mode, srn: String, startDate: LocalDate, schemeName: String, version: Int, accessType: AccessType): GenericViewModel = {
     GenericViewModel(
