--- conflicted
+++ resolved
@@ -22,67 +22,47 @@
 import config.FrontendAppConfig
 import connectors.cache.UserAnswersCacheConnector
 import controllers.actions.{AllowAccessActionProvider, _}
-import forms.AFTSummaryFormProvider
-import forms.MemberSearchFormProvider
+import forms.{AFTSummaryFormProvider, MemberSearchFormProvider}
 import javax.inject.Inject
-import models.AccessMode.PageAccessModeCompile
 import models.LocalDateBinder._
-<<<<<<< HEAD
+import models.requests.DataRequest
 import models.{GenericViewModel, Mode, NormalMode, Quarters, UserAnswers}
-=======
-import models.Quarters
-import models.GenericViewModel
-import models.Mode
-import models.NormalMode
-import models.UserAnswers
->>>>>>> 4568dbac
-import models.requests.DataRequest
 import navigators.CompoundNavigator
 import pages.AFTSummaryPage
 import play.api.data.Form
-import play.api.i18n.{I18nSupport, Messages, MessagesApi}
+import play.api.i18n.{I18nSupport, MessagesApi}
 import play.api.libs.json.{JsObject, Json}
 import play.api.mvc.{Action, AnyContent, MessagesControllerComponents}
 import renderer.Renderer
-<<<<<<< HEAD
-import services.{AFTService, AllowAccessService, RequestCreationService, SchemeService}
-=======
-import services.RequestCreationService
-import services.AFTService
-import services.AllowAccessService
-import services.MemberSearchService
-import services.SchemeService
->>>>>>> 4568dbac
+import services._
 import uk.gov.hmrc.play.bootstrap.controller.FrontendBaseController
 import uk.gov.hmrc.viewmodels.{NunjucksSupport, Radios}
 import utils.AFTSummaryHelper
-import utils.DateHelper.dateFormatterDMY
-import play.twirl.api.Html
+import utils.DateHelper.{dateFormatterDMY, dateFormatterStartDate}
 
 import scala.concurrent.{ExecutionContext, Future}
 
 class AFTSummaryController @Inject()(
-                                      override val messagesApi: MessagesApi,
-                                      userAnswersCacheConnector: UserAnswersCacheConnector,
-                                      navigator: CompoundNavigator,
-                                      identify: IdentifierAction,
-                                      getData: DataRetrievalAction,
-                                      updateData: DataUpdateAction,
-                                      allowAccess: AllowAccessActionProvider,
-                                      requireData: DataRequiredAction,
-                                      formProvider: AFTSummaryFormProvider,
-                                      memberSearchFormProvider: MemberSearchFormProvider,
-                                      val controllerComponents: MessagesControllerComponents,
-                                      renderer: Renderer,
-                                      config: FrontendAppConfig,
-                                      aftSummaryHelper: AFTSummaryHelper,
-                                      aftService: AFTService,
-                                      allowService: AllowAccessService,
-                                      requestCreationService: RequestCreationService,
-                                      schemeService: SchemeService,
-                                      memberSearchService: MemberSearchService
-                                    )(implicit ec: ExecutionContext)
-  extends FrontendBaseController
+    override val messagesApi: MessagesApi,
+    userAnswersCacheConnector: UserAnswersCacheConnector,
+    navigator: CompoundNavigator,
+    identify: IdentifierAction,
+    getData: DataRetrievalAction,
+    updateData: DataUpdateAction,
+    allowAccess: AllowAccessActionProvider,
+    requireData: DataRequiredAction,
+    formProvider: AFTSummaryFormProvider,
+    memberSearchFormProvider: MemberSearchFormProvider,
+    val controllerComponents: MessagesControllerComponents,
+    renderer: Renderer,
+    config: FrontendAppConfig,
+    aftSummaryHelper: AFTSummaryHelper,
+    aftService: AFTService,
+    allowService: AllowAccessService,
+    schemeService: SchemeService,
+    memberSearchService: MemberSearchService
+)(implicit ec: ExecutionContext)
+    extends FrontendBaseController
     with I18nSupport
     with NunjucksSupport {
 
@@ -90,21 +70,12 @@
 
   private val form = formProvider()
   private val memberSearchForm = memberSearchFormProvider()
-  private val dateFormatterStartDate = DateTimeFormatter.ofPattern("d MMMM")
-
-  private def getFormattedEndDate(date: LocalDate): String = date.format(dateFormatterDMY)
-
-  private def getFormattedStartDate(date: LocalDate): String = date.format(dateFormatterStartDate)
 
   def onPageLoad(srn: String, startDate: LocalDate, optionVersion: Option[String]): Action[AnyContent] =
     (identify andThen updateData(srn, startDate, optionVersion, optionCurrentPage = Some(AFTSummaryPage)) andThen requireData andThen
       allowAccess(srn, startDate, optionPage = Some(AFTSummaryPage))).async { implicit request =>
       schemeService.retrieveSchemeDetails(request.psaId.id, srn).flatMap { schemeDetails =>
         val json =
-<<<<<<< HEAD
-          getJson(form, request.userAnswers, srn, startDate, schemeDetails.schemeName, optionVersion, request.sessionData.isEditable)
-        renderer.render("aftSummary.njk", json).map(Ok(_))
-=======
           getJson(
             form,
             memberSearchForm,
@@ -112,8 +83,7 @@
             srn,
             startDate,
             schemeDetails.schemeName,
-            optionVersion,
-            isEditable, isAmendmentInProgress
+            optionVersion
           )
 
         renderer.render(nunjucksTemplate, json).map(Ok(_))
@@ -129,25 +99,20 @@
           .bindFromRequest()
           .fold(
             formWithErrors => {
-              val json = getJson( form, formWithErrors, ua, srn, startDate, schemeDetails.schemeName,
-                optionVersion, isEditable, isAmendmentInProgress
-              )
+              val json = getJson(form, formWithErrors, ua, srn, startDate, schemeDetails.schemeName, optionVersion)
               renderer.render(template = nunjucksTemplate, json).map(BadRequest(_))
             },
             value => {
               val preparedForm: Form[String] = memberSearchForm.fill(value)
               val searchResults = memberSearchService.search(ua, srn, startDate, value)
               val json =
-                getJsonCommon(form, preparedForm, ua, srn, startDate, schemeDetails.schemeName, optionVersion,
-                  isEditable, isAmendmentInProgress
-                ) ++
-                  Json.obj( "list" -> searchResults) ++
+                getJsonCommon(form, preparedForm, srn, startDate, schemeDetails.schemeName, optionVersion) ++
+                  Json.obj("list" -> searchResults) ++
                   Json.obj("aftSummaryURL" -> controllers.routes.AFTSummaryController.onPageLoad(srn, startDate, optionVersion).url)
 
               renderer.render(template = nunjucksTemplate, json).map(Ok(_))
             }
           )
->>>>>>> 4568dbac
       }
     }
 
@@ -159,18 +124,14 @@
           .fold(
             formWithErrors => {
               val ua = request.userAnswers
-              val json = getJson( formWithErrors, memberSearchForm, ua, srn, startDate, schemeName, optionVersion, isEditable, isAmendmentInProgress)
+              val json = getJson(formWithErrors, memberSearchForm, ua, srn, startDate, schemeName, optionVersion)
               renderer.render(template = nunjucksTemplate, json).map(BadRequest(_))
             },
             value => {
               if (!value && aftService.isSubmissionDisabled(quarter.endDate)) {
                 userAnswersCacheConnector.removeAll(request.internalId).map { _ => Redirect(config.managePensionsSchemeSummaryUrl.format(srn))
                 }
-<<<<<<< HEAD
               } else if (!value && request.isAmendment) {
-=======
-              } else if (!value && isAmendment) {
->>>>>>> 4568dbac
                 Future.successful(Redirect(controllers.amend.routes.ConfirmSubmitAFTAmendmentController.onPageLoad(srn, startDate)))
               } else {
                 Future.fromTry(request.userAnswers.set(AFTSummaryPage, value)).flatMap { answers =>
@@ -184,86 +145,42 @@
       }
     }
 
-<<<<<<< HEAD
-  private def getJson(form: Form[Boolean],
-                      ua: UserAnswers,
-                      srn: String,
-                      startDate: LocalDate,
-                      schemeName: String,
-                      optionVersion: Option[String],
-                      canChange: Boolean)(implicit request: DataRequest[AnyContent]): JsObject = {
+  private def getJsonCommon(form: Form[Boolean],
+                            formSearchText: Form[String],
+                            srn: String,
+                            startDate: LocalDate,
+                            schemeName: String,
+                            optionVersion: Option[String])(implicit request: DataRequest[_]): JsObject = {
     val endDate = Quarters.getQuarter(startDate).endDate
     val versionNumber = optionVersion.getOrElse(request.aftVersion.toString)
-    val viewAllAmendmentsLink = viewAmendmentsLink(versionNumber, srn, startDate)
-=======
-  private def isAmendmentInProgress(implicit request:DataRequest[_]):Boolean =
-    (request.sessionData.sessionAccessData.accessMode == PageAccessModeCompile && request.isAmendment)
 
-  private def isEditable(implicit request:DataRequest[_]):Boolean = request.sessionData.isEditable
-
-  private def getJsonCommon(
-                             form: Form[Boolean],
-                             formSearchText: Form[String],
-                             ua: UserAnswers,
-                             srn: String,
-                             startDate: LocalDate,
-                             schemeName: String,
-                             optionVersion: Option[String],
-                             canChange: Boolean,
-                             isAmendmentInProgress:Boolean)(implicit messages: Messages): JsObject = {
-    val endDate = Quarters.getQuarter(startDate).endDate
-
-    val viewAllAmendmentsLink = controllers.amend.routes.ViewAllAmendmentsController.onPageLoad(srn, startDate).url
->>>>>>> 4568dbac
+    val viewAllAmendmentsLink = aftSummaryHelper.viewAmendmentsLink(versionNumber, srn, startDate)
 
     Json.obj(
       "srn" -> srn,
       "startDate" -> Some(startDate),
       "form" -> form,
-<<<<<<< HEAD
+      "formSearchText" -> formSearchText,
       "isAmendment" -> request.isAmendment,
       "viewAllAmendmentsLink" -> viewAllAmendmentsLink.toString(),
-      "list" -> aftSummaryHelper.summaryListData(ua, srn, startDate),
-=======
-      "formSearchText" -> formSearchText,
-      "isAmendmentInProgress" -> isAmendmentInProgress,
-      "viewAllAmendmentsLink" -> viewAllAmendmentsLink,
->>>>>>> 4568dbac
       "viewModel" -> viewModel(NormalMode, srn, startDate, schemeName, optionVersion),
       "radios" -> Radios.yesNo(form("value")),
-      "quarterStartDate" -> getFormattedStartDate(startDate),
-      "quarterEndDate" -> getFormattedEndDate(endDate),
-      "canChange" -> canChange,
+      "quarterStartDate" -> startDate.format(dateFormatterStartDate),
+      "quarterEndDate" -> endDate.format(dateFormatterDMY),
+      "canChange" -> request.sessionData.isEditable,
       "searchURL" -> controllers.routes.AFTSummaryController.onSearchMember(srn, startDate, optionVersion).url
     )
   }
 
-<<<<<<< HEAD
-  private def viewAmendmentsLink(version: String, srn: String, startDate: LocalDate)(implicit messages: Messages,
-                                                                                     request: DataRequest[AnyContent]): Html = {
-
-    val linkText = if (request.sessionData.sessionAccessData.accessMode == PageAccessModeCompile) {
-      messages("allAmendments.view.changes.draft.link")
-    } else {
-      messages("allAmendments.view.changes.submission.link")
-    }
-    val viewAllAmendmentsUrl = controllers.amend.routes.ViewAllAmendmentsController.onPageLoad(srn, startDate, version).url
-
-    Html(s"${Html(s"""<a id=view-amendments-link href=$viewAllAmendmentsUrl class="govuk-link"> $linkText</a>""".stripMargin).toString()}")
-  }
-=======
   private def getJson(form: Form[Boolean],
                       formSearchText: Form[String],
                       ua: UserAnswers,
                       srn: String,
                       startDate: LocalDate,
                       schemeName: String,
-                      optionVersion: Option[String],
-                      isEditable:Boolean,
-                      isAmendmentInProgress:Boolean)(implicit messages: Messages): JsObject =
-    getJsonCommon( form, formSearchText, ua,  srn, startDate, schemeName, optionVersion, isEditable, isAmendmentInProgress
-    ) ++ Json.obj( "list" -> aftSummaryHelper.summaryListData(ua, srn, startDate))
->>>>>>> 4568dbac
+                      optionVersion: Option[String])(implicit request: DataRequest[AnyContent]): JsObject =
+    getJsonCommon(form, formSearchText, srn, startDate, schemeName, optionVersion) ++ Json.obj(
+      "list" -> aftSummaryHelper.summaryListData(ua, srn, startDate))
 
   private def viewModel(mode: Mode, srn: String, startDate: LocalDate, schemeName: String, version: Option[String]): GenericViewModel = {
     GenericViewModel(
