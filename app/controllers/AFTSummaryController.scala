--- conflicted
+++ resolved
@@ -16,7 +16,7 @@
 
 package controllers
 
-import java.time.{LocalDate, LocalDateTime, LocalTime}
+import java.time.LocalDate
 import java.time.format.DateTimeFormatter
 
 import config.FrontendAppConfig
@@ -67,14 +67,8 @@
 
   def onPageLoad(srn: String, startDate: LocalDate, optionVersion: Option[String]): Action[AnyContent] = (identify andThen getData(srn, startDate)).async {
     implicit request =>
-<<<<<<< HEAD
-
       aftService.retrieveAFTRequiredDetails(srn = srn, startDate, optionVersion = optionVersion).flatMap { case (schemeDetails, userAnswers) =>
-        allowService.filterForIllegalPageAccess(srn, userAnswers).flatMap {
-=======
-      aftService.retrieveAFTRequiredDetails(srn = srn, optionVersion = optionVersion).flatMap { case (schemeDetails, userAnswers) =>
-        allowService.filterForIllegalPageAccess(srn, userAnswers, Some(AFTSummaryPage), optionVersion).flatMap {
->>>>>>> 67bc2cc9
+        allowService.filterForIllegalPageAccess(srn, startDate, userAnswers, Some(AFTSummaryPage), optionVersion).flatMap {
           case None =>
             val json = getJson(form, userAnswers, srn, startDate, schemeDetails.schemeName, optionVersion, !request.viewOnly)
             renderer.render("aftSummary.njk", json).map(Ok(_))
@@ -89,28 +83,18 @@
         form.bindFromRequest().fold(
           formWithErrors => {
             val ua = request.userAnswers
-<<<<<<< HEAD
             val json = getJson(formWithErrors, ua, srn, startDate, schemeName, optionVersion, !request.viewOnly)
-            renderer.render("aftSummary.njk", json).map(BadRequest(_))
-          },
-          value =>
-            if(value) {
-             Future.successful(Redirect(navigator.nextPage(AFTSummaryPage, NormalMode, request.userAnswers, srn, startDate)))
-            } else {
-=======
-            val json = getJson(formWithErrors, ua, srn, schemeName, optionVersion, !request.viewOnly)
             renderer.render(template = "aftSummary.njk", json).map(BadRequest(_))
           },
           value => {
             if (!value && aftService.isSubmissionDisabled(quarter.endDate)) {
->>>>>>> 67bc2cc9
               userAnswersCacheConnector.removeAll(request.internalId).map { _ =>
                 Redirect(config.managePensionsSchemeSummaryUrl.format(srn))
               }
             } else {
               Future.fromTry(request.userAnswers.set(AFTSummaryPage, value)).flatMap { answers =>
                 userAnswersCacheConnector.save(request.internalId, answers.data).map { updatedAnswers =>
-                  Redirect(navigator.nextPage(AFTSummaryPage, NormalMode, UserAnswers(updatedAnswers.as[JsObject]), srn))
+                  Redirect(navigator.nextPage(AFTSummaryPage, NormalMode, UserAnswers(updatedAnswers.as[JsObject]), srn, startDate))
                 }
               }
             }
