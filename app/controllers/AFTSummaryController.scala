/*
 * Copyright 2020 HM Revenue & Customs
 *
 * Licensed under the Apache License, Version 2.0 (the "License");
 * you may not use this file except in compliance with the License.
 * You may obtain a copy of the License at
 *
 *     http://www.apache.org/licenses/LICENSE-2.0
 *
 * Unless required by applicable law or agreed to in writing, software
 * distributed under the License is distributed on an "AS IS" BASIS,
 * WITHOUT WARRANTIES OR CONDITIONS OF ANY KIND, either express or implied.
 * See the License for the specific language governing permissions and
 * limitations under the License.
 */

package controllers

import java.time.{LocalDate, LocalDateTime, LocalTime}
import java.time.format.DateTimeFormatter

import config.FrontendAppConfig
import connectors.cache.UserAnswersCacheConnector
import controllers.actions.{AllowAccessActionProvider, _}
import forms.AFTSummaryFormProvider
import javax.inject.Inject
import models.{GenericViewModel, Mode, NormalMode, UserAnswers}
import navigators.CompoundNavigator
import pages.{AFTSummaryPage, QuarterPage}
import play.api.data.Form
import play.api.i18n.{I18nSupport, Messages, MessagesApi}
import play.api.libs.json.{JsObject, Json}
import play.api.mvc.{Action, AnyContent, MessagesControllerComponents}
import renderer.Renderer
import services.{AFTService, AllowAccessService}
import uk.gov.hmrc.play.bootstrap.controller.FrontendBaseController
import uk.gov.hmrc.viewmodels.{NunjucksSupport, Radios}
import utils.AFTConstants._
import utils.AFTSummaryHelper
import utils.DateHelper.{dateFormatterDMY, dateFormatterYMD}

import scala.concurrent.{ExecutionContext, Future}

class AFTSummaryController @Inject()(
                                      override val messagesApi: MessagesApi,
                                      userAnswersCacheConnector: UserAnswersCacheConnector,
                                      navigator: CompoundNavigator,
                                      identify: IdentifierAction,
                                      getData: DataRetrievalAction,
                                      allowAccess: AllowAccessActionProvider,
                                      requireData: DataRequiredAction,
                                      formProvider: AFTSummaryFormProvider,
                                      val controllerComponents: MessagesControllerComponents,
                                      renderer: Renderer,
                                      config: FrontendAppConfig,
                                      aftSummaryHelper: AFTSummaryHelper,
                                      aftService: AFTService,
                                      allowService: AllowAccessService
                                    )(implicit ec: ExecutionContext) extends FrontendBaseController with I18nSupport with NunjucksSupport {

  private val form = formProvider()
  private val dateFormatterStartDate = DateTimeFormatter.ofPattern("d MMMM")

  private def getFormattedEndDate(s: String): String = LocalDate.from(dateFormatterYMD.parse(s)).format(dateFormatterDMY)

  private def getFormattedStartDate(s: String): String = LocalDate.from(dateFormatterYMD.parse(s)).format(dateFormatterStartDate)

  def onPageLoad(srn: String, optionVersion: Option[String]): Action[AnyContent] = (identify andThen getData(srn)).async {
    implicit request =>
<<<<<<< HEAD

      aftService.retrieveAFTRequiredDetails(srn = srn, QUARTER_START_DATE, optionVersion = optionVersion).flatMap { case (schemeDetails, userAnswers) =>
        allowService.filterForIllegalPageAccess(srn, userAnswers).flatMap {
=======
      aftService.retrieveAFTRequiredDetails(srn = srn, optionVersion = optionVersion).flatMap { case (schemeDetails, userAnswers) =>
        allowService.filterForIllegalPageAccess(srn, userAnswers, Some(AFTSummaryPage), optionVersion).flatMap {
>>>>>>> 9db5a746
          case None =>
            val json = getJson(form, userAnswers, srn, schemeDetails.schemeName, optionVersion, !request.viewOnly)
            renderer.render("aftSummary.njk", json).map(Ok(_))
          case Some(redirectLocation) => Future.successful(redirectLocation)
        }
      }
  }

  def onSubmit(srn: String, optionVersion: Option[String]): Action[AnyContent] = (identify andThen getData(srn) andThen requireData).async {
    implicit request =>
      DataRetrievals.retrieveSchemeNameWithQuarter { (schemeName, quarter) =>
        form.bindFromRequest().fold(
          formWithErrors => {
            val ua = request.userAnswers
            val json = getJson(formWithErrors, ua, srn, schemeName, optionVersion, !request.viewOnly)
            renderer.render(template = "aftSummary.njk", json).map(BadRequest(_))
          },
          value => {
            if (!value && aftService.isSubmissionDisabled(quarter.endDate)) {
              userAnswersCacheConnector.removeAll(request.internalId).map { _ =>
                Redirect(config.managePensionsSchemeSummaryUrl.format(srn))
              }
            } else {
              Future.fromTry(request.userAnswers.set(AFTSummaryPage, value)).flatMap { answers =>
                userAnswersCacheConnector.save(request.internalId, answers.data).map { updatedAnswers =>
                  Redirect(navigator.nextPage(AFTSummaryPage, NormalMode, UserAnswers(updatedAnswers.as[JsObject]), srn))
                }
              }
            }
          }
        )
      }
  }

  private def getJson(form: Form[Boolean], ua: UserAnswers, srn: String, schemeName: String,
                      optionVersion: Option[String], canChange: Boolean)(implicit messages: Messages): JsObject = {
    val quarterStartDate = ua.get(QuarterPage).map(_.startDate).getOrElse(QUARTER_START_DATE)
    val quarterEndDate = ua.get(QuarterPage).map(_.endDate).getOrElse(QUARTER_END_DATE)
    Json.obj(
      "srn" -> srn,
      "form" -> form,
      "list" -> aftSummaryHelper.summaryListData(ua, srn),
      "viewModel" -> viewModel(NormalMode, srn, schemeName, optionVersion),
      "radios" -> Radios.yesNo(form("value")),
      "startDate" -> getFormattedStartDate(quarterStartDate),
      "endDate" -> getFormattedEndDate(quarterEndDate),
      "canChange" -> canChange
    )
  }

  private def viewModel(mode: Mode, srn: String, schemeName: String, version: Option[String]): GenericViewModel = {
    GenericViewModel(
      submitUrl = routes.AFTSummaryController.onSubmit(srn, version).url,
      returnUrl = config.managePensionsSchemeSummaryUrl.format(srn),
      schemeName = schemeName)
  }
}<|MERGE_RESOLUTION|>--- conflicted
+++ resolved
@@ -67,14 +67,8 @@
 
   def onPageLoad(srn: String, optionVersion: Option[String]): Action[AnyContent] = (identify andThen getData(srn)).async {
     implicit request =>
-<<<<<<< HEAD
-
       aftService.retrieveAFTRequiredDetails(srn = srn, QUARTER_START_DATE, optionVersion = optionVersion).flatMap { case (schemeDetails, userAnswers) =>
-        allowService.filterForIllegalPageAccess(srn, userAnswers).flatMap {
-=======
-      aftService.retrieveAFTRequiredDetails(srn = srn, optionVersion = optionVersion).flatMap { case (schemeDetails, userAnswers) =>
         allowService.filterForIllegalPageAccess(srn, userAnswers, Some(AFTSummaryPage), optionVersion).flatMap {
->>>>>>> 9db5a746
           case None =>
             val json = getJson(form, userAnswers, srn, schemeDetails.schemeName, optionVersion, !request.viewOnly)
             renderer.render("aftSummary.njk", json).map(Ok(_))
