--- conflicted
+++ resolved
@@ -16,30 +16,21 @@
 
 package controllers
 
+import java.time.ZonedDateTime
 import java.time.ZoneId
-<<<<<<< HEAD
-import java.time.ZonedDateTime
 import java.time.LocalDate
-=======
-import java.time.{LocalDateTime, LocalDate}
->>>>>>> 09e4f6b8
 
 import config.FrontendAppConfig
 import connectors.cache.UserAnswersCacheConnector
 import controllers.actions._
 import javax.inject.Inject
-<<<<<<< HEAD
 import models.AccessType
 import models.GenericViewModel
-=======
-import models.{GenericViewModel, AccessType}
->>>>>>> 09e4f6b8
 import models.LocalDateBinder._
 import play.api.i18n.I18nSupport
 import play.api.i18n.Messages
 import play.api.i18n.MessagesApi
 import play.api.libs.json.Json
-<<<<<<< HEAD
 import play.api.mvc.Action
 import play.api.mvc.AnyContent
 import play.api.mvc.MessagesControllerComponents
@@ -55,16 +46,6 @@
 import utils.DateHelper.dateFormatterDMY
 import utils.DateHelper.dateFormatterStartDate
 import utils.DateHelper.dateFormatterSubmittedDate
-=======
-import play.api.mvc.{AnyContent, MessagesControllerComponents, Action}
-import play.twirl.api.Html
-import renderer.Renderer
-import uk.gov.hmrc.play.bootstrap.controller.FrontendBaseController
-import uk.gov.hmrc.viewmodels.SummaryList.{Key, Value, Row}
-import uk.gov.hmrc.viewmodels.Text.Literal
-import uk.gov.hmrc.viewmodels.{SummaryList, _}
-import utils.DateHelper.{dateFormatterSubmittedDate, dateFormatterStartDate, dateFormatterDMY}
->>>>>>> 09e4f6b8
 
 import scala.concurrent.ExecutionContext
 
@@ -90,13 +71,8 @@
         DataRetrievals.retrievePSAAndSchemeDetailsWithAmendment { (schemeName, _, email, quarter, isAmendment, amendedVersion) =>
           val quarterStartDate = quarter.startDate.format(dateFormatterStartDate)
           val quarterEndDate = quarter.endDate.format(dateFormatterDMY)
-<<<<<<< HEAD
 
           val submittedDate = dateFormatterSubmittedDate.format(ZonedDateTime.now(ZoneId.of("Europe/London")))
-          //Logger.info
-=======
-          val submittedDate = dateFormatterSubmittedDate.format(LocalDateTime.now().atZone(ZoneId.of("Europe/London")))
->>>>>>> 09e4f6b8
           val listSchemesUrl = config.yourPensionSchemesUrl
 
           val rows = getRows(schemeName, quarterStartDate, quarterEndDate, submittedDate, if(isAmendment) Some(amendedVersion) else None)
