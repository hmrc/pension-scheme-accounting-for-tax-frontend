/*
 * Copyright 2020 HM Revenue & Customs
 *
 * Licensed under the Apache License, Version 2.0 (the "License");
 * you may not use this file except in compliance with the License.
 * You may obtain a copy of the License at
 *
 *     http://www.apache.org/licenses/LICENSE-2.0
 *
 * Unless required by applicable law or agreed to in writing, software
 * distributed under the License is distributed on an "AS IS" BASIS,
 * WITHOUT WARRANTIES OR CONDITIONS OF ANY KIND, either express or implied.
 * See the License for the specific language governing permissions and
 * limitations under the License.
 */

package controllers.paymentsAndCharges

import java.time.LocalDate

import config.FrontendAppConfig
import connectors.FinancialStatementConnector
import controllers.actions._
import helpers.FormatHelper
import javax.inject.Inject
import models.LocalDateBinder._
import models.SchemeDetails
import models.financialStatement.SchemeFS
import models.financialStatement.SchemeFSChargeType.{PSS_AFT_RETURN, PSS_AFT_RETURN_INTEREST, PSS_OTC_AFT_RETURN_INTEREST}
import models.requests.IdentifierRequest
import play.api.Logger
import play.api.i18n.{I18nSupport, Messages, MessagesApi}
import play.api.libs.json.{JsObject, Json}
import play.api.mvc._
import renderer.Renderer
import services.SchemeService
import services.paymentsAndCharges.PaymentsAndChargesService
import uk.gov.hmrc.domain.{PsaId, PspId}
import uk.gov.hmrc.play.bootstrap.controller.FrontendBaseController
import uk.gov.hmrc.viewmodels.SummaryList.{Key, Row, Value}
import uk.gov.hmrc.viewmodels.Text.Literal
import uk.gov.hmrc.viewmodels.{NunjucksSupport, SummaryList}
import utils.DateHelper.{dateFormatterDMY, dateFormatterStartDate}

import scala.concurrent.{ExecutionContext, Future}

class PaymentsAndChargesInterestController @Inject()(
                                                      override val messagesApi: MessagesApi,
                                                      identify: IdentifierAction,
                                                      val controllerComponents: MessagesControllerComponents,
                                                      config: FrontendAppConfig,
                                                      schemeService: SchemeService,
                                                      paymentsAndChargesService: PaymentsAndChargesService,
                                                      fsConnector: FinancialStatementConnector,
                                                      renderer: Renderer
                                                    )(implicit ec: ExecutionContext)
  extends FrontendBaseController
    with I18nSupport
    with NunjucksSupport {

  def onPageLoad(srn: String, startDate: LocalDate, index: String): Action[AnyContent] = identify.async {
    implicit request =>
      schemeService.retrieveSchemeDetails(
        psaId = request.idOrException,
        srn = srn,
        schemeIdType = "srn"
      ) flatMap {
        schemeDetails =>
          fsConnector.getSchemeFS(schemeDetails.pstr).flatMap {
            schemeFS =>

              val schemeFSGroupedAndSorted: Seq[(LocalDate, Seq[SchemeFS])] =
                paymentsAndChargesService
                  .groupAndSortByStartDate(schemeFS, startDate.getYear)

              buildPage(
                schemeFSGroupedAndSorted = schemeFSGroupedAndSorted,
                startDate = startDate,
                index = index,
                schemeDetails = schemeDetails,
                srn = srn
              )
<<<<<<< HEAD
          }
      }
  }

  def onPageLoadUpcoming(srn: String, startDate: LocalDate, index: String): Action[AnyContent] = identify.async {
    implicit request =>
      schemeService.retrieveSchemeDetails(
        psaId = request.idOrException,
        srn = srn,
        schemeIdType = "srn"
      ) flatMap {
        schemeDetails =>
          fsConnector.getSchemeFS(schemeDetails.pstr).flatMap {
            schemeFS =>

              val schemeFSGroupedAndSorted: Seq[(LocalDate, Seq[SchemeFS])] =
                paymentsAndChargesService
                  .groupAndSortByStartDate(paymentsAndChargesService.getUpcomingCharges(schemeFS), startDate.getYear)

              buildPage(
                schemeFSGroupedAndSorted = schemeFSGroupedAndSorted,
                startDate = startDate,
                index = index,
                schemeDetails = schemeDetails,
                srn = srn
              )
          }
      }
  }

=======
          }
      }
  }

  def onPageLoadUpcoming(srn: String, startDate: LocalDate, index: String): Action[AnyContent] = identify.async {
    implicit request =>
      schemeService.retrieveSchemeDetails(
        psaId = request.idOrException,
        srn = srn,
        schemeIdType = "srn"
      ) flatMap {
        schemeDetails =>
          fsConnector.getSchemeFS(schemeDetails.pstr).flatMap {
            schemeFS =>

              val schemeFSGroupedAndSorted: Seq[(LocalDate, Seq[SchemeFS])] =
                paymentsAndChargesService
                  .groupAndSortByStartDate(paymentsAndChargesService.getUpcomingCharges(schemeFS), startDate.getYear)

              buildPage(
                schemeFSGroupedAndSorted = schemeFSGroupedAndSorted,
                startDate = startDate,
                index = index,
                schemeDetails = schemeDetails,
                srn = srn
              )
          }
      }
  }

>>>>>>> eabded04
  def onPageLoadOverdue(srn: String, startDate: LocalDate, index: String): Action[AnyContent] = identify.async {
    implicit request =>
      schemeService.retrieveSchemeDetails(
        psaId = request.idOrException,
        srn = srn,
        schemeIdType = "srn"
      ) flatMap {
        schemeDetails =>
          fsConnector.getSchemeFS(schemeDetails.pstr).flatMap {
            schemeFS =>

              val schemeFSGroupedAndSorted: Seq[(LocalDate, Seq[SchemeFS])] =
                paymentsAndChargesService
                  .groupAndSortByStartDate(paymentsAndChargesService.getOverdueCharges(schemeFS), startDate.getYear)

              buildPage(
                schemeFSGroupedAndSorted = schemeFSGroupedAndSorted,
                startDate = startDate,
                index = index,
                schemeDetails = schemeDetails,
                srn = srn
              )
          }
      }
  }

  private def buildPage(
                         schemeFSGroupedAndSorted: Seq[(LocalDate, Seq[SchemeFS])],
                         startDate: LocalDate,
                         index: String,
                         schemeDetails: SchemeDetails,
                         srn: String
                       )(
                         implicit request: IdentifierRequest[AnyContent]
                       ): Future[Result] = {
    val chargeRefsGroupedAndSorted: Seq[(LocalDate, Seq[String])] =
      schemeFSGroupedAndSorted.map(
        dateAndFs => {
          val (date, schemeFs) = dateAndFs
          (date, schemeFs.map(_.chargeReference))
        }
      )

    (
      schemeFSGroupedAndSorted.find(_._1 == startDate),
      chargeRefsGroupedAndSorted.find(_._1 == startDate)
    ) match {
      case (Some(Tuple2(_, seqSchemeFs)), Some(Tuple2(_, seqChargeRefs))) =>
        try {
          seqSchemeFs.find(_.chargeReference == seqChargeRefs(index.toInt)) match {
            case Some(schemeFs) =>
              renderer.render(
                template = "paymentsAndCharges/paymentsAndChargeInterest.njk",
<<<<<<< HEAD
                ctx = summaryListData(srn, Some(schemeFs), schemeDetails.schemeName, index)
=======
                ctx = summaryListData(srn, Some(schemeFs), schemeDetails.schemeName, index, request.psaId, request.pspId)
>>>>>>> eabded04
              ).map(Ok(_))
            case _ =>
              Logger.warn(s"No Payments and Charge details " +
                s"found for the selected charge reference ${seqChargeRefs(index.toInt)}")
              Future.successful(Redirect(controllers.routes.SessionExpiredController.onPageLoad()))
          }
        } catch {
          case _: IndexOutOfBoundsException =>
            Logger.warn(
              "[paymentsAndCharges.PaymentsAndChargesInterestController][IndexOutOfBoundsException]:" +
                s"index $startDate/$index of attempted"
            )
            Future.successful(Redirect(controllers.routes.SessionExpiredController.onPageLoad()))
        }
      case _ =>
        Future.successful(Redirect(controllers.routes.SessionExpiredController.onPageLoad()))
    }
  }

<<<<<<< HEAD
  def summaryListData(srn: String, filteredSchemeFs: Option[SchemeFS], schemeName: String, index: String)
=======
  def summaryListData(srn: String, filteredSchemeFs: Option[SchemeFS], schemeName: String, index: String,
                      psaId: Option[PsaId], pspId: Option[PspId])
>>>>>>> eabded04
                     (implicit messages: Messages): JsObject = {
    filteredSchemeFs match {
      case Some(schemeFS) =>
        Json.obj(
          fields = "chargeDetailsList" -> getSummaryListRows(schemeFS),
          "tableHeader" -> messages("paymentsAndCharges.caption",
            schemeFS.periodStartDate.format(dateFormatterStartDate),
            schemeFS.periodEndDate.format(dateFormatterDMY)),
          "schemeName" -> schemeName,
          "accruedInterest" -> schemeFS.accruedInterestTotal,
          "chargeType" -> (
            if (schemeFS.chargeType == PSS_AFT_RETURN)
              PSS_AFT_RETURN_INTEREST.toString
            else
              PSS_OTC_AFT_RETURN_INTEREST.toString
            ),
          "originalAmountUrl" -> controllers.paymentsAndCharges.routes.PaymentsAndChargeDetailsController
            .onPageLoad(srn, schemeFS.periodStartDate, index)
            .url,
          "returnUrl" -> config.schemeDashboardUrl(psaId, pspId).format(srn)
        )
      case _ =>
        Json.obj()
    }
  }

  private def getSummaryListRows(schemeFS: SchemeFS): Seq[SummaryList.Row] = {
    Seq(
      Row(
        key = Key(msg"paymentsAndCharges.interest", classes = Seq("govuk-!-padding-left-0", "govuk-!-width-three-quarters")),
        value = Value(
          Literal(s"${FormatHelper.formatCurrencyAmountAsString(schemeFS.accruedInterestTotal)}"),
          classes = Seq("govuk-!-width-one-quarter", "govuk-table__cell--numeric")
        ),
        actions = Nil
      ),
      Row(
        key = Key(
          msg"paymentsAndCharges.interestFrom".withArgs(schemeFS.periodEndDate.plusDays(46).format(dateFormatterDMY)),
          classes = Seq("govuk-table__cell--numeric", "govuk-!-padding-right-0", "govuk-!-width-three-quarters", "govuk-!-font-weight-bold")
        ),
        value = Value(
          Literal(s"${FormatHelper.formatCurrencyAmountAsString(schemeFS.accruedInterestTotal)}"),
          classes = Seq("govuk-!-width-one-quarter", "govuk-table__cell--numeric", "govuk-!-font-weight-bold")
        ),
        actions = Nil
      )
    )
  }
}<|MERGE_RESOLUTION|>--- conflicted
+++ resolved
@@ -80,7 +80,6 @@
                 schemeDetails = schemeDetails,
                 srn = srn
               )
-<<<<<<< HEAD
           }
       }
   }
@@ -111,38 +110,6 @@
       }
   }
 
-=======
-          }
-      }
-  }
-
-  def onPageLoadUpcoming(srn: String, startDate: LocalDate, index: String): Action[AnyContent] = identify.async {
-    implicit request =>
-      schemeService.retrieveSchemeDetails(
-        psaId = request.idOrException,
-        srn = srn,
-        schemeIdType = "srn"
-      ) flatMap {
-        schemeDetails =>
-          fsConnector.getSchemeFS(schemeDetails.pstr).flatMap {
-            schemeFS =>
-
-              val schemeFSGroupedAndSorted: Seq[(LocalDate, Seq[SchemeFS])] =
-                paymentsAndChargesService
-                  .groupAndSortByStartDate(paymentsAndChargesService.getUpcomingCharges(schemeFS), startDate.getYear)
-
-              buildPage(
-                schemeFSGroupedAndSorted = schemeFSGroupedAndSorted,
-                startDate = startDate,
-                index = index,
-                schemeDetails = schemeDetails,
-                srn = srn
-              )
-          }
-      }
-  }
-
->>>>>>> eabded04
   def onPageLoadOverdue(srn: String, startDate: LocalDate, index: String): Action[AnyContent] = identify.async {
     implicit request =>
       schemeService.retrieveSchemeDetails(
@@ -196,11 +163,7 @@
             case Some(schemeFs) =>
               renderer.render(
                 template = "paymentsAndCharges/paymentsAndChargeInterest.njk",
-<<<<<<< HEAD
-                ctx = summaryListData(srn, Some(schemeFs), schemeDetails.schemeName, index)
-=======
                 ctx = summaryListData(srn, Some(schemeFs), schemeDetails.schemeName, index, request.psaId, request.pspId)
->>>>>>> eabded04
               ).map(Ok(_))
             case _ =>
               Logger.warn(s"No Payments and Charge details " +
@@ -220,12 +183,8 @@
     }
   }
 
-<<<<<<< HEAD
-  def summaryListData(srn: String, filteredSchemeFs: Option[SchemeFS], schemeName: String, index: String)
-=======
   def summaryListData(srn: String, filteredSchemeFs: Option[SchemeFS], schemeName: String, index: String,
                       psaId: Option[PsaId], pspId: Option[PspId])
->>>>>>> eabded04
                      (implicit messages: Messages): JsObject = {
     filteredSchemeFs match {
       case Some(schemeFS) =>
