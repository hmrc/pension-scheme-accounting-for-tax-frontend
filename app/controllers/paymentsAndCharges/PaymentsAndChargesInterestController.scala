--- conflicted
+++ resolved
@@ -73,7 +73,6 @@
                 paymentsAndChargesService
                   .groupAndSortByStartDate(schemeFS, startDate.getYear)
 
-<<<<<<< HEAD
               buildPage(
                 schemeFSGroupedAndSorted = schemeFSGroupedAndSorted,
                 startDate = startDate,
@@ -164,7 +163,7 @@
             case Some(schemeFs) =>
               renderer.render(
                 template = "paymentsAndCharges/paymentsAndChargeInterest.njk",
-                ctx = summaryListData(srn, Some(schemeFs), schemeDetails.schemeName, index)
+                ctx = summaryListData(srn, Some(schemeFs), schemeDetails.schemeName, index, request.psaId, request.pspId)
               ).map(Ok(_))
             case _ =>
               Logger.warn(s"No Payments and Charge details " +
@@ -184,51 +183,8 @@
     }
   }
 
-  def summaryListData(srn: String, filteredSchemeFs: Option[SchemeFS], schemeName: String, index: String)
-=======
-              val chargeRefsGroupedAndSorted: Seq[(LocalDate, Seq[String])] =
-                schemeFSGroupedAndSorted.map(
-                  dateAndFs => {
-                    val (date, schemeFs) = dateAndFs
-                    (date, schemeFs.map(_.chargeReference))
-                  }
-                )
-
-              (
-                schemeFSGroupedAndSorted.find(_._1 == startDate),
-                chargeRefsGroupedAndSorted.find(_._1 == startDate)
-              ) match {
-                case (Some(Tuple2(_, seqSchemeFs)), Some(Tuple2(_, seqChargeRefs))) =>
-                  try {
-                    seqSchemeFs.find(_.chargeReference == seqChargeRefs(index.toInt)) match {
-                      case Some(schemeFs) =>
-                        renderer.render(
-                          template = "paymentsAndCharges/paymentsAndChargeInterest.njk",
-                          ctx = summaryListData(srn, Some(schemeFs), schemeDetails.schemeName, index, request.psaId, request.pspId)
-                        ).map(Ok(_))
-                      case _ =>
-                        Logger.warn(s"No Payments and Charge details " +
-                          s"found for the selected charge reference ${seqChargeRefs(index.toInt)}")
-                        Future.successful(Redirect(controllers.routes.SessionExpiredController.onPageLoad()))
-                    }
-                  } catch {
-                    case _: IndexOutOfBoundsException =>
-                      Logger.warn(
-                        "[paymentsAndCharges.PaymentsAndChargesInterestController][IndexOutOfBoundsException]:" +
-                          s"index $startDate/$index of attempted"
-                      )
-                      Future.successful(Redirect(controllers.routes.SessionExpiredController.onPageLoad()))
-                  }
-                case _ =>
-                  Future.successful(Redirect(controllers.routes.SessionExpiredController.onPageLoad()))
-              }
-          }
-      }
-  }
-
   def summaryListData(srn: String, filteredSchemeFs: Option[SchemeFS], schemeName: String, index: String,
                       psaId: Option[PsaId], pspId: Option[PspId])
->>>>>>> 4f9ea2ec
                      (implicit messages: Messages): JsObject = {
     filteredSchemeFs match {
       case Some(schemeFS) =>
