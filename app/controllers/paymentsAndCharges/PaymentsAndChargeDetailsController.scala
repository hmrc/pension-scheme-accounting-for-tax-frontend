--- conflicted
+++ resolved
@@ -86,18 +86,11 @@
         Html(
           s"<h2 class=govuk-heading-s>${messages("paymentsAndCharges.chargeDetails.interestAccruing")}</h2>" +
             s"<p class=govuk-body>${messages("paymentsAndCharges.chargeDetails.amount.not.paid.by.dueDate", date.format(dateFormatterDMY))}" +
-<<<<<<< HEAD
             s"<span class=govuk-!-display-block><a id='breakdown' class=govuk-link href=${
               controllers.paymentsAndCharges.routes.PaymentsAndChargesInterestController
                 .onPageLoad(srn, schemeFS.periodStartDate, index)
                 .url
             }>" +
-=======
-            s"<span class=govuk-!-display-block><a id='breakdown' " +
-            s"class=govuk-link href=${controllers.paymentsAndCharges.routes.PaymentsAndChargesInterestController
-              .onPageLoad(srn, schemeFS.periodStartDate, schemeFS.chargeReference)
-              .url}>" +
->>>>>>> ae0b40e6
             s"${messages("paymentsAndCharges.chargeDetails.interest.breakdown")}</a></span></p>"
         )
       case (Some(date), true, false) =>
