/*
 * Copyright 2020 HM Revenue & Customs
 *
 * Licensed under the Apache License, Version 2.0 (the "License");
 * you may not use this file except in compliance with the License.
 * You may obtain a copy of the License at
 *
 *     http://www.apache.org/licenses/LICENSE-2.0
 *
 * Unless required by applicable law or agreed to in writing, software
 * distributed under the License is distributed on an "AS IS" BASIS,
 * WITHOUT WARRANTIES OR CONDITIONS OF ANY KIND, either express or implied.
 * See the License for the specific language governing permissions and
 * limitations under the License.
 */

package controllers.paymentsAndCharges

import java.time.LocalDate

import config.FrontendAppConfig
import connectors.FinancialStatementConnector
import controllers.actions._
import helpers.FormatHelper
import javax.inject.Inject
import models.LocalDateBinder._
import models.SchemeDetails
import models.financialStatement.SchemeFS
import models.financialStatement.SchemeFSChargeType.{PSS_AFT_RETURN, PSS_AFT_RETURN_INTEREST, PSS_OTC_AFT_RETURN}
import models.requests.IdentifierRequest
import play.api.Logger
import play.api.i18n.{I18nSupport, Messages, MessagesApi}
import play.api.libs.json.{JsObject, Json}
import play.api.mvc._
import renderer.Renderer
import services.SchemeService
import services.paymentsAndCharges.PaymentsAndChargesService
import uk.gov.hmrc.domain.{PsaId, PspId}
import uk.gov.hmrc.play.bootstrap.controller.FrontendBaseController
import uk.gov.hmrc.viewmodels.{Html, NunjucksSupport}
import utils.DateHelper.{dateFormatterDMY, dateFormatterStartDate}

import scala.concurrent.{ExecutionContext, Future}

class PaymentsAndChargeDetailsController @Inject()(
                                                    override val messagesApi: MessagesApi,
                                                    identify: IdentifierAction,
                                                    val controllerComponents: MessagesControllerComponents,
                                                    config: FrontendAppConfig,
                                                    schemeService: SchemeService,
                                                    fsConnector: FinancialStatementConnector,
                                                    paymentsAndChargesService: PaymentsAndChargesService,
                                                    renderer: Renderer
                                                  )(implicit ec: ExecutionContext)
  extends FrontendBaseController
    with I18nSupport
    with NunjucksSupport {

  def onPageLoad(srn: String, startDate: LocalDate, index: String): Action[AnyContent] = identify.async {
    implicit request =>
      schemeService.retrieveSchemeDetails(
        psaId = request.idOrException,
        srn = srn,
        schemeIdType = "srn"
      ) flatMap {
        schemeDetails =>
          fsConnector.getSchemeFS(schemeDetails.pstr).flatMap {
            schemeFS =>
              val schemeFSGroupedAndSorted: Seq[(LocalDate, Seq[SchemeFS])] =
                paymentsAndChargesService
                  .groupAndSortByStartDate(schemeFS, startDate.getYear)

              buildPage(
                schemeFSGroupedAndSorted = schemeFSGroupedAndSorted,
                startDate = startDate,
                index = index,
                schemeDetails = schemeDetails,
                srn = srn
              )
          }
      }
  }

  def onPageLoadUpcoming(srn: String, startDate: LocalDate, index: String): Action[AnyContent] = identify.async {
    implicit request =>
      schemeService.retrieveSchemeDetails(
        psaId = request.idOrException,
        srn = srn,
        schemeIdType = "srn"
      ) flatMap {
        schemeDetails =>
          fsConnector.getSchemeFS(schemeDetails.pstr).flatMap {
            schemeFS =>
              val upcomingSchemeFSGroupedAndSorted: Seq[(LocalDate, Seq[SchemeFS])] =
                paymentsAndChargesService
                  .groupAndSortByStartDate(paymentsAndChargesService.getUpcomingCharges(schemeFS), startDate.getYear)

              buildPage(
                schemeFSGroupedAndSorted = upcomingSchemeFSGroupedAndSorted,
                startDate = startDate,
                index = index,
                schemeDetails = schemeDetails,
                srn = srn
              )
          }
      }
  }

  def onPageLoadOverdue(srn: String, startDate: LocalDate, index: String): Action[AnyContent] = identify.async {
    implicit request =>
      schemeService.retrieveSchemeDetails(
        psaId = request.idOrException,
        srn = srn,
        schemeIdType = "srn"
      ) flatMap {
        schemeDetails =>
          fsConnector.getSchemeFS(schemeDetails.pstr).flatMap {
            schemeFS =>
              val overdueSchemeFSGroupedAndSorted: Seq[(LocalDate, Seq[SchemeFS])] =
                paymentsAndChargesService
                  .groupAndSortByStartDate(paymentsAndChargesService.getOverdueCharges(schemeFS), startDate.getYear)

              buildPage(
                schemeFSGroupedAndSorted = overdueSchemeFSGroupedAndSorted,
                startDate = startDate,
                index = index,
                schemeDetails = schemeDetails,
                srn = srn
              )
          }
      }
  }

  private def buildPage(
                         schemeFSGroupedAndSorted: Seq[(LocalDate, Seq[SchemeFS])],
                         startDate: LocalDate,
                         index: String,
                         schemeDetails: SchemeDetails,
                         srn: String
                       )(
                         implicit request: IdentifierRequest[AnyContent]
                       ): Future[Result] = {

    val chargeRefsGroupedAndSorted: Seq[(LocalDate, Seq[String])] =
      schemeFSGroupedAndSorted.map(
        dateAndFs => {
          val (date, schemeFs) = dateAndFs
          (date, schemeFs.map(_.chargeReference))
        }
      )

    (
      schemeFSGroupedAndSorted.find(_._1 == startDate),
      chargeRefsGroupedAndSorted.find(_._1 == startDate)
    ) match {
      case (Some(Tuple2(_, seqSchemeFs)), Some(Tuple2(_, seqChargeRefs))) =>
        try {
          seqSchemeFs.find(_.chargeReference == seqChargeRefs(index.toInt)) match {
            case Some(schemeFs) =>
              renderer.render(
                template = "paymentsAndCharges/paymentsAndChargeDetails.njk",
<<<<<<< HEAD
                ctx = summaryListData(srn, startDate, schemeFs, schemeDetails.schemeName, index)
=======
                ctx = summaryListData(srn, startDate, schemeFs, schemeDetails.schemeName, index, request.psaId, request.pspId)
>>>>>>> eabded04
              ).map(Ok(_))
            case _ =>
              Logger.warn(
                s"No Payments and Charge details found for the " +
                  s"selected charge reference ${seqChargeRefs(index.toInt)}"
              )
              Future.successful(Redirect(controllers.routes.SessionExpiredController.onPageLoad()))
          }
        } catch {
          case _: IndexOutOfBoundsException =>
            Logger.warn(
              s"[paymentsAndCharges.PaymentsAndChargeDetailsController][IndexOutOfBoundsException]:" +
                s"index $startDate/$index of attempted"
            )
            Future.successful(Redirect(controllers.routes.SessionExpiredController.onPageLoad()))
        }
      case _ =>
        Future.successful(Redirect(controllers.routes.SessionExpiredController.onPageLoad()))
    }
  }

<<<<<<< HEAD
  private def summaryListData(
                               srn: String,
                               startDate: LocalDate,
                               schemeFS: SchemeFS,
                               schemeName: String,
                               index: String
                             )(implicit messages: Messages): JsObject = {
=======
  private def summaryListData(srn: String, startDate: LocalDate, schemeFS: SchemeFS, schemeName: String,
                              index: String, psaId: Option[PsaId], pspId: Option[PspId])
                             (implicit messages: Messages): JsObject = {
>>>>>>> eabded04
    val htmlInsetText = (schemeFS.dueDate, schemeFS.accruedInterestTotal > 0, schemeFS.amountDue > 0) match {
      case (Some(_), true, true) =>
        Html(
          s"<h2 class=govuk-heading-s>${messages("paymentsAndCharges.chargeDetails.interestAccruing")}</h2>" +
            s"<p class=govuk-body>${messages("paymentsAndCharges.chargeDetails.amount.not.paid.by.dueDate")}" +
            s" <span><a id='breakdown' class=govuk-link href=${
              controllers.paymentsAndCharges.routes.PaymentsAndChargesInterestController
                .onPageLoad(srn, schemeFS.periodStartDate, index)
                .url
            }>" +
            s"${messages("paymentsAndCharges.chargeDetails.interest.paid")}</a></span></p>"
        )
      case (Some(date), true, false) =>
        Html(
          s"<h2 class=govuk-heading-s>${messages("paymentsAndCharges.chargeDetails.interestAccrued")}</h2>" +
            s"<p class=govuk-body>${messages("paymentsAndCharges.chargeDetails.amount.paid.after.dueDate", date.format(dateFormatterDMY))}</p>"
        )
      case _ =>
        Html("")
    }

    Json.obj(
      "chargeDetailsList" -> paymentsAndChargesService.getChargeDetailsForSelectedCharge(schemeFS),
      "tableHeader" -> tableHeader(schemeFS),
      "schemeName" -> schemeName,
      "chargeType" -> schemeFS.chargeType.toString,
      "chargeReferenceTextMessage" -> chargeReferenceTextMessage(schemeFS),
      "isPaymentOverdue" -> isPaymentOverdue(schemeFS),
      "insetText" -> htmlInsetText,
      "interest" -> schemeFS.accruedInterestTotal,
      "returnUrl" -> config.schemeDashboardUrl(psaId, pspId).format(srn),
      "returnHistoryURL" -> controllers.amend.routes.ReturnHistoryController.onPageLoad(srn, startDate).url
    ) ++ optHintText(schemeFS)

  }

  def chargeReferenceTextMessage(schemeFS: SchemeFS)(implicit messages: Messages): String =
    if (schemeFS.totalAmount < 0) {
      messages("paymentsAndCharges.credit.information",
        s"${FormatHelper.formatCurrencyAmountAsString(schemeFS.totalAmount.abs)}")
    } else {
      messages("paymentsAndCharges.chargeDetails.chargeReference", schemeFS.chargeReference)
    }

  def optHintText(schemeFS: SchemeFS)(implicit messages: Messages): JsObject =
    if (schemeFS.chargeType == PSS_AFT_RETURN_INTEREST && schemeFS.amountDue == BigDecimal(0.00)) {
      Json.obj("hintText" -> messages("paymentsAndCharges.interest.hint"))
    } else {
      Json.obj()
    }

  def isPaymentOverdue(schemeFS: SchemeFS): Boolean =
    (schemeFS.amountDue > 0 && schemeFS.accruedInterestTotal > 0
      && (schemeFS.chargeType == PSS_AFT_RETURN || schemeFS.chargeType == PSS_OTC_AFT_RETURN))

  def tableHeader(schemeFS: SchemeFS)(implicit messages: Messages): String =
    messages(
      "paymentsAndCharges.caption",
      schemeFS.periodStartDate.format(dateFormatterStartDate),
      schemeFS.periodEndDate.format(dateFormatterDMY)
    )

}<|MERGE_RESOLUTION|>--- conflicted
+++ resolved
@@ -159,11 +159,7 @@
             case Some(schemeFs) =>
               renderer.render(
                 template = "paymentsAndCharges/paymentsAndChargeDetails.njk",
-<<<<<<< HEAD
-                ctx = summaryListData(srn, startDate, schemeFs, schemeDetails.schemeName, index)
-=======
                 ctx = summaryListData(srn, startDate, schemeFs, schemeDetails.schemeName, index, request.psaId, request.pspId)
->>>>>>> eabded04
               ).map(Ok(_))
             case _ =>
               Logger.warn(
@@ -185,19 +181,9 @@
     }
   }
 
-<<<<<<< HEAD
-  private def summaryListData(
-                               srn: String,
-                               startDate: LocalDate,
-                               schemeFS: SchemeFS,
-                               schemeName: String,
-                               index: String
-                             )(implicit messages: Messages): JsObject = {
-=======
   private def summaryListData(srn: String, startDate: LocalDate, schemeFS: SchemeFS, schemeName: String,
                               index: String, psaId: Option[PsaId], pspId: Option[PspId])
                              (implicit messages: Messages): JsObject = {
->>>>>>> eabded04
     val htmlInsetText = (schemeFS.dueDate, schemeFS.accruedInterestTotal > 0, schemeFS.amountDue > 0) match {
       case (Some(_), true, true) =>
         Html(
