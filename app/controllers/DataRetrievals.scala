--- conflicted
+++ resolved
@@ -46,11 +46,7 @@
   def retrieveSchemeWithPSTR(block: (String, String) => Future[Result])(implicit request: DataRequest[AnyContent]): Future[Result] = {
     (request.userAnswers.get(SchemeNameQuery), request.userAnswers.get(PSTRQuery)) match {
       case (Some(schemeName), Some(pstr)) => block(schemeName, pstr)
-<<<<<<< HEAD
-      case _ => Future.successful(Redirect(controllers.routes.SessionExpiredController.onPageLoad))
-=======
-      case _                              => Future.successful(Redirect(controllers.routes.SessionExpiredController.onPageLoad))
->>>>>>> bf6a58fc
+      case _ => Future.successful(Redirect(controllers.routes.SessionExpiredController.onPageLoad))
     }
   }
 
@@ -91,7 +87,7 @@
     implicit request: DataRequest[AnyContent]): Future[Result] = {
     (request.userAnswers.get(SchemeNameQuery), request.userAnswers.get(memberPage)) match {
       case (Some(schemeName), Some(memberDetails)) => block(schemeName, memberDetails.fullName)
-      case _                                       => Future.successful(Redirect(controllers.routes.SessionExpiredController.onPageLoad))
+      case _ => Future.successful(Redirect(controllers.routes.SessionExpiredController.onPageLoad))
     }
   }
 
@@ -120,12 +116,12 @@
   }
 
   def retrieveSchemeEmployerTypeAndSponsoringEmployer(index: Int)(block: (String, String, SponsoringEmployerType) => Future[Result])(
-      implicit request: DataRequest[AnyContent]): Future[Result] = {
+    implicit request: DataRequest[AnyContent]): Future[Result] = {
     val ua = request.userAnswers
     (ua.get(WhichTypeOfSponsoringEmployerPage(index)),
-     ua.get(SponsoringOrganisationDetailsPage(index)),
-     ua.get(SponsoringIndividualDetailsPage(index)),
-     ua.get(SchemeNameQuery)) match {
+      ua.get(SponsoringOrganisationDetailsPage(index)),
+      ua.get(SponsoringIndividualDetailsPage(index)),
+      ua.get(SchemeNameQuery)) match {
       case (Some(SponsoringEmployerTypeOrganisation), Some(company), _, Some(schemeName)) =>
         block(schemeName, company.name, SponsoringEmployerTypeOrganisation)
       case (Some(SponsoringEmployerTypeIndividual), _, Some(individual), Some(schemeName)) =>
@@ -179,13 +175,8 @@
   }
 
   def cyaChargeD(index: Index, srn: String, startDate: LocalDate, accessType: AccessType, version: Int)(
-<<<<<<< HEAD
     block: (models.MemberDetails, models.chargeD.ChargeDDetails, PensionsRemedySummary, String) => Future[Result])(
                   implicit request: DataRequest[AnyContent]): Future[Result] = {
-=======
-      block: (models.MemberDetails, models.chargeD.ChargeDDetails, PensionsRemedySummary, String) => Future[Result])(
-      implicit request: DataRequest[AnyContent]): Future[Result] = {
->>>>>>> bf6a58fc
     (
       request.userAnswers.get(pages.chargeD.MemberDetailsPage(index)),
       request.userAnswers.get(ChargeDetailsPage(index)),
@@ -202,24 +193,6 @@
   private def getPensionsRemedySchemeSummary(ua: UserAnswers,
                                              index: Index,
                                              chargeType: ChargeType,
-<<<<<<< HEAD
-                                             wasAnotherPensionScheme: Option[Boolean]
-                                            ): List[PensionsRemedySchemeSummary] = {
-    val pensionsSchemeSize = pensionsSchemeCount(ua, index, chargeType)
-    val wasAnotherPensionSchemeVal = wasAnotherPensionScheme match {
-      case Some(booleanValue) => booleanValue
-      case None => None
-    }
-    val pensionsRemedySchemeSummaryList = (pensionsSchemeSize, wasAnotherPensionSchemeVal) match {
-      case (0, false) =>
-        List(PensionsRemedySchemeSummary(
-          0,
-          None,
-          ua.get(TaxYearReportedAndPaidPage(chargeType, index, None)),
-          ua.get(TaxQuarterReportedAndPaidPage(chargeType, index, None)),
-          ua.get(ChargeAmountReportedPage(chargeType, index, None))
-        ))
-=======
                                              wasAnotherPensionScheme: Option[Boolean]): List[PensionsRemedySchemeSummary] = {
     val pensionsSchemeSize = pensionsSchemeCount(ua, index, chargeType)
     val pensionsRemedySchemeSummaryList = (pensionsSchemeSize, wasAnotherPensionScheme) match {
@@ -232,7 +205,6 @@
             ua.get(TaxQuarterReportedAndPaidPage(chargeType, index, None)),
             ua.get(ChargeAmountReportedPage(chargeType, index, None))
           ))
->>>>>>> bf6a58fc
       case (_, _) =>
         (0 until pensionsSchemeSize).map { schemeIndex =>
           PensionsRemedySchemeSummary(
@@ -253,12 +225,7 @@
     val wasAnotherPensionScheme = ua.get(pages.mccloud.WasAnotherPensionSchemePage(chargeType, index))
     val pensionsRemedySchemeSummary = getPensionsRemedySchemeSummary(ua, index, chargeType, wasAnotherPensionScheme)
 
-<<<<<<< HEAD
-    PensionsRemedySummary(isPublicServicePensionsRemedy, isChargeInAdditionReported, wasAnotherPensionScheme
-      , pensionsRemedySchemeSummary)
-=======
     PensionsRemedySummary(isPublicServicePensionsRemedy, isChargeInAdditionReported, wasAnotherPensionScheme, pensionsRemedySchemeSummary)
->>>>>>> bf6a58fc
   }
 
   private def pensionsSchemeCount(userAnswers: UserAnswers, index: Int, chargeType: ChargeType): Int = {
@@ -266,13 +233,8 @@
   }
 
   def cyaChargeE(index: Index, srn: String, startDate: LocalDate, accessType: AccessType, version: Int)(
-<<<<<<< HEAD
     block: (MemberDetails, YearRange, models.chargeE.ChargeEDetails, PensionsRemedySummary, String) => Future[Result])(
                   implicit request: DataRequest[AnyContent]): Future[Result] = {
-=======
-      block: (MemberDetails, YearRange, models.chargeE.ChargeEDetails, PensionsRemedySummary, String) => Future[Result])(
-      implicit request: DataRequest[AnyContent]): Future[Result] = {
->>>>>>> bf6a58fc
     (
       request.userAnswers.get(pages.chargeE.MemberDetailsPage(index)),
       request.userAnswers.get(AnnualAllowanceYearPage(index)),
