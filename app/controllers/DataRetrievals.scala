/*
 * Copyright 2020 HM Revenue & Customs
 *
 * Licensed under the Apache License, Version 2.0 (the "License");
 * you may not use this file except in compliance with the License.
 * You may obtain a copy of the License at
 *
 *     http://www.apache.org/licenses/LICENSE-2.0
 *
 * Unless required by applicable law or agreed to in writing, software
 * distributed under the License is distributed on an "AS IS" BASIS,
 * WITHOUT WARRANTIES OR CONDITIONS OF ANY KIND, either express or implied.
 * See the License for the specific language governing permissions and
 * limitations under the License.
 */

package controllers

import models.MemberDetails
import models.requests.DataRequest
import pages.chargeC.SponsoringOrganisationDetailsPage
import pages.{PSTRQuery, Page, QuestionPage, SchemeNameQuery}
import play.api.libs.json.Reads
import play.api.mvc.Results.Redirect
import play.api.mvc.{AnyContent, Result}

import scala.concurrent.Future

object DataRetrievals {

  def retrieveSchemeName(block: String => Future[Result])(implicit request: DataRequest[AnyContent]): Future[Result] = {
    request.userAnswers.get(SchemeNameQuery) match {
      case Some(schemeName) => block(schemeName)
      case _ => Future.successful(Redirect(controllers.routes.SessionExpiredController.onPageLoad()))
    }
  }

  def retrievePSTR(block: String => Future[Result])(implicit request: DataRequest[AnyContent]): Future[Result] = {
    request.userAnswers.get(PSTRQuery) match {
      case Some(pstr) => block(pstr)
      case _ => Future.successful(Redirect(controllers.routes.SessionExpiredController.onPageLoad()))
    }
  }

  def retrieveSchemeAndMember(memberPage: QuestionPage[MemberDetails])(block: (String, String) => Future[Result]
  )(implicit request: DataRequest[AnyContent]): Future[Result] = {
    (request.userAnswers.get(SchemeNameQuery), request.userAnswers.get(memberPage)) match {
      case (Some(schemeName), Some(memberDetails)) => block(schemeName, memberDetails.fullName)
      case _ => Future.successful(Redirect(controllers.routes.SessionExpiredController.onPageLoad()))
    }
  }
<<<<<<< HEAD

  def retrieveSchemeAndCompany(block: (String,String) => Future[Result])(implicit request: DataRequest[AnyContent]): Future[Result] = {
    (request.userAnswers.get(SponsoringOrganisationDetailsPage), request.userAnswers.get(SchemeNameQuery)) match {
      case (Some(company), Some(schemeName)) => block(schemeName, company.name)
      case _ => Future.successful(Redirect(controllers.routes.SessionExpiredController.onPageLoad()))
    }
  }

=======
  def retrieveSchemeAndMemberChargeG(memberPage: QuestionPage[models.chargeG.MemberDetails])(block: (String, String) => Future[Result])
                                    (implicit request: DataRequest[AnyContent]): Future[Result] =
    (request.userAnswers.get(SchemeNameQuery), request.userAnswers.get(memberPage)) match {
      case (Some(schemeName), Some(memberDetails)) => block(schemeName, memberDetails.fullName)
      case _ => Future.successful(Redirect(controllers.routes.SessionExpiredController.onPageLoad()))
    }
>>>>>>> 55815f67
}<|MERGE_RESOLUTION|>--- conflicted
+++ resolved
@@ -49,7 +49,6 @@
       case _ => Future.successful(Redirect(controllers.routes.SessionExpiredController.onPageLoad()))
     }
   }
-<<<<<<< HEAD
 
   def retrieveSchemeAndCompany(block: (String,String) => Future[Result])(implicit request: DataRequest[AnyContent]): Future[Result] = {
     (request.userAnswers.get(SponsoringOrganisationDetailsPage), request.userAnswers.get(SchemeNameQuery)) match {
@@ -58,12 +57,10 @@
     }
   }
 
-=======
   def retrieveSchemeAndMemberChargeG(memberPage: QuestionPage[models.chargeG.MemberDetails])(block: (String, String) => Future[Result])
                                     (implicit request: DataRequest[AnyContent]): Future[Result] =
     (request.userAnswers.get(SchemeNameQuery), request.userAnswers.get(memberPage)) match {
       case (Some(schemeName), Some(memberDetails)) => block(schemeName, memberDetails.fullName)
       case _ => Future.successful(Redirect(controllers.routes.SessionExpiredController.onPageLoad()))
     }
->>>>>>> 55815f67
 }