--- conflicted
+++ resolved
@@ -41,32 +41,18 @@
     }
   }
 
-<<<<<<< HEAD
   def retrieveSchemeNameWithPSTRAndQuarter(block: (String, String, Quarter) => Future[Result])
-                        (implicit request: DataRequest[AnyContent]): Future[Result] = {
+                                          (implicit request: DataRequest[AnyContent]): Future[Result] = {
     (request.userAnswers.get(SchemeNameQuery), request.userAnswers.get(PSTRQuery), request.userAnswers.get(QuarterPage)) match {
       case (Some(schemeName), Some(pstr), Some(quarter)) => block(schemeName, pstr, quarter)
-=======
-  def retrieveSchemeNameWithQuarter(block: (String, Quarter) => Future[Result])
-                                   (implicit request: DataRequest[AnyContent]): Future[Result] = {
-    (request.userAnswers.get(SchemeNameQuery), request.userAnswers.get(QuarterPage)) match {
-      case (Some(schemeName), Some(quarter)) => block(schemeName, quarter)
->>>>>>> 0354de0d
       case _ => Future.successful(Redirect(controllers.routes.SessionExpiredController.onPageLoad()))
     }
   }
 
-<<<<<<< HEAD
   def retrieveSchemeAndQuarter(block: (String, Quarter) => Future[Result])
                              (implicit request: DataRequest[AnyContent]): Future[Result] = {
     (request.userAnswers.get(SchemeNameQuery), request.userAnswers.get(QuarterPage)) match {
       case (Some(schemeName), Some(quarter)) => block(schemeName,quarter)
-=======
-  def retrieveSchemeNameWithPSTRAndQuarter(block: (String, String, Quarter) => Future[Result])
-                                          (implicit request: DataRequest[AnyContent]): Future[Result] = {
-    (request.userAnswers.get(SchemeNameQuery), request.userAnswers.get(PSTRQuery), request.userAnswers.get(QuarterPage)) match {
-      case (Some(schemeName), Some(pstr), Some(quarter)) => block(schemeName, pstr, quarter)
->>>>>>> 0354de0d
       case _ => Future.successful(Redirect(controllers.routes.SessionExpiredController.onPageLoad()))
     }
   }
@@ -89,26 +75,10 @@
     }
   }
 
-<<<<<<< HEAD
   def retrieveSchemeMemberChargeG(memberPage: QuestionPage[models.chargeG.MemberDetails])(block: (String, String) => Future[Result])
                                     (implicit request: DataRequest[AnyContent]): Future[Result] = {
     (request.userAnswers.get(SchemeNameQuery), request.userAnswers.get(memberPage)) match {
       case (Some(schemeName), Some(memberDetails)) => block(schemeName, memberDetails.fullName)
-=======
-  def retrieveSchemeAndQuarter(block: (String, Quarter) => Future[Result])
-                              (implicit request: DataRequest[AnyContent]): Future[Result] = {
-    (request.userAnswers.get(SchemeNameQuery), request.userAnswers.get(QuarterPage)) match {
-      case (Some(schemeName), Some(quarter)) => block(schemeName, quarter)
-      case _ => Future.successful(Redirect(controllers.routes.SessionExpiredController.onPageLoad()))
-    }
-  }
-
-  def retrieveSchemeQuarterMemberChargeG(memberPage: QuestionPage[models.chargeG.MemberDetails])
-                                        (block: (String, Quarter, String) => Future[Result])
-                                        (implicit request: DataRequest[AnyContent]): Future[Result] = {
-    (request.userAnswers.get(SchemeNameQuery), request.userAnswers.get(QuarterPage), request.userAnswers.get(memberPage)) match {
-      case (Some(schemeName), Some(quarter), Some(memberDetails)) => block(schemeName, quarter, memberDetails.fullName)
->>>>>>> 0354de0d
       case _ => Future.successful(Redirect(controllers.routes.SessionExpiredController.onPageLoad()))
     }
   }
