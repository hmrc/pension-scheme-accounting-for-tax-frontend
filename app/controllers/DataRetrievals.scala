/*
 * Copyright 2020 HM Revenue & Customs
 *
 * Licensed under the Apache License, Version 2.0 (the "License");
 * you may not use this file except in compliance with the License.
 * You may obtain a copy of the License at
 *
 *     http://www.apache.org/licenses/LICENSE-2.0
 *
 * Unless required by applicable law or agreed to in writing, software
 * distributed under the License is distributed on an "AS IS" BASIS,
 * WITHOUT WARRANTIES OR CONDITIONS OF ANY KIND, either express or implied.
 * See the License for the specific language governing permissions and
 * limitations under the License.
 */

package controllers

import models.MemberDetails
import models.requests.DataRequest
import pages.chargeC.SponsoringOrganisationDetailsPage
import pages.{PSTRQuery, Page, QuestionPage, SchemeNameQuery}
import play.api.libs.json.Reads
import play.api.mvc.Results.Redirect
import play.api.mvc.{AnyContent, Result}

import scala.concurrent.Future

object DataRetrievals {

  def retrieveSchemeName(block: String => Future[Result])(implicit request: DataRequest[AnyContent]): Future[Result] = {
    request.userAnswers.get(SchemeNameQuery) match {
      case Some(schemeName) => block(schemeName)
      case _ => Future.successful(Redirect(controllers.routes.SessionExpiredController.onPageLoad()))
    }
  }

  def retrievePSTR(block: String => Future[Result])(implicit request: DataRequest[AnyContent]): Future[Result] = {
    request.userAnswers.get(PSTRQuery) match {
      case Some(pstr) => block(pstr)
      case _ => Future.successful(Redirect(controllers.routes.SessionExpiredController.onPageLoad()))
    }
  }

  def retrieveSchemeAndMember(memberPage: QuestionPage[MemberDetails])(block: (String, String) => Future[Result]
  )(implicit request: DataRequest[AnyContent]): Future[Result] = {
    (request.userAnswers.get(SchemeNameQuery), request.userAnswers.get(memberPage)) match {
      case (Some(schemeName), Some(memberDetails)) => block(schemeName, memberDetails.fullName)
      case _ => Future.successful(Redirect(controllers.routes.SessionExpiredController.onPageLoad()))
    }
  }
<<<<<<< HEAD
  def retrieveSchemeAndMemberChargeG(memberPage: QuestionPage[models.chargeG.MemberDetails])(block: (String, String) => Future[Result])
                                    (implicit request: DataRequest[AnyContent]): Future[Result] =
    (request.userAnswers.get(SchemeNameQuery), request.userAnswers.get(memberPage)) match {
      case (Some(schemeName), Some(memberDetails)) => block(schemeName, memberDetails.fullName)
      case _ => Future.successful(Redirect(controllers.routes.SessionExpiredController.onPageLoad()))
    }
=======

  def retrieveSchemeAndCompany(block: (String,String) => Future[Result])(implicit request: DataRequest[AnyContent]): Future[Result] = {
    (request.userAnswers.get(SponsoringOrganisationDetailsPage), request.userAnswers.get(SchemeNameQuery)) match {
      case (Some(company), Some(schemeName)) => block(schemeName, company.name)
      case _ => Future.successful(Redirect(controllers.routes.SessionExpiredController.onPageLoad()))
    }
  }

>>>>>>> 86044862
}<|MERGE_RESOLUTION|>--- conflicted
+++ resolved
@@ -49,14 +49,12 @@
       case _ => Future.successful(Redirect(controllers.routes.SessionExpiredController.onPageLoad()))
     }
   }
-<<<<<<< HEAD
   def retrieveSchemeAndMemberChargeG(memberPage: QuestionPage[models.chargeG.MemberDetails])(block: (String, String) => Future[Result])
                                     (implicit request: DataRequest[AnyContent]): Future[Result] =
     (request.userAnswers.get(SchemeNameQuery), request.userAnswers.get(memberPage)) match {
       case (Some(schemeName), Some(memberDetails)) => block(schemeName, memberDetails.fullName)
       case _ => Future.successful(Redirect(controllers.routes.SessionExpiredController.onPageLoad()))
     }
-=======
 
   def retrieveSchemeAndCompany(block: (String,String) => Future[Result])(implicit request: DataRequest[AnyContent]): Future[Result] = {
     (request.userAnswers.get(SponsoringOrganisationDetailsPage), request.userAnswers.get(SchemeNameQuery)) match {
@@ -65,5 +63,4 @@
     }
   }
 
->>>>>>> 86044862
 }