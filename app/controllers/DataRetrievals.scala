/*
 * Copyright 2023 HM Revenue & Customs
 *
 * Licensed under the Apache License, Version 2.0 (the "License");
 * you may not use this file except in compliance with the License.
 * You may obtain a copy of the License at
 *
 *     http://www.apache.org/licenses/LICENSE-2.0
 *
 * Unless required by applicable law or agreed to in writing, software
 * distributed under the License is distributed on an "AS IS" BASIS,
 * WITHOUT WARRANTIES OR CONDITIONS OF ANY KIND, either express or implied.
 * See the License for the specific language governing permissions and
 * limitations under the License.
 */

package controllers

import models.LocalDateBinder._
import models.SponsoringEmployerType.{SponsoringEmployerTypeIndividual, SponsoringEmployerTypeOrganisation}
import models.chargeC.{ChargeCDetails, SponsoringEmployerAddress, SponsoringOrganisationDetails}
import models.requests.DataRequest
import models.{AFTQuarter, AccessType, Index, MemberDetails, SponsoringEmployerType, YearRange}
import pages._
import pages.chargeC._
import pages.chargeD.ChargeDetailsPage
import pages.chargeE.AnnualAllowanceYearPage
import play.api.libs.json.Reads
import play.api.mvc.Results.Redirect
import play.api.mvc.{AnyContent, Result}

import java.time.LocalDate
import scala.concurrent.Future

object DataRetrievals {

  def retrieveSchemeName(block: String => Future[Result])(implicit request: DataRequest[AnyContent]): Future[Result] = {
    request.userAnswers.get(SchemeNameQuery) match {
      case Some(schemeName) => block(schemeName)
      case _ => Future.successful(Redirect(controllers.routes.SessionExpiredController.onPageLoad))
    }
  }

  def retrieveSchemeWithPSTR(block: (String, String) => Future[Result])(implicit request: DataRequest[AnyContent]): Future[Result] = {
    (request.userAnswers.get(SchemeNameQuery), request.userAnswers.get(PSTRQuery)) match {
      case (Some(schemeName), Some(pstr)) => block(schemeName, pstr)
<<<<<<< HEAD
      case _                                 => Future.successful(Redirect(controllers.routes.SessionExpiredController.onPageLoad))
=======
      case _ => Future.successful(Redirect(controllers.routes.SessionExpiredController.onPageLoad))
>>>>>>> 6fb478ba
    }
  }

  def retrieveSchemeNameWithEmailAndQuarter(block: (String, String, AFTQuarter) => Future[Result])(
    implicit request: DataRequest[AnyContent]): Future[Result] = {
    (request.userAnswers.get(SchemeNameQuery), request.userAnswers.get(EmailQuery), request.userAnswers.get(QuarterPage)) match {
      case (Some(schemeName), Some(email), Some(quarter)) => block(schemeName, email, quarter)
      case _ => Future.successful(Redirect(controllers.routes.SessionExpiredController.onPageLoad))
    }
  }

  def retrievePSAAndSchemeDetailsWithAmendment(block: (String, String, String, AFTQuarter, Boolean, Int) => Future[Result])(
    implicit request: DataRequest[AnyContent]): Future[Result] = {
    val ua = request.userAnswers
    (ua.get(SchemeNameQuery), ua.get(PSTRQuery), ua.get(EmailQuery), ua.get(QuarterPage)) match {
      case (Some(schemeName), Some(pstr), Some(email), Some(quarter)) =>
        block(schemeName, pstr, email, quarter, request.isAmendment, request.aftVersion)
      case _ =>
        Future.successful(Redirect(controllers.routes.SessionExpiredController.onPageLoad))
    }
  }

  def retrieveSchemeAndQuarter(block: (String, AFTQuarter) => Future[Result])(implicit request: DataRequest[AnyContent]): Future[Result] = {
    (request.userAnswers.get(SchemeNameQuery), request.userAnswers.get(QuarterPage)) match {
      case (Some(schemeName), Some(quarter)) => block(schemeName, quarter)
      case _ => Future.successful(Redirect(controllers.routes.SessionExpiredController.onPageLoad))
    }
  }

  def retrievePSTR(block: String => Future[Result])(implicit request: DataRequest[AnyContent]): Future[Result] = {
    request.userAnswers.get(PSTRQuery) match {
      case Some(pstr) => block(pstr)
      case _ => Future.successful(Redirect(controllers.routes.SessionExpiredController.onPageLoad))
    }
  }

  def retrieveSchemeAndMember(memberPage: QuestionPage[MemberDetails])(block: (String, String) => Future[Result])(
    implicit request: DataRequest[AnyContent]): Future[Result] = {
    (request.userAnswers.get(SchemeNameQuery), request.userAnswers.get(memberPage)) match {
      case (Some(schemeName), Some(memberDetails)) => block(schemeName, memberDetails.fullName)
      case _ => Future.successful(Redirect(controllers.routes.SessionExpiredController.onPageLoad))
    }
  }

  def retrieveSchemeMemberChargeG(memberPage: QuestionPage[models.chargeG.MemberDetails])(block: (String, String) => Future[Result])(
    implicit request: DataRequest[AnyContent]): Future[Result] = {
    (request.userAnswers.get(SchemeNameQuery), request.userAnswers.get(memberPage)) match {
      case (Some(schemeName), Some(memberDetails)) => block(schemeName, memberDetails.fullName)
      case _ => Future.successful(Redirect(controllers.routes.SessionExpiredController.onPageLoad))
    }
  }

  def retrieveSchemeAndSponsoringEmployer(index: Int)(block: (String, String) => Future[Result])(
    implicit request: DataRequest[AnyContent]): Future[Result] = {
    val ua = request.userAnswers
    (ua.get(WhichTypeOfSponsoringEmployerPage(index)),
      ua.get(SponsoringOrganisationDetailsPage(index)),
      ua.get(SponsoringIndividualDetailsPage(index)),
      ua.get(SchemeNameQuery)) match {
      case (Some(SponsoringEmployerTypeOrganisation), Some(company), _, Some(schemeName)) =>
        block(schemeName, company.name)
      case (Some(SponsoringEmployerTypeIndividual), _, Some(individual), Some(schemeName)) =>
        block(schemeName, individual.fullName)
      case _ =>
        Future.successful(Redirect(controllers.routes.SessionExpiredController.onPageLoad))
    }
  }

  def retrieveSchemeEmployerTypeAndSponsoringEmployer(index: Int)(block: (String, String, SponsoringEmployerType) => Future[Result])(
    implicit request: DataRequest[AnyContent]): Future[Result] = {
    val ua = request.userAnswers
    (ua.get(WhichTypeOfSponsoringEmployerPage(index)),
      ua.get(SponsoringOrganisationDetailsPage(index)),
      ua.get(SponsoringIndividualDetailsPage(index)),
      ua.get(SchemeNameQuery)) match {
      case (Some(SponsoringEmployerTypeOrganisation), Some(company), _, Some(schemeName)) =>
        block(schemeName, company.name, SponsoringEmployerTypeOrganisation)
      case (Some(SponsoringEmployerTypeIndividual), _, Some(individual), Some(schemeName)) =>
        block(schemeName, individual.fullName, SponsoringEmployerTypeIndividual)
      case _ =>
        Future.successful(Redirect(controllers.routes.SessionExpiredController.onPageLoad))
    }
  }

  def cyaChargeGeneric[A](chargeDetailsPage: QuestionPage[A], srn: String, startDate: LocalDate, accessType: AccessType, version: Int)(
    block: (A, String) => Future[Result])(implicit request: DataRequest[AnyContent], reads: Reads[A]): Future[Result] = {
    (
      request.userAnswers.get(chargeDetailsPage),
      request.userAnswers.get(SchemeNameQuery)
    ) match {
      case (Some(chargeDetails), Some(schemeName)) =>
        block(chargeDetails, schemeName)
      case _ =>
        Future.successful(Redirect(controllers.routes.AFTSummaryController.onPageLoad(srn, startDate, accessType, version)))
    }
  }

  def cyaChargeC(index: Index, srn: String, startDate: LocalDate, accessType: AccessType, version: Int)(
    block: (SponsoringEmployerType,
      Either[models.MemberDetails, SponsoringOrganisationDetails],
      SponsoringEmployerAddress,
      ChargeCDetails,
      String) => Future[Result])(implicit request: DataRequest[AnyContent]): Future[Result] = {

    (
      request.userAnswers.get(WhichTypeOfSponsoringEmployerPage(index)),
      request.userAnswers.get(SponsoringEmployerAddressPage(index)),
      request.userAnswers.get(ChargeCDetailsPage(index)),
      request.userAnswers.get(SchemeNameQuery)
    ) match {
      case (Some(whichTypeOfSponsoringEmployer), Some(sponsoringEmployerAddress), Some(chargeDetails), Some(schemeName)) =>
        (
          request.userAnswers.get(SponsoringIndividualDetailsPage(index)),
          request.userAnswers.get(SponsoringOrganisationDetailsPage(index))
        ) match {
          case (Some(individual), None) =>
            block(whichTypeOfSponsoringEmployer, Left(individual), sponsoringEmployerAddress, chargeDetails, schemeName)
          case (None, Some(organisation)) =>
            block(whichTypeOfSponsoringEmployer, Right(organisation), sponsoringEmployerAddress, chargeDetails, schemeName)
          case _ =>
            Future.successful(Redirect(controllers.routes.AFTSummaryController.onPageLoad(srn, startDate, accessType, version)))
        }
      case _ =>
        Future.successful(Redirect(controllers.routes.AFTSummaryController.onPageLoad(srn, startDate, accessType, version)))
    }
  }

  def cyaChargeD(index: Index, srn: String, startDate: LocalDate, accessType: AccessType, version: Int)(
<<<<<<< HEAD
      block: (models.MemberDetails, models.chargeD.ChargeDDetails, String) => Future[Result])(
      implicit request: DataRequest[AnyContent]): Future[Result] = {
=======
    block: (models.MemberDetails, models.chargeD.ChargeDDetails, PensionsRemedySummary, String) => Future[Result])(
                  implicit request: DataRequest[AnyContent]): Future[Result] = {
>>>>>>> 6fb478ba
    (
      request.userAnswers.get(pages.chargeD.MemberDetailsPage(index)),
      request.userAnswers.get(ChargeDetailsPage(index)),
      request.userAnswers.get(SchemeNameQuery)
    ) match {
      case (Some(memberDetails), Some(chargeDetails), Some(schemeName)) =>
        block(memberDetails, chargeDetails, schemeName)
      case _ =>
        Future.successful(Redirect(controllers.routes.AFTSummaryController.onPageLoad(srn, startDate, accessType, version)))
    }
  }

  def cyaChargeE(index: Index, srn: String, startDate: LocalDate, accessType: AccessType, version: Int)(
<<<<<<< HEAD
      block: (MemberDetails, YearRange, models.chargeE.ChargeEDetails, String) => Future[Result])(
      implicit request: DataRequest[AnyContent]): Future[Result] = {
=======
    block: (MemberDetails, YearRange, models.chargeE.ChargeEDetails, PensionsRemedySummary, String) => Future[Result])(
                  implicit request: DataRequest[AnyContent]): Future[Result] = {
>>>>>>> 6fb478ba
    (
      request.userAnswers.get(pages.chargeE.MemberDetailsPage(index)),
      request.userAnswers.get(AnnualAllowanceYearPage(index)),
      request.userAnswers.get(pages.chargeE.ChargeDetailsPage(index)),
      request.userAnswers.get(SchemeNameQuery)
    ) match {
      case (Some(memberDetails), Some(taxYear), Some(chargeEDetails), Some(schemeName)) =>
        block(memberDetails, taxYear, chargeEDetails, schemeName)
      case _ =>
        Future.successful(Redirect(controllers.routes.AFTSummaryController.onPageLoad(srn, startDate, accessType, version)))
    }
  }

  def cyaChargeG(index: Index, srn: String, startDate: LocalDate, accessType: AccessType, version: Int)(
    block: (models.chargeG.ChargeDetails, models.chargeG.MemberDetails, models.chargeG.ChargeAmounts, String) => Future[Result])(
                  implicit request: DataRequest[AnyContent]): Future[Result] = {
    (
      request.userAnswers.get(pages.chargeG.ChargeDetailsPage(index)),
      request.userAnswers.get(pages.chargeG.MemberDetailsPage(index)),
      request.userAnswers.get(pages.chargeG.ChargeAmountsPage(index)),
      request.userAnswers.get(SchemeNameQuery)
    ) match {
      case (Some(chargeDetails), Some(memberDetails), Some(chargeAmounts), Some(schemeName)) =>
        block(chargeDetails, memberDetails, chargeAmounts, schemeName)
      case _ =>
        Future.successful(Redirect(controllers.routes.AFTSummaryController.onPageLoad(srn, startDate, accessType, version)))
    }
  }

}<|MERGE_RESOLUTION|>--- conflicted
+++ resolved
@@ -19,13 +19,15 @@
 import models.LocalDateBinder._
 import models.SponsoringEmployerType.{SponsoringEmployerTypeIndividual, SponsoringEmployerTypeOrganisation}
 import models.chargeC.{ChargeCDetails, SponsoringEmployerAddress, SponsoringOrganisationDetails}
+import models.mccloud.{PensionsRemedySchemeSummary, PensionsRemedySummary}
 import models.requests.DataRequest
-import models.{AFTQuarter, AccessType, Index, MemberDetails, SponsoringEmployerType, YearRange}
+import models.{AFTQuarter, AccessType, ChargeType, Index, MemberDetails, SponsoringEmployerType, UserAnswers, YearRange}
 import pages._
 import pages.chargeC._
 import pages.chargeD.ChargeDetailsPage
 import pages.chargeE.AnnualAllowanceYearPage
-import play.api.libs.json.Reads
+import pages.mccloud._
+import play.api.libs.json.{JsArray, Reads}
 import play.api.mvc.Results.Redirect
 import play.api.mvc.{AnyContent, Result}
 
@@ -44,11 +46,7 @@
   def retrieveSchemeWithPSTR(block: (String, String) => Future[Result])(implicit request: DataRequest[AnyContent]): Future[Result] = {
     (request.userAnswers.get(SchemeNameQuery), request.userAnswers.get(PSTRQuery)) match {
       case (Some(schemeName), Some(pstr)) => block(schemeName, pstr)
-<<<<<<< HEAD
-      case _                                 => Future.successful(Redirect(controllers.routes.SessionExpiredController.onPageLoad))
-=======
-      case _ => Future.successful(Redirect(controllers.routes.SessionExpiredController.onPageLoad))
->>>>>>> 6fb478ba
+      case _ => Future.successful(Redirect(controllers.routes.SessionExpiredController.onPageLoad))
     }
   }
 
@@ -177,41 +175,75 @@
   }
 
   def cyaChargeD(index: Index, srn: String, startDate: LocalDate, accessType: AccessType, version: Int)(
-<<<<<<< HEAD
-      block: (models.MemberDetails, models.chargeD.ChargeDDetails, String) => Future[Result])(
-      implicit request: DataRequest[AnyContent]): Future[Result] = {
-=======
     block: (models.MemberDetails, models.chargeD.ChargeDDetails, PensionsRemedySummary, String) => Future[Result])(
                   implicit request: DataRequest[AnyContent]): Future[Result] = {
->>>>>>> 6fb478ba
     (
       request.userAnswers.get(pages.chargeD.MemberDetailsPage(index)),
       request.userAnswers.get(ChargeDetailsPage(index)),
-      request.userAnswers.get(SchemeNameQuery)
-    ) match {
-      case (Some(memberDetails), Some(chargeDetails), Some(schemeName)) =>
-        block(memberDetails, chargeDetails, schemeName)
-      case _ =>
-        Future.successful(Redirect(controllers.routes.AFTSummaryController.onPageLoad(srn, startDate, accessType, version)))
-    }
+      getPensionsRemedySummary(request.userAnswers, index, ChargeType.ChargeTypeLifetimeAllowance),
+      request.userAnswers.get(SchemeNameQuery)
+    ) match {
+      case (Some(memberDetails), Some(chargeDetails), pensionsRemedySummary, Some(schemeName)) =>
+        block(memberDetails, chargeDetails, pensionsRemedySummary, schemeName)
+      case _ =>
+        Future.successful(Redirect(controllers.routes.AFTSummaryController.onPageLoad(srn, startDate, accessType, version)))
+    }
+  }
+
+  private def getPensionsRemedySchemeSummary(ua: UserAnswers,
+                                             index: Index,
+                                             chargeType: ChargeType,
+                                             wasAnotherPensionScheme: Option[Boolean]): List[PensionsRemedySchemeSummary] = {
+    val pensionsSchemeSize = pensionsSchemeCount(ua, index, chargeType)
+    val pensionsRemedySchemeSummaryList = (pensionsSchemeSize, wasAnotherPensionScheme) match {
+      case (0, Some(false)) =>
+        List(
+          PensionsRemedySchemeSummary(
+            0,
+            None,
+            ua.get(TaxYearReportedAndPaidPage(chargeType, index, None)),
+            ua.get(TaxQuarterReportedAndPaidPage(chargeType, index, None)),
+            ua.get(ChargeAmountReportedPage(chargeType, index, None))
+          ))
+      case (_, _) =>
+        (0 until pensionsSchemeSize).map { schemeIndex =>
+          PensionsRemedySchemeSummary(
+            schemeIndex,
+            ua.get(EnterPstrPage(chargeType, index, schemeIndex)),
+            ua.get(TaxYearReportedAndPaidPage(chargeType, index, Some(schemeIndex))),
+            ua.get(TaxQuarterReportedAndPaidPage(chargeType, index, Some(schemeIndex))),
+            ua.get(ChargeAmountReportedPage(chargeType, index, Some(schemeIndex)))
+          )
+        }.toList
+    }
+    pensionsRemedySchemeSummaryList
+  }
+
+  private def getPensionsRemedySummary(ua: UserAnswers, index: Index, chargeType: ChargeType): PensionsRemedySummary = {
+    val isPublicServicePensionsRemedy = ua.get(pages.IsPublicServicePensionsRemedyPage(chargeType, Some(index)))
+    val isChargeInAdditionReported = ua.get(pages.mccloud.IsChargeInAdditionReportedPage(chargeType, index))
+    val wasAnotherPensionScheme = ua.get(pages.mccloud.WasAnotherPensionSchemePage(chargeType, index))
+    val pensionsRemedySchemeSummary = getPensionsRemedySchemeSummary(ua, index, chargeType, wasAnotherPensionScheme)
+
+    PensionsRemedySummary(isPublicServicePensionsRemedy, isChargeInAdditionReported, wasAnotherPensionScheme, pensionsRemedySchemeSummary)
+  }
+
+  private def pensionsSchemeCount(userAnswers: UserAnswers, index: Int, chargeType: ChargeType): Int = {
+    SchemePathHelper.path(chargeType, index).readNullable[JsArray].reads(userAnswers.data).asOpt.flatten.map(_.value.size).getOrElse(0)
   }
 
   def cyaChargeE(index: Index, srn: String, startDate: LocalDate, accessType: AccessType, version: Int)(
-<<<<<<< HEAD
-      block: (MemberDetails, YearRange, models.chargeE.ChargeEDetails, String) => Future[Result])(
-      implicit request: DataRequest[AnyContent]): Future[Result] = {
-=======
     block: (MemberDetails, YearRange, models.chargeE.ChargeEDetails, PensionsRemedySummary, String) => Future[Result])(
                   implicit request: DataRequest[AnyContent]): Future[Result] = {
->>>>>>> 6fb478ba
     (
       request.userAnswers.get(pages.chargeE.MemberDetailsPage(index)),
       request.userAnswers.get(AnnualAllowanceYearPage(index)),
       request.userAnswers.get(pages.chargeE.ChargeDetailsPage(index)),
-      request.userAnswers.get(SchemeNameQuery)
-    ) match {
-      case (Some(memberDetails), Some(taxYear), Some(chargeEDetails), Some(schemeName)) =>
-        block(memberDetails, taxYear, chargeEDetails, schemeName)
+      getPensionsRemedySummary(request.userAnswers, index, ChargeType.ChargeTypeAnnualAllowance),
+      request.userAnswers.get(SchemeNameQuery)
+    ) match {
+      case (Some(memberDetails), Some(taxYear), Some(chargeEDetails), pensionsRemedySummary, Some(schemeName)) =>
+        block(memberDetails, taxYear, chargeEDetails, pensionsRemedySummary, schemeName)
       case _ =>
         Future.successful(Redirect(controllers.routes.AFTSummaryController.onPageLoad(srn, startDate, accessType, version)))
     }
