--- conflicted
+++ resolved
@@ -74,29 +74,18 @@
     logger.debug(s"AFT service returned partial for psa scheme financial overview - ${Json.toJson(upcomingTile)}")
     logger.debug(s"AFT service returned partial for psa scheme financial overview - ${Json.toJson(overdueTile)}")
 
-<<<<<<< HEAD
-            renderer.render(
-              template = "financialOverview/psaSchemeFinancialOverview.njk",
-              ctx = Json.obj("cards" -> Json.toJson(aftModel ++ upcomingTile ++ overdueTile),
-                "schemeName" -> schemeName,
-                "overduePaymentLink" -> routes.PaymentsAndChargesController.onPageLoad(srn, schemeDetails.pstr, "overdue").url,
-                "duePaymentLink" -> routes.PaymentsAndChargesController.onPageLoad(srn, schemeDetails.pstr, "upcoming").url
-                )
-            ).map(Ok(_))
-          }
-        }
-      }
-=======
     val creditBalance = 1.00
     val creditBalanceBaseUrl = appConfig.creditBalanceRefundLink
     val pstr = schemeDetails.pstr
     val requestRefundUrl = s"$creditBalanceBaseUrl?requestType=1&psaName=$psaName&pstr=$pstr&availAmt=$creditBalance"
->>>>>>> 3cf6304f
-
     renderer.render(
-      template = "financialOverview/psaSchemeFinancialOverview.njk",
-      ctx = Json.obj("cards" -> Json.toJson(aftModel ++ upcomingTile ++ overdueTile),
-        "schemeName" -> schemeName, "requestRefundUrl" -> requestRefundUrl)
-    )(request).map(Ok(_))
-  }
-}+       template = "financialOverview/psaSchemeFinancialOverview.njk",
+        ctx = Json.obj("cards" -> Json.toJson(aftModel ++ upcomingTile ++ overdueTile),
+        "schemeName" -> schemeName,
+        "requestRefundUrl" -> requestRefundUrl,
+         "overduePaymentLink" -> routes.PaymentsAndChargesController.onPageLoad(srn, schemeDetails.pstr, "overdue").url,
+         "duePaymentLink" -> routes.PaymentsAndChargesController.onPageLoad(srn, schemeDetails.pstr, "upcoming").url
+        )
+      )(request).map(Ok(_))
+   }
+}
