--- conflicted
+++ resolved
@@ -22,7 +22,6 @@
 import helpers.FormatHelper
 import models.ChargeDetailsFilter.Upcoming
 import models.financialStatement.PaymentOrChargeType.{ExcessReliefPaidCharges, InterestOnExcessRelief}
-import models.financialStatement.SchemeFSChargeType.{PSS_AFT_RETURN, PSS_AFT_RETURN_INTEREST, PSS_OTC_AFT_RETURN, PSS_OTC_AFT_RETURN_INTEREST}
 import models.financialStatement.{PaymentOrChargeType, SchemeFS, SchemeFSChargeType}
 import models.{ChargeDetailsFilter, UserAnswers}
 import pages.AFTVersionQuery
@@ -75,55 +74,16 @@
     tuple.map(_.toMap)
   }
 
-<<<<<<< HEAD
-
-  // scalastyle:off method.length
-=======
     // scalastyle:off method.length
->>>>>>> c6a755e5
   def onPageLoad(srn: String, pstr: String, journeyType: ChargeDetailsFilter): Action[AnyContent] =
     (identify andThen allowAccess()).async { implicit request =>
       paymentsAndChargesService.getPaymentsForJourney(request.idOrException, srn, journeyType).flatMap { paymentsCache =>
         val overdueCharges: Seq[SchemeFS] = paymentsAndChargesService.getOverdueCharges(paymentsCache.schemeFS)
         val totalOverdue: BigDecimal = overdueCharges.map(_.amountDue).sum
         val totalInterestAccruing: BigDecimal = overdueCharges.map(_.accruedInterestTotal).sum
-<<<<<<< HEAD
         val upcomingCharges: Seq[SchemeFS] = paymentsAndChargesService.extractUpcomingCharges(paymentsCache.schemeFS)
         val totalUpcoming : BigDecimal = upcomingCharges.map(_.amountDue).sum
 
-//
-//
-//        if (paymentsCache.schemeFS.nonEmpty) {
-//          val f = paymentsCache.schemeFS.map { scheme =>
-//            val futureOptionJsValue = scheme.formBundleNumber match {
-//              case None => Future.successful(None)
-//              case Some(fb) =>
-//                aftConnector.getAFTDetailsWithFbNumber(pstr, fb).map(Option(_))
-//            }
-//            futureOptionJsValue.map{ rr =>
-//              val h = rr.flatMap{ vvv =>UserAnswers(vvv.as[JsObject]).get(AFTVersionQuery)}
-//              val optionVersion: SchemeFSChargeType => Option[Int] =
-//                if (ifAFTAndOTCChargeTypes(scheme.chargeType)) {
-//                  ct => paymentsCache.schemeFS.find(_.chargeType == ct) match {
-//                    case Some(ff) => ff.
-//                  }
-//                } else {
-//                  _ => None
-//                }
-//
-
-//
-//            }
-//          }
-//          f
-//        } else {
-//          Future.successful(Redirect(controllers.routes.SessionExpiredController.onPageLoad))
-//        }
-
-
-
-=======
->>>>>>> c6a755e5
         if (paymentsCache.schemeFS.nonEmpty) {
           getMapChargeTypeToVersion(paymentsCache.schemeFS, pstr).flatMap { mapChargeTypesAndVersions =>
             val table = paymentsAndChargesService.getPaymentsAndChargesNew(srn, paymentsCache.schemeFS, mapChargeTypesAndVersions, journeyType)
