--- conflicted
+++ resolved
@@ -110,13 +110,8 @@
         ctx = Json.obj("totalUpcomingCharge" -> psaCharges.upcomingCharge,
           "totalOverdueCharge" -> psaCharges.overdueCharge,
           "totalInterestAccruing" -> psaCharges.interestAccruing,
-<<<<<<< HEAD
-          "titleMessage" -> Message(s"psa.financial.overview.$journeyType.title"),
-          "reflectChargeText" -> Message(reflectChargeText),
-=======
           "titleMessage" -> getTitleMessage(journeyType),
           "reflectChargeText" -> getReflectChargeText(journeyType),
->>>>>>> 682aeceb
           "journeyType" -> journeyType.toString,
           "penaltiesTable" -> penaltiesTable,
           "psaName" -> psaName,
