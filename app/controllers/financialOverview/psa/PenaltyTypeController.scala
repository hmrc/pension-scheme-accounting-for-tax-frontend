--- conflicted
+++ resolved
@@ -57,11 +57,9 @@
         val historyChargeTypes = getHistoryChargeTypes(penaltiesCache.penalties.toSeq)
 
         val radios = if (journeyType == ChargeDetailsFilter.History) {
-          TwirlMigration.toTwirlRadios(
-            PenaltyType.radios(form, historyChargeTypes, areLabelsBold = false))
+            PenaltyType.radios(form, historyChargeTypes, areLabelsBold = false)
         } else {
-          TwirlMigration.toTwirlRadiosWithHintText(
-            PenaltyType.radios(form, penaltyTypes, Seq("govuk-tag govuk-tag--red govuk-!-display-inline"), areLabelsBold = false))
+            PenaltyType.radios(form, penaltyTypes, Seq("govuk-tag govuk-tag--red govuk-!-display-inline"), areLabelsBold = false)
         }
 
         Future.successful(Ok(
@@ -69,17 +67,11 @@
             form = form,
             title = title,
             psaName = penaltiesCache.psaName,
-<<<<<<< HEAD
-            radios = PenaltyType.radios(form, penaltyTypes, Seq("govuk-tag govuk-tag--red govuk-!-display-inline"), areLabelsBold = false),
-            submitCall = routes.PenaltyTypeController.onSubmit(),
-            returnUrl = appConfig.managePensionsSchemeOverviewUrl
-=======
             radios = radios,
             buttonText = buttonText,
             submitCall = routes.PenaltyTypeController.onSubmit(journeyType),
             returnUrl = appConfig.managePensionsSchemeOverviewUrl,
             journeyType = journeyType.toString
->>>>>>> daa8d815
           )
         ))
       }
@@ -93,9 +85,9 @@
           val historyChargeTypes = getHistoryChargeTypes(penaltiesCache.penalties.toSeq)
 
           val radios = if (journeyType == ChargeDetailsFilter.History) {
-            TwirlMigration.toTwirlRadios(PenaltyType.radios(formWithErrors, historyChargeTypes, areLabelsBold = false))
+            PenaltyType.radios(formWithErrors, historyChargeTypes, areLabelsBold = false)
           } else {
-            TwirlMigration.toTwirlRadiosWithHintText(PenaltyType.radios(formWithErrors, getPenaltyTypes(penaltiesCache.penalties.toSeq)))
+            PenaltyType.radios(formWithErrors, getPenaltyTypes(penaltiesCache.penalties.toSeq))
           }
 
           Future.successful(BadRequest(
@@ -103,17 +95,11 @@
               formWithErrors,
               title = title,
               psaName = penaltiesCache.psaName,
-<<<<<<< HEAD
-              radios = PenaltyType.radios(formWithErrors, getPenaltyTypes(penaltiesCache.penalties.toSeq)),
-              submitCall = routes.PenaltyTypeController.onSubmit(),
-              returnUrl = appConfig.managePensionsSchemeOverviewUrl
-=======
               radios = radios,
               buttonText = buttonText,
               submitCall = routes.PenaltyTypeController.onSubmit(journeyType),
               returnUrl = appConfig.managePensionsSchemeOverviewUrl,
               journeyType = journeyType
->>>>>>> daa8d815
             )
           ))
         },
