--- conflicted
+++ resolved
@@ -81,12 +81,9 @@
     val totalOverdueChargeFormatted= s"${FormatHelper.formatCurrencyAmountAsString(totalOverdueCharge)}"
     val totalInterestAccruingFormatted= s"${FormatHelper.formatCurrencyAmountAsString(totalInterestAccruing)}"
     val creditBalanceFormatted: String = creditBalanceAmountFormatted(creditSchemeFSDetail)
-<<<<<<< HEAD
     val returnUrl = config.managePensionsSchemeOverviewUrl
-=======
     val isOverdueChargeAvailable = service.isOverdueChargeAvailable(schemeFSDetail)
 
->>>>>>> 0b0e4267
     logger.debug(s"AFT service returned UpcomingCharge - $totalUpcomingCharge")
     logger.debug(s"AFT service returned OverdueCharge - $totalOverdueCharge")
     logger.debug(s"AFT service returned InterestAccruing - $totalInterestAccruing")
@@ -124,30 +121,13 @@
         allPaymentLink = routes.PaymentOrChargeTypeController.onPageLoad(srn).url,
         creditBalanceFormatted = creditBalanceFormatted,
         creditBalance = creditBalance,
+        isOverdueChargeAvailable -> isOverdueChargeAvailable,
         returnUrl = returnUrl
       )
     }
 
-<<<<<<< HEAD
     Future.successful(Ok(templateToRender))
-=======
-    renderer.render(
-      template = templateToRender,
-      ctx = Json.obj(
-        "totalUpcomingCharge" -> totalUpcomingChargeFormatted,
-        "totalOverdueCharge" -> totalOverdueChargeFormatted,
-        "totalInterestAccruing" -> totalInterestAccruingFormatted ,
-        "schemeName" -> schemeName,
-        "requestRefundUrl" -> requestRefundUrl,
-        "overduePaymentLink" -> routes.PaymentsAndChargesController.onPageLoad(srn, "overdue").url,
-        "duePaymentLink" -> routes.PaymentsAndChargesController.onPageLoad(srn, "upcoming").url,
-        "allPaymentLink" -> routes.PaymentOrChargeTypeController.onPageLoad(srn).url,
-        "creditBalanceFormatted" -> creditBalanceFormatted,
-        "creditBalance" -> creditBalance,
-        "isOverdueChargeAvailable" -> isOverdueChargeAvailable
-      )
-    )(request).map(Ok(_))
->>>>>>> 0b0e4267
+
   }
 
     def getCreditBalanceAmount(schemeFs: Seq[SchemeFSDetail]): BigDecimal = {
