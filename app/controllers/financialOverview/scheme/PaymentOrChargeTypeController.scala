--- conflicted
+++ resolved
@@ -42,11 +42,8 @@
                                               val controllerComponents: MessagesControllerComponents,
                                               config: FrontendAppConfig,
                                               service: PaymentsAndChargesService,
-<<<<<<< HEAD
                                               eventReportingConnector: EventReportingConnector,
                                               paymentOrChargeTypeView: PaymentOrChargeTypeView,
-=======
->>>>>>> 0b0e4267
                                               navService: PaymentsNavigationService)
                                              (implicit ec: ExecutionContext) extends FrontendBaseController
   with I18nSupport {
@@ -55,9 +52,7 @@
 
   def onPageLoad(srn: String): Action[AnyContent] = (identify andThen allowAccess(Some(srn))).async { implicit request =>
     service.getPaymentsForJourney(request.idOrException, srn, ChargeDetailsFilter.All).flatMap { cache =>
-<<<<<<< HEAD
-      eventReportingConnector.getFeatureToggle("event-reporting").flatMap { toggleDetail =>
-        val paymentsOrCharges = filterPaymentOrChargeTypesByFeatureToggle(getPaymentOrChargeTypes(cache.schemeFSDetail),toggleDetail.isEnabled)
+        val paymentsOrCharges = getPaymentOrChargeTypes(cache.schemeFSDetail)
 
         Future.successful(Ok(paymentOrChargeTypeView(
           form = form,
@@ -69,19 +64,6 @@
             Seq("govuk-tag govuk-tag--red govuk-!-display-inline"), areLabelsBold = false))
         )))
       }
-=======
-      val paymentsOrCharges = getPaymentOrChargeTypes(cache.schemeFSDetail)
-      val json = Json.obj(
-        "titleMessage" -> s"paymentOrChargeType.all.title",
-        "form" -> form(),
-        "radios" -> PaymentOrChargeType.radios(form(), paymentsOrCharges,
-          Seq("govuk-tag govuk-tag--red govuk-!-display-inline"), areLabelsBold = false),
-        "schemeName" -> cache.schemeDetails.schemeName,
-        "returnUrl" -> config.schemeDashboardUrl(request).format(srn)
-      )
-
-      renderer.render(template = "financialOverview/scheme/paymentOrChargeType.njk", json).map(Ok(_))
->>>>>>> 0b0e4267
     }
   }
 
