--- conflicted
+++ resolved
@@ -65,49 +65,23 @@
         val totalInterestCharges: BigDecimal = interestCharges.map(_.accruedInterestTotal).sum
         val totalCharges: BigDecimal = totalDueCharges + totalInterestCharges
 
-<<<<<<< HEAD
-          if (filteredPayments.nonEmpty) {
-
-                getMapChargeTypeToVersionAndDate(filteredPayments, pstr).flatMap { mapChargeTypesVersionsAndDate =>
-                  val tableOfPaymentsAndCharges = paymentsAndChargesService.getPaymentsAndCharges(srn, pstr, filteredPayments,
-                    mapChargeTypesVersionsAndDate, journeyType)
-
-                  val json = Json.obj(
-                    fields =
-                      "titleMessage" -> title,
-                      "reflectChargeText" -> Message(s"paymentsAndCharges.reflect.charge.text"),
-                      "journeyType" -> journeyType.toString,
-                      "paymentAndChargesTable" -> tableOfPaymentsAndCharges,
-                      "schemeName" -> paymentsCache.schemeDetails.schemeName,
-                      "totalDue" -> s"${FormatHelper.formatCurrencyAmountAsString(totalCharges)}",
-                      "returnUrl" -> config.schemeDashboardUrl(request).format(srn)
-                  )
-                  renderer.render(template = "financialOverview/scheme/paymentsAndCharges.njk", json).map(Ok(_))
-                }
-              } else {
-                logger.warn(s"No Scheme Payments and Charges returned for the selected period $period")
-                Future.successful(Redirect(controllers.routes.SessionExpiredController.onPageLoad))
-              }
-
-=======
         if (filteredPayments.nonEmpty) {
           val tableOfPaymentsAndCharges = paymentsAndChargesService.getPaymentsAndCharges(srn, pstr, filteredPayments, journeyType)
-            val json = Json.obj(
-              fields =
-                "titleMessage" -> title,
-              "reflectChargeText" -> Message(s"paymentsAndCharges.reflect.charge.text"),
-              "journeyType" -> journeyType.toString,
-              "paymentAndChargesTable" -> tableOfPaymentsAndCharges,
-              "schemeName" -> paymentsCache.schemeDetails.schemeName,
-              "totalDue" -> s"${FormatHelper.formatCurrencyAmountAsString(totalCharges)}",
-              "returnUrl" -> config.schemeDashboardUrl(request).format(srn)
-            )
-            renderer.render(template = "financialOverview/scheme/paymentsAndCharges.njk", json).map(Ok(_))
+          val json = Json.obj(
+            fields =
+              "titleMessage" -> title,
+            "reflectChargeText" -> Message(s"paymentsAndCharges.reflect.charge.text"),
+            "journeyType" -> journeyType.toString,
+            "paymentAndChargesTable" -> tableOfPaymentsAndCharges,
+            "schemeName" -> paymentsCache.schemeDetails.schemeName,
+            "totalDue" -> s"${FormatHelper.formatCurrencyAmountAsString(totalCharges)}",
+            "returnUrl" -> config.schemeDashboardUrl(request).format(srn)
+          )
+          renderer.render(template = "financialOverview/scheme/paymentsAndCharges.njk", json).map(Ok(_))
         } else {
           logger.warn(s"No Scheme Payments and Charges returned for the selected period $period")
           Future.successful(Redirect(controllers.routes.SessionExpiredController.onPageLoad))
         }
->>>>>>> a364cf98
       }
     }
 
