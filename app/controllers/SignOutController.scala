/*
 * Copyright 2020 HM Revenue & Customs
 *
 * Licensed under the Apache License, Version 2.0 (the "License");
 * you may not use this file except in compliance with the License.
 * You may obtain a copy of the License at
 *
 *     http://www.apache.org/licenses/LICENSE-2.0
 *
 * Unless required by applicable law or agreed to in writing, software
 * distributed under the License is distributed on an "AS IS" BASIS,
 * WITHOUT WARRANTIES OR CONDITIONS OF ANY KIND, either express or implied.
 * See the License for the specific language governing permissions and
 * limitations under the License.
 */

package controllers

import config.FrontendAppConfig
import connectors.cache.UserAnswersCacheConnector
import controllers.actions.{DataRetrievalAction, IdentifierAction}
import javax.inject.Inject
import play.api.i18n.I18nSupport
import play.api.mvc.{Action, AnyContent, MessagesControllerComponents}
import uk.gov.hmrc.play.bootstrap.controller.FrontendBaseController

import scala.concurrent.{ExecutionContext, Future}

class SignOutController @Inject()(
<<<<<<< HEAD
    config: FrontendAppConfig,
    identify: IdentifierAction,
    getData: DataRetrievalAction,
    val controllerComponents: MessagesControllerComponents,
    userAnswersCacheConnector: UserAnswersCacheConnector
)(implicit ec: ExecutionContext)
    extends FrontendBaseController
    with I18nSupport {

  def signOut(srn: String, startDate: Option[String]): Action[AnyContent] = identify.async { implicit request =>
    startDate match {
      case Some(startDate) =>
        val id = s"$srn$startDate"
        userAnswersCacheConnector.removeAll(id).map { _ =>
          Redirect(config.signOutUrl).withNewSession
        }
      case _ =>
        Future.successful(Redirect(config.signOutUrl).withNewSession)
    }
=======
                                   config: FrontendAppConfig,
                                   identify: IdentifierAction,
                                   getData: DataRetrievalAction,
                                   val controllerComponents: MessagesControllerComponents,
                                   userAnswersCacheConnector: UserAnswersCacheConnector
)(implicit ec: ExecutionContext) extends FrontendBaseController with I18nSupport {

  def signOut(srn: String, startDate: Option[String]): Action[AnyContent] = identify.async {
    implicit request =>

      startDate match {
        case Some(startDt) =>
          val id = s"$srn$startDt"
          userAnswersCacheConnector.removeAll(id).map { _ =>
            Redirect(config.signOutUrl).withNewSession
          }
        case _ =>
          Future.successful(Redirect(config.signOutUrl).withNewSession)
      }
>>>>>>> 29e30673
  }
}<|MERGE_RESOLUTION|>--- conflicted
+++ resolved
@@ -27,7 +27,6 @@
 import scala.concurrent.{ExecutionContext, Future}
 
 class SignOutController @Inject()(
-<<<<<<< HEAD
     config: FrontendAppConfig,
     identify: IdentifierAction,
     getData: DataRetrievalAction,
@@ -36,24 +35,6 @@
 )(implicit ec: ExecutionContext)
     extends FrontendBaseController
     with I18nSupport {
-
-  def signOut(srn: String, startDate: Option[String]): Action[AnyContent] = identify.async { implicit request =>
-    startDate match {
-      case Some(startDate) =>
-        val id = s"$srn$startDate"
-        userAnswersCacheConnector.removeAll(id).map { _ =>
-          Redirect(config.signOutUrl).withNewSession
-        }
-      case _ =>
-        Future.successful(Redirect(config.signOutUrl).withNewSession)
-    }
-=======
-                                   config: FrontendAppConfig,
-                                   identify: IdentifierAction,
-                                   getData: DataRetrievalAction,
-                                   val controllerComponents: MessagesControllerComponents,
-                                   userAnswersCacheConnector: UserAnswersCacheConnector
-)(implicit ec: ExecutionContext) extends FrontendBaseController with I18nSupport {
 
   def signOut(srn: String, startDate: Option[String]): Action[AnyContent] = identify.async {
     implicit request =>
@@ -67,6 +48,5 @@
         case _ =>
           Future.successful(Redirect(config.signOutUrl).withNewSession)
       }
->>>>>>> 29e30673
   }
 }