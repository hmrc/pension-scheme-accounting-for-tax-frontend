/*
 * Copyright 2020 HM Revenue & Customs
 *
 * Licensed under the Apache License, Version 2.0 (the "License");
 * you may not use this file except in compliance with the License.
 * You may obtain a copy of the License at
 *
 *     http://www.apache.org/licenses/LICENSE-2.0
 *
 * Unless required by applicable law or agreed to in writing, software
 * distributed under the License is distributed on an "AS IS" BASIS,
 * WITHOUT WARRANTIES OR CONDITIONS OF ANY KIND, either express or implied.
 * See the License for the specific language governing permissions and
 * limitations under the License.
 */

package controllers.chargeF

import java.time.LocalDate

import config.FrontendAppConfig
import connectors.cache.UserAnswersCacheConnector
import controllers.DataRetrievals
import controllers.actions._
import forms.DeleteFormProvider
import javax.inject.Inject
import models.LocalDateBinder._
import models.{GenericViewModel, NormalMode, UserAnswers}
import navigators.CompoundNavigator
<<<<<<< HEAD
import pages.chargeF.DeregistrationQuery
=======
import pages.chargeF.{DeleteChargePage, DeregistrationQuery}
>>>>>>> 4d08e9fe
import play.api.data.Form
import play.api.i18n.{I18nSupport, Messages, MessagesApi}
import play.api.libs.json.{JsObject, Json}
import play.api.mvc.{Action, AnyContent, MessagesControllerComponents}
import renderer.Renderer
<<<<<<< HEAD
import services.{AFTService, UserAnswersService}
=======
import services.DeleteAFTChargeService
>>>>>>> 4d08e9fe
import uk.gov.hmrc.play.bootstrap.controller.FrontendBaseController
import uk.gov.hmrc.viewmodels.{NunjucksSupport, Radios}

import scala.concurrent.{ExecutionContext, Future}

class DeleteChargeController @Inject()(override val messagesApi: MessagesApi,
                                       userAnswersCacheConnector: UserAnswersCacheConnector,
                                       userAnswersService: UserAnswersService,
                                       navigator: CompoundNavigator,
                                       identify: IdentifierAction,
                                       getData: DataRetrievalAction,
                                       allowAccess: AllowAccessActionProvider,
                                       requireData: DataRequiredAction,
                                       deleteAFTChargeService: DeleteAFTChargeService,
                                       formProvider: DeleteFormProvider,
                                       val controllerComponents: MessagesControllerComponents,
                                       config: FrontendAppConfig,
                                       renderer: Renderer)(implicit ec: ExecutionContext)
    extends FrontendBaseController
    with I18nSupport
    with NunjucksSupport {

  private def form(implicit messages: Messages): Form[Boolean] =
    formProvider(messages("deleteCharge.error.required", messages("chargeF").toLowerCase()))

  def onPageLoad(srn: String, startDate: LocalDate): Action[AnyContent] =
    (identify andThen getData(srn, startDate) andThen requireData andThen allowAccess(srn, startDate)).async {
      implicit request =>
      DataRetrievals.retrieveSchemeName { schemeName =>

            val viewModel = GenericViewModel(
              submitUrl = routes.DeleteChargeController.onSubmit(srn, startDate).url,
              returnUrl = controllers.routes.ReturnToSchemeDetailsController.returnToSchemeDetails(srn, startDate).url,
              schemeName = schemeName
            )

        val json = Json.obj(
          "srn" -> srn,
          "startDate" -> Some(startDate),
          "form" -> form,
          "viewModel" -> viewModel,
          "radios" -> Radios.yesNo(form(implicitly)("value")),
          "chargeName" -> "chargeF"
        )

        renderer.render("deleteCharge.njk", json).map(Ok(_))
      }
    }

  def onSubmit(srn: String, startDate: LocalDate): Action[AnyContent] =
    (identify andThen getData(srn, startDate) andThen requireData).async { implicit request =>
      DataRetrievals.retrieveSchemeName { schemeName =>
        form
          .bindFromRequest()
          .fold(
            formWithErrors => {

                  val viewModel = GenericViewModel(
                    submitUrl = routes.DeleteChargeController.onSubmit(srn, startDate).url,
                    returnUrl = controllers.routes.ReturnToSchemeDetailsController.returnToSchemeDetails(srn, startDate).url,
                    schemeName = schemeName
                  )

              val json = Json.obj(
                "srn" -> srn,
                "startDate" -> Some(startDate),
                "form" -> formWithErrors,
                "viewModel" -> viewModel,
                "radios" -> Radios.yesNo(formWithErrors("value")),
                "chargeName" -> "chargeF"
              )

              renderer.render("deleteCharge.njk", json).map(BadRequest(_))

<<<<<<< HEAD
                },
                value =>
                  if (value) {
                    DataRetrievals.retrievePSTR {
                      pstr =>
                        for {
                          updatedAnswers <- Future.fromTry(userAnswersService.remove(DeregistrationQuery))
                          _ <- userAnswersCacheConnector.save(request.internalId, updatedAnswers.data)
                          _ <- aftService.fileAFTReturn(pstr, updatedAnswers)
                        } yield Redirect(controllers.routes.AFTSummaryController.onPageLoad(srn, startDate, None))
                    }
                  } else {
                    Future.successful(Redirect(controllers.chargeF.routes.CheckYourAnswersController.onPageLoad(srn, startDate)))
                  }
              )
=======
            },
            value =>
              if (value) {
                DataRetrievals.retrievePSTR { pstr =>
                  for {
                    answersJs <- userAnswersCacheConnector.save(request.internalId, request.userAnswers.data)
                    _ <- deleteAFTChargeService.deleteAndFileAFTReturn(pstr, UserAnswers(answersJs.as[JsObject]), Some(DeregistrationQuery.path))
                  } yield Redirect(navigator.nextPage(DeleteChargePage, NormalMode, UserAnswers(answersJs.as[JsObject]), srn, startDate))
                }
              } else {
                Future.successful(Redirect(controllers.chargeF.routes.CheckYourAnswersController.onPageLoad(srn, startDate)))
            }
          )
>>>>>>> 4d08e9fe
      }
    }
}<|MERGE_RESOLUTION|>--- conflicted
+++ resolved
@@ -27,21 +27,15 @@
 import models.LocalDateBinder._
 import models.{GenericViewModel, NormalMode, UserAnswers}
 import navigators.CompoundNavigator
-<<<<<<< HEAD
+import pages.chargeF.{DeleteChargePage, DeregistrationQuery}
 import pages.chargeF.DeregistrationQuery
-=======
-import pages.chargeF.{DeleteChargePage, DeregistrationQuery}
->>>>>>> 4d08e9fe
 import play.api.data.Form
 import play.api.i18n.{I18nSupport, Messages, MessagesApi}
 import play.api.libs.json.{JsObject, Json}
 import play.api.mvc.{Action, AnyContent, MessagesControllerComponents}
 import renderer.Renderer
-<<<<<<< HEAD
+import services.DeleteAFTChargeService
 import services.{AFTService, UserAnswersService}
-=======
-import services.DeleteAFTChargeService
->>>>>>> 4d08e9fe
 import uk.gov.hmrc.play.bootstrap.controller.FrontendBaseController
 import uk.gov.hmrc.viewmodels.{NunjucksSupport, Radios}
 
@@ -116,29 +110,13 @@
 
               renderer.render("deleteCharge.njk", json).map(BadRequest(_))
 
-<<<<<<< HEAD
-                },
-                value =>
-                  if (value) {
-                    DataRetrievals.retrievePSTR {
-                      pstr =>
-                        for {
-                          updatedAnswers <- Future.fromTry(userAnswersService.remove(DeregistrationQuery))
-                          _ <- userAnswersCacheConnector.save(request.internalId, updatedAnswers.data)
-                          _ <- aftService.fileAFTReturn(pstr, updatedAnswers)
-                        } yield Redirect(controllers.routes.AFTSummaryController.onPageLoad(srn, startDate, None))
-                    }
-                  } else {
-                    Future.successful(Redirect(controllers.chargeF.routes.CheckYourAnswersController.onPageLoad(srn, startDate)))
-                  }
-              )
-=======
             },
             value =>
               if (value) {
                 DataRetrievals.retrievePSTR { pstr =>
                   for {
-                    answersJs <- userAnswersCacheConnector.save(request.internalId, request.userAnswers.data)
+                    updatedAnswers <- Future.fromTry(userAnswersService.remove(DeregistrationQuery))
+                    answersJs <- userAnswersCacheConnector.save(request.internalId, updatedAnswers.data)
                     _ <- deleteAFTChargeService.deleteAndFileAFTReturn(pstr, UserAnswers(answersJs.as[JsObject]), Some(DeregistrationQuery.path))
                   } yield Redirect(navigator.nextPage(DeleteChargePage, NormalMode, UserAnswers(answersJs.as[JsObject]), srn, startDate))
                 }
@@ -146,7 +124,6 @@
                 Future.successful(Redirect(controllers.chargeF.routes.CheckYourAnswersController.onPageLoad(srn, startDate)))
             }
           )
->>>>>>> 4d08e9fe
       }
     }
 }