/*
 * Copyright 2020 HM Revenue & Customs
 *
 * Licensed under the Apache License, Version 2.0 (the "License");
 * you may not use this file except in compliance with the License.
 * You may obtain a copy of the License at
 *
 *     http://www.apache.org/licenses/LICENSE-2.0
 *
 * Unless required by applicable law or agreed to in writing, software
 * distributed under the License is distributed on an "AS IS" BASIS,
 * WITHOUT WARRANTIES OR CONDITIONS OF ANY KIND, either express or implied.
 * See the License for the specific language governing permissions and
 * limitations under the License.
 */

package controllers.chargeF

import java.time.LocalDate

import config.FrontendAppConfig
import connectors.cache.UserAnswersCacheConnector
import controllers.DataRetrievals
import controllers.actions._
import forms.DeleteFormProvider
import javax.inject.Inject
import models.LocalDateBinder._
import models.{GenericViewModel, NormalMode, UserAnswers}
import navigators.CompoundNavigator
import pages.chargeF.{DeleteChargePage, DeregistrationQuery}
import play.api.data.Form
import play.api.i18n.{I18nSupport, Messages, MessagesApi}
import play.api.libs.json.{JsObject, Json}
import play.api.mvc.{Action, AnyContent, MessagesControllerComponents}
import renderer.Renderer
import services.DeleteAFTChargeService
import uk.gov.hmrc.play.bootstrap.controller.FrontendBaseController
import uk.gov.hmrc.viewmodels.{NunjucksSupport, Radios}

import scala.concurrent.{ExecutionContext, Future}

class DeleteChargeController @Inject()(override val messagesApi: MessagesApi,
                                       userAnswersCacheConnector: UserAnswersCacheConnector,
                                       navigator: CompoundNavigator,
                                       identify: IdentifierAction,
                                       getData: DataRetrievalAction,
                                       allowAccess: AllowAccessActionProvider,
                                       requireData: DataRequiredAction,
                                       deleteAFTChargeService: DeleteAFTChargeService,
                                       formProvider: DeleteFormProvider,
                                       val controllerComponents: MessagesControllerComponents,
                                       config: FrontendAppConfig,
                                       renderer: Renderer)(implicit ec: ExecutionContext)
    extends FrontendBaseController
    with I18nSupport
    with NunjucksSupport {

  private def form(implicit messages: Messages): Form[Boolean] =
    formProvider(messages("deleteCharge.error.required", messages("chargeF").toLowerCase()))

  def onPageLoad(srn: String, startDate: LocalDate): Action[AnyContent] =
<<<<<<< HEAD
    (identify andThen getData(srn, startDate) andThen allowAccess(srn, startDate) andThen requireData).async { implicit request =>
=======
    (identify andThen getData(srn, startDate) andThen requireData andThen allowAccess(srn, startDate)).async {
      implicit request =>
>>>>>>> bc6e0bd5
      DataRetrievals.retrieveSchemeName { schemeName =>
        val viewModel = GenericViewModel(
          submitUrl = routes.DeleteChargeController.onSubmit(srn, startDate).url,
          returnUrl = config.managePensionsSchemeSummaryUrl.format(srn),
          schemeName = schemeName
        )

<<<<<<< HEAD
        val json = Json.obj(
          "srn" -> srn,
          "startDate" -> Some(startDate),
          "form" -> form,
          "viewModel" -> viewModel,
          "radios" -> Radios.yesNo(form(implicitly)("value")),
          "chargeName" -> "chargeF"
        )
=======
            val viewModel = GenericViewModel(
              submitUrl = routes.DeleteChargeController.onSubmit(srn, startDate).url,
              returnUrl = controllers.routes.ReturnToSchemeDetailsController.returnToSchemeDetails(srn, startDate).url,
              schemeName = schemeName
            )
>>>>>>> bc6e0bd5

        renderer.render("deleteCharge.njk", json).map(Ok(_))
      }
    }

  def onSubmit(srn: String, startDate: LocalDate): Action[AnyContent] =
    (identify andThen getData(srn, startDate) andThen requireData).async { implicit request =>
      DataRetrievals.retrieveSchemeName { schemeName =>
        form
          .bindFromRequest()
          .fold(
            formWithErrors => {

<<<<<<< HEAD
              val viewModel = GenericViewModel(
                submitUrl = routes.DeleteChargeController.onSubmit(srn, startDate).url,
                returnUrl = config.managePensionsSchemeSummaryUrl.format(srn),
                schemeName = schemeName
              )
=======
                  val viewModel = GenericViewModel(
                    submitUrl = routes.DeleteChargeController.onSubmit(srn, startDate).url,
                    returnUrl = controllers.routes.ReturnToSchemeDetailsController.returnToSchemeDetails(srn, startDate).url,
                    schemeName = schemeName
                  )
>>>>>>> bc6e0bd5

              val json = Json.obj(
                "srn" -> srn,
                "startDate" -> Some(startDate),
                "form" -> formWithErrors,
                "viewModel" -> viewModel,
                "radios" -> Radios.yesNo(formWithErrors("value")),
                "chargeName" -> "chargeF"
              )

              renderer.render("deleteCharge.njk", json).map(BadRequest(_))

            },
            value =>
              if (value) {
                DataRetrievals.retrievePSTR { pstr =>
                  for {
                    answersJs <- userAnswersCacheConnector.save(request.internalId, request.userAnswers.data)
                    _ <- deleteAFTChargeService.deleteAndFileAFTReturn(pstr, UserAnswers(answersJs.as[JsObject]), Some(DeregistrationQuery.path))
                  } yield Redirect(navigator.nextPage(DeleteChargePage, NormalMode, UserAnswers(answersJs.as[JsObject]), srn, startDate))
                }
              } else {
                Future.successful(Redirect(controllers.chargeF.routes.CheckYourAnswersController.onPageLoad(srn, startDate)))
            }
          )
      }
    }
}<|MERGE_RESOLUTION|>--- conflicted
+++ resolved
@@ -59,20 +59,16 @@
     formProvider(messages("deleteCharge.error.required", messages("chargeF").toLowerCase()))
 
   def onPageLoad(srn: String, startDate: LocalDate): Action[AnyContent] =
-<<<<<<< HEAD
-    (identify andThen getData(srn, startDate) andThen allowAccess(srn, startDate) andThen requireData).async { implicit request =>
-=======
     (identify andThen getData(srn, startDate) andThen requireData andThen allowAccess(srn, startDate)).async {
       implicit request =>
->>>>>>> bc6e0bd5
       DataRetrievals.retrieveSchemeName { schemeName =>
-        val viewModel = GenericViewModel(
-          submitUrl = routes.DeleteChargeController.onSubmit(srn, startDate).url,
-          returnUrl = config.managePensionsSchemeSummaryUrl.format(srn),
-          schemeName = schemeName
-        )
 
-<<<<<<< HEAD
+            val viewModel = GenericViewModel(
+              submitUrl = routes.DeleteChargeController.onSubmit(srn, startDate).url,
+              returnUrl = controllers.routes.ReturnToSchemeDetailsController.returnToSchemeDetails(srn, startDate).url,
+              schemeName = schemeName
+            )
+
         val json = Json.obj(
           "srn" -> srn,
           "startDate" -> Some(startDate),
@@ -81,13 +77,6 @@
           "radios" -> Radios.yesNo(form(implicitly)("value")),
           "chargeName" -> "chargeF"
         )
-=======
-            val viewModel = GenericViewModel(
-              submitUrl = routes.DeleteChargeController.onSubmit(srn, startDate).url,
-              returnUrl = controllers.routes.ReturnToSchemeDetailsController.returnToSchemeDetails(srn, startDate).url,
-              schemeName = schemeName
-            )
->>>>>>> bc6e0bd5
 
         renderer.render("deleteCharge.njk", json).map(Ok(_))
       }
@@ -101,19 +90,11 @@
           .fold(
             formWithErrors => {
 
-<<<<<<< HEAD
-              val viewModel = GenericViewModel(
-                submitUrl = routes.DeleteChargeController.onSubmit(srn, startDate).url,
-                returnUrl = config.managePensionsSchemeSummaryUrl.format(srn),
-                schemeName = schemeName
-              )
-=======
                   val viewModel = GenericViewModel(
                     submitUrl = routes.DeleteChargeController.onSubmit(srn, startDate).url,
                     returnUrl = controllers.routes.ReturnToSchemeDetailsController.returnToSchemeDetails(srn, startDate).url,
                     schemeName = schemeName
                   )
->>>>>>> bc6e0bd5
 
               val json = Json.obj(
                 "srn" -> srn,
