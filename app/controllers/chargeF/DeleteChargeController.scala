/*
 * Copyright 2020 HM Revenue & Customs
 *
 * Licensed under the Apache License, Version 2.0 (the "License");
 * you may not use this file except in compliance with the License.
 * You may obtain a copy of the License at
 *
 *     http://www.apache.org/licenses/LICENSE-2.0
 *
 * Unless required by applicable law or agreed to in writing, software
 * distributed under the License is distributed on an "AS IS" BASIS,
 * WITHOUT WARRANTIES OR CONDITIONS OF ANY KIND, either express or implied.
 * See the License for the specific language governing permissions and
 * limitations under the License.
 */

package controllers.chargeF

import java.time.LocalDate

import config.FrontendAppConfig
import connectors.cache.UserAnswersCacheConnector
import controllers.DataRetrievals
import controllers.actions._
import forms.DeleteFormProvider
import javax.inject.Inject
import models.LocalDateBinder._
import models.{GenericViewModel, NormalMode, UserAnswers}
import navigators.CompoundNavigator
import pages.chargeF.{DeleteChargePage, DeregistrationQuery}
import play.api.data.Form
import play.api.i18n.{I18nSupport, Messages, MessagesApi}
import play.api.libs.json.{JsObject, Json}
import play.api.mvc.{Action, AnyContent, MessagesControllerComponents}
import renderer.Renderer
import services.{DeleteAFTChargeService, UserAnswersService}
import uk.gov.hmrc.play.bootstrap.controller.FrontendBaseController
import uk.gov.hmrc.viewmodels.{NunjucksSupport, Radios}

import scala.concurrent.{ExecutionContext, Future}

class DeleteChargeController @Inject()(override val messagesApi: MessagesApi,
                                       userAnswersCacheConnector: UserAnswersCacheConnector,
                                       userAnswersService: UserAnswersService,
                                       navigator: CompoundNavigator,
                                       identify: IdentifierAction,
                                       getData: DataRetrievalAction,
                                       allowAccess: AllowAccessActionProvider,
                                       requireData: DataRequiredAction,
                                       deleteAFTChargeService: DeleteAFTChargeService,
                                       formProvider: DeleteFormProvider,
                                       val controllerComponents: MessagesControllerComponents,
                                       config: FrontendAppConfig,
                                       renderer: Renderer)(implicit ec: ExecutionContext)
  extends FrontendBaseController
    with I18nSupport
    with NunjucksSupport {

  private def form(implicit messages: Messages): Form[Boolean] =
    formProvider(messages("deleteCharge.error.required", messages("chargeF").toLowerCase()))

  def onPageLoad(srn: String, startDate: LocalDate): Action[AnyContent] =
    (identify andThen getData(srn, startDate) andThen requireData andThen allowAccess(srn, startDate)).async {
      implicit request =>
        DataRetrievals.retrieveSchemeName { schemeName =>

          val viewModel = GenericViewModel(
            submitUrl = routes.DeleteChargeController.onSubmit(srn, startDate).url,
            returnUrl = controllers.routes.ReturnToSchemeDetailsController.returnToSchemeDetails(srn, startDate).url,
            schemeName = schemeName
          )

          val json = Json.obj(
            "srn" -> srn,
            "startDate" -> Some(startDate),
            "form" -> form,
            "viewModel" -> viewModel,
            "radios" -> Radios.yesNo(form(implicitly)("value")),
            "chargeName" -> "chargeF"
          )

          renderer.render("deleteCharge.njk", json).map(Ok(_))
        }
    }

  def onSubmit(srn: String, startDate: LocalDate): Action[AnyContent] =
    (identify andThen getData(srn, startDate) andThen requireData).async { implicit request =>
      DataRetrievals.retrieveSchemeName { schemeName =>
        form
          .bindFromRequest()
          .fold(
            formWithErrors => {

              val viewModel = GenericViewModel(
                submitUrl = routes.DeleteChargeController.onSubmit(srn, startDate).url,
                returnUrl = controllers.routes.ReturnToSchemeDetailsController.returnToSchemeDetails(srn, startDate).url,
                schemeName = schemeName
              )

              val json = Json.obj(
                "srn" -> srn,
                "startDate" -> Some(startDate),
                "form" -> formWithErrors,
                "viewModel" -> viewModel,
                "radios" -> Radios.yesNo(formWithErrors("value")),
                "chargeName" -> "chargeF"
              )

              renderer.render("deleteCharge.njk", json).map(BadRequest(_))

            },
            value =>
              if (value) {
                DataRetrievals.retrievePSTR { pstr =>

<<<<<<< HEAD
                  val updatedAnswers = userAnswersService.remove(DeregistrationQuery)
                  for {
                    answersJs <- userAnswersCacheConnector.save(request.internalId, updatedAnswers.data)
                    _ <- deleteAFTChargeService.deleteAndFileAFTReturn(pstr, UserAnswers(answersJs.as[JsObject]), Some(DeregistrationQuery.path))
=======
                  for {
                    answersJs <- userAnswersCacheConnector.save(request.internalId, request.userAnswers.data)
                    _ <- deleteAFTChargeService.deleteAndFileAFTReturn(pstr, UserAnswers(answersJs.as[JsObject]), Some(DeregistrationQuery))
>>>>>>> 3861bd4f
                  } yield Redirect(navigator.nextPage(DeleteChargePage, NormalMode, UserAnswers(answersJs.as[JsObject]), srn, startDate))
                }
              } else {
                Future.successful(Redirect(controllers.chargeF.routes.CheckYourAnswersController.onPageLoad(srn, startDate)))
              }
          )
      }
    }
}<|MERGE_RESOLUTION|>--- conflicted
+++ resolved
@@ -113,16 +113,9 @@
               if (value) {
                 DataRetrievals.retrievePSTR { pstr =>
 
-<<<<<<< HEAD
-                  val updatedAnswers = userAnswersService.remove(DeregistrationQuery)
-                  for {
-                    answersJs <- userAnswersCacheConnector.save(request.internalId, updatedAnswers.data)
-                    _ <- deleteAFTChargeService.deleteAndFileAFTReturn(pstr, UserAnswers(answersJs.as[JsObject]), Some(DeregistrationQuery.path))
-=======
                   for {
                     answersJs <- userAnswersCacheConnector.save(request.internalId, request.userAnswers.data)
                     _ <- deleteAFTChargeService.deleteAndFileAFTReturn(pstr, UserAnswers(answersJs.as[JsObject]), Some(DeregistrationQuery))
->>>>>>> 3861bd4f
                   } yield Redirect(navigator.nextPage(DeleteChargePage, NormalMode, UserAnswers(answersJs.as[JsObject]), srn, startDate))
                 }
               } else {
