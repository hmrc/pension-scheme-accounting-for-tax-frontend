--- conflicted
+++ resolved
@@ -45,11 +45,7 @@
                                            navigator: CompoundNavigator
                                          )(implicit ec: ExecutionContext) extends FrontendBaseController with I18nSupport {
 
-<<<<<<< HEAD
-  def onPageLoad(srn: String): Action[AnyContent] = (identify andThen getData(srn) andThen requireData).async {
-=======
-  def onPageLoad(srn: String): Action[AnyContent] = (identify andThen getData andThen allowAccess(srn) andThen requireData).async {
->>>>>>> cc087e04
+  def onPageLoad(srn: String): Action[AnyContent] = (identify andThen getData(srn) andThen allowAccess(srn) andThen requireData).async {
     implicit request =>
       val ua = request.userAnswers
       val schemeName = ua.get(SchemeNameQuery).getOrElse("the scheme")
