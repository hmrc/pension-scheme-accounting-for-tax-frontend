/*
 * Copyright 2020 HM Revenue & Customs
 *
 * Licensed under the Apache License, Version 2.0 (the "License");
 * you may not use this file except in compliance with the License.
 * You may obtain a copy of the License at
 *
 *     http://www.apache.org/licenses/LICENSE-2.0
 *
 * Unless required by applicable law or agreed to in writing, software
 * distributed under the License is distributed on an "AS IS" BASIS,
 * WITHOUT WARRANTIES OR CONDITIONS OF ANY KIND, either express or implied.
 * See the License for the specific language governing permissions and
 * limitations under the License.
 */

package controllers.chargeF

import com.google.inject.Inject
import config.FrontendAppConfig
import connectors.AFTConnector
import controllers.DataRetrievals
import controllers.actions.{AllowAccessActionProvider, DataRequiredAction, DataRetrievalAction, IdentifierAction}
import models.{GenericViewModel, NormalMode}
import navigators.CompoundNavigator
import pages.chargeF.{ChargeDetailsPage, CheckYourAnswersPage}
import play.api.i18n.{I18nSupport, MessagesApi}
import play.api.libs.json.Json
import play.api.mvc.{Action, AnyContent, MessagesControllerComponents}
import renderer.Renderer
import services.AFTService
import uk.gov.hmrc.play.bootstrap.controller.FrontendBaseController
import uk.gov.hmrc.viewmodels.{NunjucksSupport, SummaryList}
import utils.CheckYourAnswersHelper

import scala.concurrent.ExecutionContext

class CheckYourAnswersController @Inject()(config: FrontendAppConfig,
                                           override val messagesApi: MessagesApi,
                                           identify: IdentifierAction,
                                           getData: DataRetrievalAction,
                                           allowAccess: AllowAccessActionProvider,
                                           requireData: DataRequiredAction,
                                           aftService: AFTService,
                                           navigator: CompoundNavigator,
                                           val controllerComponents: MessagesControllerComponents,
                                           renderer: Renderer
                                          )(implicit ec: ExecutionContext) extends FrontendBaseController with I18nSupport with NunjucksSupport {

  def onPageLoad(srn: String): Action[AnyContent] = (identify andThen getData(srn) andThen allowAccess(srn) andThen requireData).async {
    implicit request =>
      DataRetrievals.cyaChargeGeneric(ChargeDetailsPage, srn) { (chargeDetails, schemeName) =>
        val helper = new CheckYourAnswersHelper(request.userAnswers, srn)

<<<<<<< HEAD
        val viewModel = GenericViewModel(
          submitUrl = routes.CheckYourAnswersController.onClick(srn).url,
          returnUrl = config.managePensionsSchemeSummaryUrl.format(srn),
          schemeName = schemeName)

        val seqRows: Seq[SummaryList.Row] = Seq(
          helper.chargeFDate.get,
          helper.chargeFAmount.get
=======
        val answers: Seq[SummaryList.Row] = Seq(
          helper.chargeFDate(chargeDetails),
          helper.chargeFAmount(chargeDetails)
>>>>>>> ead35abc
        )

        val answers = if(request.viewOnly) seqRows.map(_.copy(actions = Nil)) else seqRows

        renderer.render("check-your-answers.njk",
          Json.obj(
            "srn" -> srn,
            "list" -> answers,
<<<<<<< HEAD
            "viewModel" -> viewModel,
            "chargeName" -> "chargeF",
            "canChange" -> !request.viewOnly
          )).map(Ok(_))
=======
            "viewModel" -> GenericViewModel(
              submitUrl = routes.CheckYourAnswersController.onClick(srn).url,
              returnUrl = config.managePensionsSchemeSummaryUrl.format(srn),
              schemeName = schemeName),
            "chargeName" -> "chargeF"
          )
        ).map(Ok(_))
>>>>>>> ead35abc
      }
  }

  def onClick(srn: String): Action[AnyContent] = (identify andThen getData(srn) andThen requireData).async {
    implicit request =>
      DataRetrievals.retrievePSTR { pstr =>
        aftService.fileAFTReturn(pstr, request.userAnswers).map { _ =>
          Redirect(navigator.nextPage(CheckYourAnswersPage, NormalMode, request.userAnswers, srn))
        }
      }
  }
}<|MERGE_RESOLUTION|>--- conflicted
+++ resolved
@@ -52,42 +52,25 @@
       DataRetrievals.cyaChargeGeneric(ChargeDetailsPage, srn) { (chargeDetails, schemeName) =>
         val helper = new CheckYourAnswersHelper(request.userAnswers, srn)
 
-<<<<<<< HEAD
-        val viewModel = GenericViewModel(
-          submitUrl = routes.CheckYourAnswersController.onClick(srn).url,
-          returnUrl = config.managePensionsSchemeSummaryUrl.format(srn),
-          schemeName = schemeName)
-
         val seqRows: Seq[SummaryList.Row] = Seq(
-          helper.chargeFDate.get,
-          helper.chargeFAmount.get
-=======
-        val answers: Seq[SummaryList.Row] = Seq(
           helper.chargeFDate(chargeDetails),
           helper.chargeFAmount(chargeDetails)
->>>>>>> ead35abc
         )
 
-        val answers = if(request.viewOnly) seqRows.map(_.copy(actions = Nil)) else seqRows
+        val rows = if(request.viewOnly) seqRows.map(_.copy(actions = Nil)) else seqRows
 
         renderer.render("check-your-answers.njk",
           Json.obj(
             "srn" -> srn,
-            "list" -> answers,
-<<<<<<< HEAD
-            "viewModel" -> viewModel,
-            "chargeName" -> "chargeF",
-            "canChange" -> !request.viewOnly
-          )).map(Ok(_))
-=======
+            "list" -> rows,
             "viewModel" -> GenericViewModel(
               submitUrl = routes.CheckYourAnswersController.onClick(srn).url,
               returnUrl = config.managePensionsSchemeSummaryUrl.format(srn),
               schemeName = schemeName),
-            "chargeName" -> "chargeF"
+            "chargeName" -> "chargeF",
+            "canChange" -> !request.viewOnly
           )
         ).map(Ok(_))
->>>>>>> ead35abc
       }
   }
 
