--- conflicted
+++ resolved
@@ -22,12 +22,8 @@
 import controllers.actions._
 import forms.ChargeDetailsFormProvider
 import javax.inject.Inject
-import models.Mode
+import models.{GenericViewModel, Mode}
 import models.chargeF.ChargeDetails
-<<<<<<< HEAD
-import models.{GenericViewModel, Mode, UserAnswers}
-=======
->>>>>>> 1b89f94d
 import navigators.CompoundNavigator
 import pages.ChargeDetailsPage
 import play.api.data.Form
@@ -56,30 +52,6 @@
 
   def onPageLoad(mode: Mode, srn: String): Action[AnyContent] = (identify andThen getData andThen requireData).async {
     implicit request =>
-<<<<<<< HEAD
-      val ua = request.userAnswers.getOrElse(UserAnswers(Json.obj()))
-
-      val preparedForm: Form[ChargeDetails] = ua.get(ChargeDetailsPage) match {
-        case Some(value) => form.fill(value)
-        case None => form
-      }
-      ua.get(SchemeNameQuery) match {
-        case Some(schemeName) =>
-          val viewModel = GenericViewModel(
-            submitUrl = routes.ChargeDetailsController.onSubmit(mode, srn).url,
-            returnUrl = config.managePensionsSchemeSummaryUrl.format(srn),
-            schemeName = schemeName)
-
-          val json = Json.obj(
-            "form" -> preparedForm,
-            "viewModel" -> viewModel,
-            "date" -> DateInput.localDate(preparedForm("deregistrationDate"))
-          )
-
-          renderer.render(template = "chargeF/chargeDetails.njk", json).map(Ok(_))
-        case _ =>
-          renderer.render(template = "session-expired.njk").map(Ok(_))
-=======
       DataRetrievals.retrieveSchemeName { schemeName =>
 
         val preparedForm: Form[ChargeDetails] = request.userAnswers.get(ChargeDetailsPage) match {
@@ -87,66 +59,37 @@
           case None => form
         }
 
-        val viewModel: DateInput.ViewModel = DateInput.localDate(preparedForm("deregistrationDate"))
+        val viewModel = GenericViewModel(
+          submitUrl = routes.ChargeDetailsController.onSubmit(mode, srn).url,
+          returnUrl = config.managePensionsSchemeSummaryUrl.format(srn),
+          schemeName = schemeName)
 
         val json = Json.obj(
           "form" -> preparedForm,
-          "submitUrl" -> routes.ChargeDetailsController.onSubmit(mode, srn).url,
-          "returnUrl" -> config.managePensionsSchemeSummaryUrl.format(srn),
-          "date" -> viewModel,
-          "schemeName" -> schemeName
+          "viewModel" -> viewModel,
+          "date" -> DateInput.localDate(preparedForm("deregistrationDate"))
         )
 
         renderer.render(template = "chargeF/chargeDetails.njk", json).map(Ok(_))
->>>>>>> 1b89f94d
       }
   }
 
   def onSubmit(mode: Mode, srn: String): Action[AnyContent] = (identify andThen getData andThen requireData).async {
     implicit request =>
-<<<<<<< HEAD
-      val ua = request.userAnswers.getOrElse(UserAnswers(Json.obj()))
-      ua.get(SchemeNameQuery) match {
-        case Some(schemeName) =>
-          form.bindFromRequest().fold(
-            formWithErrors => {
-              val viewModel = GenericViewModel(
-                submitUrl = routes.ChargeDetailsController.onSubmit(mode, srn).url,
-                returnUrl = config.managePensionsSchemeSummaryUrl.format(srn),
-                schemeName = schemeName)
-
-              val json = Json.obj(
-                "form" -> formWithErrors,
-                "viewModel" -> viewModel,
-                "date" -> DateInput.localDate(formWithErrors("deregistrationDate"))
-              )
-              renderer.render(template = "chargeF/chargeDetails.njk", json).map(BadRequest(_))
-            },
-            value => {
-              for {
-                updatedAnswers <- Future.fromTry(ua.set(ChargeDetailsPage, value))
-                _ <- userAnswersCacheConnector.save(request.internalId, updatedAnswers.data)
-              } yield Redirect(navigator.nextPage(ChargeDetailsPage, mode, updatedAnswers, srn))
-            }
-          )
-        case _ =>
-          renderer.render(template = "session-expired.njk").map(Ok(_))
-=======
       DataRetrievals.retrieveSchemeName { schemeName =>
 
         form.bindFromRequest().fold(
           formWithErrors => {
-
-            val viewModel = DateInput.localDate(formWithErrors("deregistrationDate"))
+            val viewModel = GenericViewModel(
+              submitUrl = routes.ChargeDetailsController.onSubmit(mode, srn).url,
+              returnUrl = config.managePensionsSchemeSummaryUrl.format(srn),
+              schemeName = schemeName)
 
             val json = Json.obj(
               "form" -> formWithErrors,
-              "submitUrl" -> routes.ChargeDetailsController.onSubmit(mode, srn).url,
-              "returnUrl" -> config.managePensionsSchemeSummaryUrl.format(srn),
-              "date" -> viewModel,
-              "schemeName" -> schemeName
+              "viewModel" -> viewModel,
+              "date" -> DateInput.localDate(formWithErrors("deregistrationDate"))
             )
-
             renderer.render(template = "chargeF/chargeDetails.njk", json).map(BadRequest(_))
           },
           value => {
@@ -156,7 +99,6 @@
             } yield Redirect(navigator.nextPage(ChargeDetailsPage, mode, updatedAnswers, srn))
           }
         )
->>>>>>> 1b89f94d
       }
   }
 }