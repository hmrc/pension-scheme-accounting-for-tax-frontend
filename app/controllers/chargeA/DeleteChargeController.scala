/*
 * Copyright 2020 HM Revenue & Customs
 *
 * Licensed under the Apache License, Version 2.0 (the "License");
 * you may not use this file except in compliance with the License.
 * You may obtain a copy of the License at
 *
 *     http://www.apache.org/licenses/LICENSE-2.0
 *
 * Unless required by applicable law or agreed to in writing, software
 * distributed under the License is distributed on an "AS IS" BASIS,
 * WITHOUT WARRANTIES OR CONDITIONS OF ANY KIND, either express or implied.
 * See the License for the specific language governing permissions and
 * limitations under the License.
 */

package controllers.chargeA

import java.time.LocalDate

import config.FrontendAppConfig
import connectors.cache.UserAnswersCacheConnector
import controllers.DataRetrievals
import controllers.actions._
import forms.DeleteFormProvider
import javax.inject.Inject
import models.LocalDateBinder._
import models.{GenericViewModel, NormalMode, UserAnswers}
import navigators.CompoundNavigator
<<<<<<< HEAD
import pages.chargeA.ShortServiceRefundQuery
=======
import pages.chargeA.{DeleteChargePage, ShortServiceRefundQuery}
>>>>>>> a293ee7b
import play.api.data.Form
import play.api.i18n.{I18nSupport, Messages, MessagesApi}
import play.api.libs.json.{JsObject, Json}
import play.api.mvc.{Action, AnyContent, MessagesControllerComponents}
import renderer.Renderer
<<<<<<< HEAD
import services.{AFTService, UserAnswersService}
=======
import services.DeleteAFTChargeService
>>>>>>> a293ee7b
import uk.gov.hmrc.play.bootstrap.controller.FrontendBaseController
import uk.gov.hmrc.viewmodels.{NunjucksSupport, Radios}

import scala.concurrent.{ExecutionContext, Future}

class DeleteChargeController @Inject()(override val messagesApi: MessagesApi,
                                       userAnswersCacheConnector: UserAnswersCacheConnector,
                                       userAnswersService: UserAnswersService,
                                       navigator: CompoundNavigator,
                                       identify: IdentifierAction,
                                       getData: DataRetrievalAction,
                                       allowAccess: AllowAccessActionProvider,
                                       requireData: DataRequiredAction,
                                       deleteAFTChargeService: DeleteAFTChargeService,
                                       formProvider: DeleteFormProvider,
                                       val controllerComponents: MessagesControllerComponents,
                                       config: FrontendAppConfig,
                                       renderer: Renderer)(implicit ec: ExecutionContext)
  extends FrontendBaseController
    with I18nSupport
    with NunjucksSupport {

  private def form(implicit messages: Messages): Form[Boolean] =
    formProvider(messages("deleteCharge.error.required", messages("chargeA").toLowerCase()))

  def onPageLoad(srn: String, startDate: LocalDate): Action[AnyContent] =
    (identify andThen getData(srn, startDate) andThen requireData andThen allowAccess(srn, startDate)).async {
      implicit request =>
        DataRetrievals.retrieveSchemeName { schemeName =>

<<<<<<< HEAD
            val viewModel = GenericViewModel(
              submitUrl = routes.DeleteChargeController.onSubmit(srn, startDate).url,
              returnUrl = controllers.routes.ReturnToSchemeDetailsController.returnToSchemeDetails(srn, startDate).url,
              schemeName = schemeName
            )
=======
          val viewModel = GenericViewModel(
            submitUrl = routes.DeleteChargeController.onSubmit(srn, startDate).url,
            returnUrl = controllers.routes.ReturnToSchemeDetailsController.returnToSchemeDetails(srn, startDate).url,
            schemeName = schemeName
          )
>>>>>>> a293ee7b

          val json = Json.obj(
            "srn" -> srn,
            "startDate" -> Some(startDate),
            "form" -> form,
            "viewModel" -> viewModel,
            "radios" -> Radios.yesNo(form(implicitly)("value")),
            "chargeName" -> "chargeA"
          )

          renderer.render("deleteCharge.njk", json).map(Ok(_))
        }
    }

  def onSubmit(srn: String, startDate: LocalDate): Action[AnyContent] =
    (identify andThen getData(srn, startDate) andThen requireData).async { implicit request =>
      DataRetrievals.retrieveSchemeName { schemeName =>
        form
          .bindFromRequest()
          .fold(
            formWithErrors => {

<<<<<<< HEAD
                  val viewModel = GenericViewModel(
                    submitUrl = routes.DeleteChargeController.onSubmit(srn, startDate).url,
                    returnUrl = controllers.routes.ReturnToSchemeDetailsController.returnToSchemeDetails(srn, startDate).url,
                    schemeName = schemeName
                  )
=======
              val viewModel = GenericViewModel(
                submitUrl = routes.DeleteChargeController.onSubmit(srn, startDate).url,
                returnUrl = controllers.routes.ReturnToSchemeDetailsController.returnToSchemeDetails(srn, startDate).url,
                schemeName = schemeName
              )
>>>>>>> a293ee7b

              val json = Json.obj(
                "srn" -> srn,
                "startDate" -> Some(startDate),
                "form" -> formWithErrors,
                "viewModel" -> viewModel,
                "radios" -> Radios.yesNo(formWithErrors("value")),
                "chargeName" -> "chargeA"
              )

              renderer.render("deleteCharge.njk", json).map(BadRequest(_))

<<<<<<< HEAD
                },
                value =>
                  if (value) {
                    DataRetrievals.retrievePSTR { pstr =>
                        for {
                          updatedAnswers <- Future.fromTry(userAnswersService.remove(ShortServiceRefundQuery))
                           _ <- userAnswersCacheConnector.save(request.internalId, updatedAnswers.data)
                          _ <- aftService.fileAFTReturn(pstr, updatedAnswers)
                        } yield Redirect(controllers.routes.AFTSummaryController.onPageLoad(srn, startDate, None))
                    }
                  } else {
                    Future.successful(Redirect(controllers.chargeA.routes.CheckYourAnswersController.onPageLoad(srn, startDate)))
                  }
              )
=======
            },
            value =>
              if (value) {
                DataRetrievals.retrievePSTR {
                  pstr =>
                    for {
                      answersJs <- userAnswersCacheConnector.save(request.internalId, request.userAnswers.data)
                      _ <- deleteAFTChargeService.deleteAndFileAFTReturn(pstr, UserAnswers(answersJs.as[JsObject]), Some(ShortServiceRefundQuery.path))
                    } yield Redirect(navigator.nextPage(DeleteChargePage, NormalMode, UserAnswers(answersJs.as[JsObject]), srn, startDate))
                }
              } else {
                Future.successful(Redirect(controllers.chargeA.routes.CheckYourAnswersController.onPageLoad(srn, startDate)))
              }
          )
>>>>>>> a293ee7b
      }
    }
}<|MERGE_RESOLUTION|>--- conflicted
+++ resolved
@@ -27,21 +27,14 @@
 import models.LocalDateBinder._
 import models.{GenericViewModel, NormalMode, UserAnswers}
 import navigators.CompoundNavigator
-<<<<<<< HEAD
-import pages.chargeA.ShortServiceRefundQuery
-=======
 import pages.chargeA.{DeleteChargePage, ShortServiceRefundQuery}
->>>>>>> a293ee7b
 import play.api.data.Form
 import play.api.i18n.{I18nSupport, Messages, MessagesApi}
 import play.api.libs.json.{JsObject, Json}
 import play.api.mvc.{Action, AnyContent, MessagesControllerComponents}
 import renderer.Renderer
-<<<<<<< HEAD
 import services.{AFTService, UserAnswersService}
-=======
 import services.DeleteAFTChargeService
->>>>>>> a293ee7b
 import uk.gov.hmrc.play.bootstrap.controller.FrontendBaseController
 import uk.gov.hmrc.viewmodels.{NunjucksSupport, Radios}
 
@@ -72,19 +65,11 @@
       implicit request =>
         DataRetrievals.retrieveSchemeName { schemeName =>
 
-<<<<<<< HEAD
-            val viewModel = GenericViewModel(
-              submitUrl = routes.DeleteChargeController.onSubmit(srn, startDate).url,
-              returnUrl = controllers.routes.ReturnToSchemeDetailsController.returnToSchemeDetails(srn, startDate).url,
-              schemeName = schemeName
-            )
-=======
           val viewModel = GenericViewModel(
             submitUrl = routes.DeleteChargeController.onSubmit(srn, startDate).url,
             returnUrl = controllers.routes.ReturnToSchemeDetailsController.returnToSchemeDetails(srn, startDate).url,
             schemeName = schemeName
           )
->>>>>>> a293ee7b
 
           val json = Json.obj(
             "srn" -> srn,
@@ -107,19 +92,11 @@
           .fold(
             formWithErrors => {
 
-<<<<<<< HEAD
-                  val viewModel = GenericViewModel(
-                    submitUrl = routes.DeleteChargeController.onSubmit(srn, startDate).url,
-                    returnUrl = controllers.routes.ReturnToSchemeDetailsController.returnToSchemeDetails(srn, startDate).url,
-                    schemeName = schemeName
-                  )
-=======
               val viewModel = GenericViewModel(
                 submitUrl = routes.DeleteChargeController.onSubmit(srn, startDate).url,
                 returnUrl = controllers.routes.ReturnToSchemeDetailsController.returnToSchemeDetails(srn, startDate).url,
                 schemeName = schemeName
               )
->>>>>>> a293ee7b
 
               val json = Json.obj(
                 "srn" -> srn,
@@ -132,29 +109,14 @@
 
               renderer.render("deleteCharge.njk", json).map(BadRequest(_))
 
-<<<<<<< HEAD
-                },
-                value =>
-                  if (value) {
-                    DataRetrievals.retrievePSTR { pstr =>
-                        for {
-                          updatedAnswers <- Future.fromTry(userAnswersService.remove(ShortServiceRefundQuery))
-                           _ <- userAnswersCacheConnector.save(request.internalId, updatedAnswers.data)
-                          _ <- aftService.fileAFTReturn(pstr, updatedAnswers)
-                        } yield Redirect(controllers.routes.AFTSummaryController.onPageLoad(srn, startDate, None))
-                    }
-                  } else {
-                    Future.successful(Redirect(controllers.chargeA.routes.CheckYourAnswersController.onPageLoad(srn, startDate)))
-                  }
-              )
-=======
             },
             value =>
               if (value) {
                 DataRetrievals.retrievePSTR {
                   pstr =>
                     for {
-                      answersJs <- userAnswersCacheConnector.save(request.internalId, request.userAnswers.data)
+                      updatedAnswers <- Future.fromTry(userAnswersService.remove(ShortServiceRefundQuery))
+                      answersJs <- userAnswersCacheConnector.save(request.internalId, updatedAnswers.data)
                       _ <- deleteAFTChargeService.deleteAndFileAFTReturn(pstr, UserAnswers(answersJs.as[JsObject]), Some(ShortServiceRefundQuery.path))
                     } yield Redirect(navigator.nextPage(DeleteChargePage, NormalMode, UserAnswers(answersJs.as[JsObject]), srn, startDate))
                 }
@@ -162,7 +124,6 @@
                 Future.successful(Redirect(controllers.chargeA.routes.CheckYourAnswersController.onPageLoad(srn, startDate)))
               }
           )
->>>>>>> a293ee7b
       }
     }
 }