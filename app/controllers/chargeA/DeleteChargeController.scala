/*
 * Copyright 2020 HM Revenue & Customs
 *
 * Licensed under the Apache License, Version 2.0 (the "License");
 * you may not use this file except in compliance with the License.
 * You may obtain a copy of the License at
 *
 *     http://www.apache.org/licenses/LICENSE-2.0
 *
 * Unless required by applicable law or agreed to in writing, software
 * distributed under the License is distributed on an "AS IS" BASIS,
 * WITHOUT WARRANTIES OR CONDITIONS OF ANY KIND, either express or implied.
 * See the License for the specific language governing permissions and
 * limitations under the License.
 */

package controllers.chargeA

import java.time.LocalDate

import config.FrontendAppConfig
import connectors.cache.UserAnswersCacheConnector
import controllers.DataRetrievals
import controllers.actions._
import forms.DeleteFormProvider
import javax.inject.Inject
import models.LocalDateBinder._
import models.{GenericViewModel, NormalMode, UserAnswers}
import navigators.CompoundNavigator
<<<<<<< HEAD
import pages.chargeA.ShortServiceRefundQuery
=======
import pages.chargeA.{DeleteChargePage, ShortServiceRefundQuery}
>>>>>>> 4d08e9fe
import play.api.data.Form
import play.api.i18n.{I18nSupport, Messages, MessagesApi}
import play.api.libs.json.{JsObject, Json}
import play.api.mvc.{Action, AnyContent, MessagesControllerComponents}
import renderer.Renderer
<<<<<<< HEAD
import services.{AFTService, UserAnswersService}
=======
import services.DeleteAFTChargeService
>>>>>>> 4d08e9fe
import uk.gov.hmrc.play.bootstrap.controller.FrontendBaseController
import uk.gov.hmrc.viewmodels.{NunjucksSupport, Radios}

import scala.concurrent.{ExecutionContext, Future}

class DeleteChargeController @Inject()(override val messagesApi: MessagesApi,
                                       userAnswersCacheConnector: UserAnswersCacheConnector,
                                       userAnswersService: UserAnswersService,
                                       navigator: CompoundNavigator,
                                       identify: IdentifierAction,
                                       getData: DataRetrievalAction,
                                       allowAccess: AllowAccessActionProvider,
                                       requireData: DataRequiredAction,
                                       deleteAFTChargeService: DeleteAFTChargeService,
                                       formProvider: DeleteFormProvider,
                                       val controllerComponents: MessagesControllerComponents,
                                       config: FrontendAppConfig,
                                       renderer: Renderer)(implicit ec: ExecutionContext)
  extends FrontendBaseController
    with I18nSupport
    with NunjucksSupport {

  private def form(implicit messages: Messages): Form[Boolean] =
    formProvider(messages("deleteCharge.error.required", messages("chargeA").toLowerCase()))

  def onPageLoad(srn: String, startDate: LocalDate): Action[AnyContent] =
    (identify andThen getData(srn, startDate) andThen requireData andThen allowAccess(srn, startDate)).async {
      implicit request =>
      DataRetrievals.retrieveSchemeName { schemeName =>

            val viewModel = GenericViewModel(
              submitUrl = routes.DeleteChargeController.onSubmit(srn, startDate).url,
              returnUrl = controllers.routes.ReturnToSchemeDetailsController.returnToSchemeDetails(srn, startDate).url,
              schemeName = schemeName
            )

            val json = Json.obj(
              "srn" -> srn,
              "startDate" -> Some(startDate),
              "form" -> form,
              "viewModel" -> viewModel,
              "radios" -> Radios.yesNo(form(implicitly)("value")),
              "chargeName" -> "chargeA"
            )

            renderer.render("deleteCharge.njk", json).map(Ok(_))
      }
    }

  def onSubmit(srn: String, startDate: LocalDate): Action[AnyContent] =
    (identify andThen getData(srn, startDate) andThen requireData).async { implicit request =>
      DataRetrievals.retrieveSchemeName { schemeName =>
            form
              .bindFromRequest()
              .fold(
                formWithErrors => {

                  val viewModel = GenericViewModel(
                    submitUrl = routes.DeleteChargeController.onSubmit(srn, startDate).url,
                    returnUrl = controllers.routes.ReturnToSchemeDetailsController.returnToSchemeDetails(srn, startDate).url,
                    schemeName = schemeName
                  )

                  val json = Json.obj(
                    "srn" -> srn,
                    "startDate" -> Some(startDate),
                    "form" -> formWithErrors,
                    "viewModel" -> viewModel,
                    "radios" -> Radios.yesNo(formWithErrors("value")),
                    "chargeName" -> "chargeA"
                  )

                  renderer.render("deleteCharge.njk", json).map(BadRequest(_))

                },
                value =>
                  if (value) {
<<<<<<< HEAD
                    DataRetrievals.retrievePSTR { pstr =>
                        for {
                          updatedAnswers <- Future.fromTry(userAnswersService.remove(ShortServiceRefundQuery))
                           _ <- userAnswersCacheConnector.save(request.internalId, updatedAnswers.data)
                          _ <- aftService.fileAFTReturn(pstr, updatedAnswers)
                        } yield Redirect(controllers.routes.AFTSummaryController.onPageLoad(srn, startDate, None))
=======
                    DataRetrievals.retrievePSTR {
                      pstr =>
                        for {
                          answersJs <- userAnswersCacheConnector.save(request.internalId, request.userAnswers.data)
                          _ <- deleteAFTChargeService.deleteAndFileAFTReturn(pstr, UserAnswers(answersJs.as[JsObject]), Some(ShortServiceRefundQuery.path))
                        } yield Redirect(navigator.nextPage(DeleteChargePage, NormalMode, UserAnswers(answersJs.as[JsObject]), srn, startDate))
>>>>>>> 4d08e9fe
                    }
                  } else {
                    Future.successful(Redirect(controllers.chargeA.routes.CheckYourAnswersController.onPageLoad(srn, startDate)))
                  }
              )
      }
    }
}<|MERGE_RESOLUTION|>--- conflicted
+++ resolved
@@ -27,21 +27,15 @@
 import models.LocalDateBinder._
 import models.{GenericViewModel, NormalMode, UserAnswers}
 import navigators.CompoundNavigator
-<<<<<<< HEAD
+import pages.chargeA.{DeleteChargePage, ShortServiceRefundQuery}
 import pages.chargeA.ShortServiceRefundQuery
-=======
-import pages.chargeA.{DeleteChargePage, ShortServiceRefundQuery}
->>>>>>> 4d08e9fe
 import play.api.data.Form
 import play.api.i18n.{I18nSupport, Messages, MessagesApi}
 import play.api.libs.json.{JsObject, Json}
 import play.api.mvc.{Action, AnyContent, MessagesControllerComponents}
 import renderer.Renderer
-<<<<<<< HEAD
+import services.DeleteAFTChargeService
 import services.{AFTService, UserAnswersService}
-=======
-import services.DeleteAFTChargeService
->>>>>>> 4d08e9fe
 import uk.gov.hmrc.play.bootstrap.controller.FrontendBaseController
 import uk.gov.hmrc.viewmodels.{NunjucksSupport, Radios}
 
@@ -119,21 +113,12 @@
                 },
                 value =>
                   if (value) {
-<<<<<<< HEAD
                     DataRetrievals.retrievePSTR { pstr =>
                         for {
                           updatedAnswers <- Future.fromTry(userAnswersService.remove(ShortServiceRefundQuery))
-                           _ <- userAnswersCacheConnector.save(request.internalId, updatedAnswers.data)
-                          _ <- aftService.fileAFTReturn(pstr, updatedAnswers)
-                        } yield Redirect(controllers.routes.AFTSummaryController.onPageLoad(srn, startDate, None))
-=======
-                    DataRetrievals.retrievePSTR {
-                      pstr =>
-                        for {
-                          answersJs <- userAnswersCacheConnector.save(request.internalId, request.userAnswers.data)
+                          answersJs <- userAnswersCacheConnector.save(request.internalId, updatedAnswers.data)
                           _ <- deleteAFTChargeService.deleteAndFileAFTReturn(pstr, UserAnswers(answersJs.as[JsObject]), Some(ShortServiceRefundQuery.path))
                         } yield Redirect(navigator.nextPage(DeleteChargePage, NormalMode, UserAnswers(answersJs.as[JsObject]), srn, startDate))
->>>>>>> 4d08e9fe
                     }
                   } else {
                     Future.successful(Redirect(controllers.chargeA.routes.CheckYourAnswersController.onPageLoad(srn, startDate)))
