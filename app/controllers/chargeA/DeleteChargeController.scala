/*
 * Copyright 2020 HM Revenue & Customs
 *
 * Licensed under the Apache License, Version 2.0 (the "License");
 * you may not use this file except in compliance with the License.
 * You may obtain a copy of the License at
 *
 *     http://www.apache.org/licenses/LICENSE-2.0
 *
 * Unless required by applicable law or agreed to in writing, software
 * distributed under the License is distributed on an "AS IS" BASIS,
 * WITHOUT WARRANTIES OR CONDITIONS OF ANY KIND, either express or implied.
 * See the License for the specific language governing permissions and
 * limitations under the License.
 */

package controllers.chargeA

import java.time.LocalDate

import config.FrontendAppConfig
import connectors.cache.UserAnswersCacheConnector
import controllers.DataRetrievals
import controllers.actions._
import forms.DeleteFormProvider
import javax.inject.Inject
import models.LocalDateBinder._
import models.{GenericViewModel, NormalMode, UserAnswers}
import navigators.CompoundNavigator
import pages.chargeA.{DeleteChargePage, ShortServiceRefundQuery}
import play.api.data.Form
import play.api.i18n.{I18nSupport, Messages, MessagesApi}
import play.api.libs.json.{JsObject, Json}
import play.api.mvc.{Action, AnyContent, MessagesControllerComponents}
import renderer.Renderer
import services.{AFTService, UserAnswersService}
import services.DeleteAFTChargeService
import uk.gov.hmrc.play.bootstrap.controller.FrontendBaseController
import uk.gov.hmrc.viewmodels.{NunjucksSupport, Radios}

import scala.concurrent.{ExecutionContext, Future}

class DeleteChargeController @Inject()(override val messagesApi: MessagesApi,
                                       userAnswersCacheConnector: UserAnswersCacheConnector,
                                       userAnswersService: UserAnswersService,
                                       navigator: CompoundNavigator,
                                       identify: IdentifierAction,
                                       getData: DataRetrievalAction,
                                       allowAccess: AllowAccessActionProvider,
                                       requireData: DataRequiredAction,
                                       deleteAFTChargeService: DeleteAFTChargeService,
                                       formProvider: DeleteFormProvider,
                                       val controllerComponents: MessagesControllerComponents,
                                       config: FrontendAppConfig,
                                       renderer: Renderer)(implicit ec: ExecutionContext)
  extends FrontendBaseController
    with I18nSupport
    with NunjucksSupport {

  private def form(implicit messages: Messages): Form[Boolean] =
    formProvider(messages("deleteCharge.error.required", messages("chargeA").toLowerCase()))

  def onPageLoad(srn: String, startDate: LocalDate): Action[AnyContent] =
    (identify andThen getData(srn, startDate) andThen requireData andThen allowAccess(srn, startDate)).async {
      implicit request =>
        DataRetrievals.retrieveSchemeName { schemeName =>

          val viewModel = GenericViewModel(
            submitUrl = routes.DeleteChargeController.onSubmit(srn, startDate).url,
            returnUrl = controllers.routes.ReturnToSchemeDetailsController.returnToSchemeDetails(srn, startDate).url,
            schemeName = schemeName
          )

          val json = Json.obj(
            "srn" -> srn,
            "startDate" -> Some(startDate),
            "form" -> form,
            "viewModel" -> viewModel,
            "radios" -> Radios.yesNo(form(implicitly)("value")),
            "chargeName" -> "chargeA"
          )

          renderer.render("deleteCharge.njk", json).map(Ok(_))
        }
    }

  def onSubmit(srn: String, startDate: LocalDate): Action[AnyContent] =
    (identify andThen getData(srn, startDate) andThen requireData).async { implicit request =>
      DataRetrievals.retrieveSchemeName { schemeName =>
        form
          .bindFromRequest()
          .fold(
            formWithErrors => {

              val viewModel = GenericViewModel(
                submitUrl = routes.DeleteChargeController.onSubmit(srn, startDate).url,
                returnUrl = controllers.routes.ReturnToSchemeDetailsController.returnToSchemeDetails(srn, startDate).url,
                schemeName = schemeName
              )

              val json = Json.obj(
                "srn" -> srn,
                "startDate" -> Some(startDate),
                "form" -> formWithErrors,
                "viewModel" -> viewModel,
                "radios" -> Radios.yesNo(formWithErrors("value")),
                "chargeName" -> "chargeA"
              )

              renderer.render("deleteCharge.njk", json).map(BadRequest(_))

            },
            value =>
              if (value) {
                DataRetrievals.retrievePSTR { pstr =>
<<<<<<< HEAD

                  val updatedAnswers = userAnswersService.remove(ShortServiceRefundQuery)
                  for {
                      answersJs <- userAnswersCacheConnector.save(request.internalId, updatedAnswers.data)
                      _ <- deleteAFTChargeService.deleteAndFileAFTReturn(pstr, UserAnswers(answersJs.as[JsObject]), Some(ShortServiceRefundQuery.path))
=======
                  for {
                      answersJs <- userAnswersCacheConnector.save(request.internalId, request.userAnswers.data)
                      _ <- deleteAFTChargeService.deleteAndFileAFTReturn(pstr, UserAnswers(answersJs.as[JsObject]), Some(ShortServiceRefundQuery))
>>>>>>> 3861bd4f
                    } yield Redirect(navigator.nextPage(DeleteChargePage, NormalMode, UserAnswers(answersJs.as[JsObject]), srn, startDate))
                }
              } else {
                Future.successful(Redirect(controllers.chargeA.routes.CheckYourAnswersController.onPageLoad(srn, startDate)))
              }
          )
      }
    }
}<|MERGE_RESOLUTION|>--- conflicted
+++ resolved
@@ -33,7 +33,6 @@
 import play.api.libs.json.{JsObject, Json}
 import play.api.mvc.{Action, AnyContent, MessagesControllerComponents}
 import renderer.Renderer
-import services.{AFTService, UserAnswersService}
 import services.DeleteAFTChargeService
 import uk.gov.hmrc.play.bootstrap.controller.FrontendBaseController
 import uk.gov.hmrc.viewmodels.{NunjucksSupport, Radios}
@@ -42,7 +41,6 @@
 
 class DeleteChargeController @Inject()(override val messagesApi: MessagesApi,
                                        userAnswersCacheConnector: UserAnswersCacheConnector,
-                                       userAnswersService: UserAnswersService,
                                        navigator: CompoundNavigator,
                                        identify: IdentifierAction,
                                        getData: DataRetrievalAction,
@@ -113,17 +111,9 @@
             value =>
               if (value) {
                 DataRetrievals.retrievePSTR { pstr =>
-<<<<<<< HEAD
-
-                  val updatedAnswers = userAnswersService.remove(ShortServiceRefundQuery)
-                  for {
-                      answersJs <- userAnswersCacheConnector.save(request.internalId, updatedAnswers.data)
-                      _ <- deleteAFTChargeService.deleteAndFileAFTReturn(pstr, UserAnswers(answersJs.as[JsObject]), Some(ShortServiceRefundQuery.path))
-=======
                   for {
                       answersJs <- userAnswersCacheConnector.save(request.internalId, request.userAnswers.data)
                       _ <- deleteAFTChargeService.deleteAndFileAFTReturn(pstr, UserAnswers(answersJs.as[JsObject]), Some(ShortServiceRefundQuery))
->>>>>>> 3861bd4f
                     } yield Redirect(navigator.nextPage(DeleteChargePage, NormalMode, UserAnswers(answersJs.as[JsObject]), srn, startDate))
                 }
               } else {
