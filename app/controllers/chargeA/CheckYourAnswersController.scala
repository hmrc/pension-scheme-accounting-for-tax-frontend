--- conflicted
+++ resolved
@@ -54,37 +54,30 @@
   def onPageLoad(srn: String): Action[AnyContent] = (identify andThen getData(srn) andThen allowAccess(srn) andThen requireData).async {
     implicit request =>
       DataRetrievals.cyaChargeGeneric(ChargeDetailsPage, srn) { (chargeDetails, schemeName) =>
-          val helper = new CheckYourAnswersHelper(request.userAnswers, srn)
-          val seqRows = Seq(
-            helper.chargeAMembers.get,
-            helper.chargeAAmountLowerRate.get,
-            helper.chargeAAmountHigherRate.get,
-            helper.total(chargeDetails.totalAmount)
+        val helper = new CheckYourAnswersHelper(request.userAnswers, srn)
+
+        val seqRows = Seq(
+          helper.chargeAMembers(chargeDetails),
+          helper.chargeAAmountLowerRate(chargeDetails),
+          helper.chargeAAmountHigherRate(chargeDetails),
+          helper.total(chargeDetails.totalAmount)
+        )
+        val rows = if(request.viewOnly) seqRows.map(_.copy(actions = Nil)) else seqRows
+
+        renderer.render(
+          template = "check-your-answers.njk",
+          ctx = Json.obj(
+            "srn" -> srn,
+            "list" -> rows,
+            "viewModel" -> GenericViewModel(
+              submitUrl = routes.CheckYourAnswersController.onClick(srn).url,
+              returnUrl = config.managePensionsSchemeSummaryUrl.format(srn),
+              schemeName = schemeName
+            ),
+            "chargeName" -> "chargeA",
+            "canChange" -> !request.viewOnly
           )
-          val answers = if(request.viewOnly) seqRows.map(_.copy(actions = Nil)) else seqRows
-          renderer.render(
-            template = "check-your-answers.njk",
-            ctx = Json.obj(
-<<<<<<< HEAD
-              "srn" -> srn,
-              "list" -> answers,
-=======
-              "list" -> Seq(
-                helper.chargeAMembers(chargeDetails),
-                helper.chargeAAmountLowerRate(chargeDetails),
-                helper.chargeAAmountHigherRate(chargeDetails),
-                helper.total(chargeDetails.totalAmount)
-              ),
->>>>>>> ead35abc
-              "viewModel" -> GenericViewModel(
-                submitUrl = routes.CheckYourAnswersController.onClick(srn).url,
-                returnUrl = config.managePensionsSchemeSummaryUrl.format(srn),
-                schemeName = schemeName
-              ),
-              "chargeName" -> "chargeA",
-              "canChange" -> !request.viewOnly
-            )
-          ).map(Ok(_))
+        ).map(Ok(_))
       }
   }
 
