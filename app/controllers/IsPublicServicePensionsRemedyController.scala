/*
 * Copyright 2023 HM Revenue & Customs
 *
 * Licensed under the Apache License, Version 2.0 (the "License");
 * you may not use this file except in compliance with the License.
 * You may obtain a copy of the License at
 *
 *     http://www.apache.org/licenses/LICENSE-2.0
 *
 * Unless required by applicable law or agreed to in writing, software
 * distributed under the License is distributed on an "AS IS" BASIS,
 * WITHOUT WARRANTIES OR CONDITIONS OF ANY KIND, either express or implied.
 * See the License for the specific language governing permissions and
 * limitations under the License.
 */

package controllers

import connectors.cache.UserAnswersCacheConnector
import controllers.actions._
import forms.YesNoFormProvider
import models.LocalDateBinder._
import models.{AccessType, ChargeType, GenericViewModel, Index, Mode}
import navigators.CompoundNavigator
import pages.IsPublicServicePensionsRemedyPage
import play.api.data.Form
import play.api.i18n.{I18nSupport, Messages, MessagesApi}
import play.api.libs.json.Json
import play.api.mvc.{Action, AnyContent, MessagesControllerComponents}
import renderer.Renderer
import services.UserAnswersService
import uk.gov.hmrc.play.bootstrap.frontend.controller.FrontendBaseController
import uk.gov.hmrc.viewmodels.{NunjucksSupport, Radios}

import java.time.LocalDate
import javax.inject.Inject
import scala.concurrent.{ExecutionContext, Future}

class IsPublicServicePensionsRemedyController @Inject()(override val messagesApi: MessagesApi,
                                                        userAnswersCacheConnector: UserAnswersCacheConnector,
                                                        userAnswersService: UserAnswersService,
                                                        navigator: CompoundNavigator,
                                                        identify: IdentifierAction,
                                                        getData: DataRetrievalAction,
                                                        allowAccess: AllowAccessActionProvider,
                                                        requireData: DataRequiredAction,
                                                        formProvider: YesNoFormProvider,
                                                        val controllerComponents: MessagesControllerComponents,
                                                        renderer: Renderer)(implicit ec: ExecutionContext)
  extends FrontendBaseController
    with I18nSupport
    with NunjucksSupport {

  private def form(memberName: String, optIndex: Option[Index])(implicit messages: Messages): Form[Boolean] = {
    optIndex match {
      case Some(_) => formProvider(messages("isPublicServicePensionsRemedy.error.required", memberName))
      case None => formProvider(messages("isPublicServicePensionsRemedyBulk.error.required", memberName))
    }
  }

  def onPageLoad(chargeType: ChargeType,
                 mode: Mode,
                 srn: String,
                 startDate: LocalDate,
                 accessType: AccessType,
                 version: Int,
                 index: Option[Index]): Action[AnyContent] =
    (identify andThen getData(srn, startDate) andThen requireData andThen allowAccess(srn, startDate, None, version, accessType)).async {
      implicit request =>
        DataRetrievals.retrieveSchemeName { schemeName =>
          val chargeTypeDescription = Messages(s"chargeType.description.${chargeType.toString}")

          val viewModel = GenericViewModel(
            submitUrl = routes.IsPublicServicePensionsRemedyController.onSubmit(chargeType, mode, srn, startDate, accessType, version, index).url,
            returnUrl = controllers.routes.ReturnToSchemeDetailsController.returnToSchemeDetails(srn, startDate, accessType, version).url,
            schemeName = schemeName
          )

          val( heading, title ) = index match {
            case Some(_) => Tuple2("isPublicServicePensionsRemedy.heading", "isPublicServicePensionsRemedy.title")
            case None => Tuple2("isPublicServicePensionsRemedyBulk.heading", "isPublicServicePensionsRemedyBulk.title")
          }

          val preparedForm = request.userAnswers.get(IsPublicServicePensionsRemedyPage(chargeType, index)) match {
            case None        => form(chargeTypeDescription, index)
            case Some(value) => form(chargeTypeDescription, index).fill(value)
          }

          val json = Json.obj(
            "srn" -> srn,
            "startDate" -> Some(localDateToString(startDate)),
            "form" -> preparedForm,
            "viewModel" -> viewModel,
            "radios" -> Radios.yesNo(preparedForm("value")),
            "chargeTypeDescription" -> chargeTypeDescription,
            "manOrBulkHeading" -> heading,
            "manOrBulkTitle" -> title
          )

          renderer.render("isPublicServicePensionsRemedy.njk", json).map(Ok(_))

        }
    }

  // scalastyle:off method.length
  def onSubmit(chargeType: ChargeType,
               mode: Mode,
               srn: String,
               startDate: LocalDate,
               accessType: AccessType,
               version: Int,
               index: Option[Index]): Action[AnyContent] =
    (identify andThen getData(srn, startDate) andThen requireData).async { implicit request =>
      DataRetrievals.retrieveSchemeName { schemeName =>
        val chargeTypeDescription = Messages(s"chargeType.description.${chargeType.toString}")
        form(chargeTypeDescription, index)
          .bindFromRequest()
          .fold( formWithErrors => {
              val viewModel = GenericViewModel(
                submitUrl = routes.IsPublicServicePensionsRemedyController.onSubmit(chargeType, mode, srn, startDate, accessType, version, index).url,
                returnUrl = controllers.routes.ReturnToSchemeDetailsController.returnToSchemeDetails(srn, startDate, accessType, version).url,
                schemeName = schemeName
              )
              val( heading, title ) = index match {
                case Some(_) => Tuple2("isPublicServicePensionsRemedy.heading", "isPublicServicePensionsRemedy.title")
                case None => Tuple2("isPublicServicePensionsRemedyBulk.heading", "isPublicServicePensionsRemedyBulk.title")
              }
              val json = Json.obj(
                "srn" -> srn,
                "startDate" -> Some(localDateToString(startDate)),
                "form" -> formWithErrors,
                "viewModel" -> viewModel,
                "radios" -> Radios.yesNo(formWithErrors("value")),
                "chargeTypeDescription" -> chargeTypeDescription,
                "manOrBulkHeading" -> heading,
                "manOrBulkTitle" -> title
              )
              renderer.render("isPublicServicePensionsRemedy.njk", json).map(BadRequest(_))
            },
<<<<<<< HEAD
            value =>
              for {
                updatedAnswers <- Future.fromTry(userAnswersService.set(IsPublicServicePensionsRemedyPage(chargeType, index), value, mode))
                _ <- userAnswersCacheConnector
                  .savePartial(request.internalId, updatedAnswers.data, chargeType = Some(chargeType), memberNo = index.map(_.id))
              } yield
                Redirect(
                  navigator.nextPage(IsPublicServicePensionsRemedyPage(chargeType, index), mode, updatedAnswers, srn, startDate, accessType, version))
=======
            value => if (value) {
                for {
                  updatedAnswers <- Future.fromTry(userAnswersService.set(IsPublicServicePensionsRemedyPage(chargeType, index), value, mode))
                  _ <- userAnswersCacheConnector
                    .savePartial(request.internalId, updatedAnswers.data, chargeType = Some(chargeType), memberNo = index.map(_.id))
                } yield
                  Redirect( navigator.nextPage(IsPublicServicePensionsRemedyPage(chargeType, index), mode, updatedAnswers, srn, startDate, accessType, version))
              } else {
               val uaAfterRemoval =  request.userAnswers
                  .remove(IsPublicServicePensionsRemedyPage(chargeType, index)).getOrElse(request.userAnswers)
                val uaAfterSet = uaAfterRemoval.setOrException(IsPublicServicePensionsRemedyPage(chargeType, index), value)
                userAnswersCacheConnector.savePartial(request.internalId, uaAfterSet.data, chargeType = Some(chargeType), memberNo = index.map(_.id)).map{ _ =>
                    Redirect(navigator.nextPage(IsPublicServicePensionsRemedyPage(chargeType, index), mode, uaAfterSet, srn, startDate, accessType, version))
                }
            }
>>>>>>> 6fb478ba
          )

      }
    }
}<|MERGE_RESOLUTION|>--- conflicted
+++ resolved
@@ -137,16 +137,6 @@
               )
               renderer.render("isPublicServicePensionsRemedy.njk", json).map(BadRequest(_))
             },
-<<<<<<< HEAD
-            value =>
-              for {
-                updatedAnswers <- Future.fromTry(userAnswersService.set(IsPublicServicePensionsRemedyPage(chargeType, index), value, mode))
-                _ <- userAnswersCacheConnector
-                  .savePartial(request.internalId, updatedAnswers.data, chargeType = Some(chargeType), memberNo = index.map(_.id))
-              } yield
-                Redirect(
-                  navigator.nextPage(IsPublicServicePensionsRemedyPage(chargeType, index), mode, updatedAnswers, srn, startDate, accessType, version))
-=======
             value => if (value) {
                 for {
                   updatedAnswers <- Future.fromTry(userAnswersService.set(IsPublicServicePensionsRemedyPage(chargeType, index), value, mode))
@@ -162,7 +152,6 @@
                     Redirect(navigator.nextPage(IsPublicServicePensionsRemedyPage(chargeType, index), mode, uaAfterSet, srn, startDate, accessType, version))
                 }
             }
->>>>>>> 6fb478ba
           )
 
       }
