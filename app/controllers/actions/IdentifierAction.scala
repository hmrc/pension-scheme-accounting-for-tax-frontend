--- conflicted
+++ resolved
@@ -53,13 +53,8 @@
     } recover {
       case _: NoActiveSession =>
         Redirect(config.loginUrl, Map("continue" -> Seq(config.loginContinueUrl)))
-<<<<<<< HEAD
       case e: AuthorisationException =>
         Logger.warn(message = s"Authorization Failed with error $e")
-=======
-      case e =>
-        Logger.warn("No enrolment or internal id found: " +  e)
->>>>>>> 6f8238d3
         Redirect(routes.UnauthorisedController.onPageLoad())
     }
   }
