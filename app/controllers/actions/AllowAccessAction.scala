/*
 * Copyright 2020 HM Revenue & Customs
 *
 * Licensed under the Apache License, Version 2.0 (the "License");
 * you may not use this file except in compliance with the License.
 * You may obtain a copy of the License at
 *
 *     http://www.apache.org/licenses/LICENSE-2.0
 *
 * Unless required by applicable law or agreed to in writing, software
 * distributed under the License is distributed on an "AS IS" BASIS,
 * WITHOUT WARRANTIES OR CONDITIONS OF ANY KIND, either express or implied.
 * See the License for the specific language governing permissions and
 * limitations under the License.
 */

package controllers.actions


import com.google.inject.{ImplementedBy, Inject}
import models.UserAnswers
import models.requests.OptionalDataRequest
import play.api.mvc.{ActionFilter, Result}
import services.AllowAccessService

import scala.concurrent.{ExecutionContext, Future}

<<<<<<< HEAD
class AllowAccessAction(
                         srn: String,
                         pensionsSchemeConnector: SchemeDetailsConnector,
                         errorHandler: ErrorHandler
                       )(implicit val executionContext: ExecutionContext) extends ActionFilter[OptionalDataRequest] {

  override protected def filter[A](request: OptionalDataRequest[A]): Future[Option[Result]] = {
    implicit val hc: HeaderCarrier = HeaderCarrierConverter.fromHeadersAndSession(request.headers, Some(request.session))
    checkForAssociation(request, srn)
  }

  private def checkForAssociation[A](request: OptionalDataRequest[A],
                                     extractedSRN: String)(implicit hc: HeaderCarrier): Future[Option[Result]] =
    pensionsSchemeConnector.checkForAssociation(request.psaId.id, extractedSRN)(hc, implicitly, request).flatMap {
      case true => Future.successful(None)
      case _ => errorHandler.onClientError(request, NOT_FOUND, "").map(Some.apply)
    }
=======
class AllowAccessAction(srn: String, allowService: AllowAccessService)(implicit val executionContext: ExecutionContext) extends ActionFilter[OptionalDataRequest] {
  override protected def filter[A](request: OptionalDataRequest[A]): Future[Option[Result]] =
    allowService.filterForIllegalPageAccess(srn, request.userAnswers.getOrElse(UserAnswers()))(request)
>>>>>>> a9712996
}

@ImplementedBy(classOf[AllowAccessActionProviderImpl])
trait AllowAccessActionProvider {
  def apply(srn: String): ActionFilter[OptionalDataRequest]
}

<<<<<<< HEAD
class AllowAccessActionProviderImpl @Inject()(
                                               pensionsSchemeConnector: SchemeDetailsConnector,
                                               errorHandler: ErrorHandler
                                             )(implicit ec: ExecutionContext) extends AllowAccessActionProvider {
  def apply(srn: String) = new AllowAccessAction(srn, pensionsSchemeConnector, errorHandler)
=======
class AllowAccessActionProviderImpl @Inject()(allowService: AllowAccessService
                                             )(implicit ec: ExecutionContext) extends AllowAccessActionProvider {
  def apply(srn: String) = new AllowAccessAction(srn, allowService)
>>>>>>> a9712996
}<|MERGE_RESOLUTION|>--- conflicted
+++ resolved
@@ -25,29 +25,9 @@
 
 import scala.concurrent.{ExecutionContext, Future}
 
-<<<<<<< HEAD
-class AllowAccessAction(
-                         srn: String,
-                         pensionsSchemeConnector: SchemeDetailsConnector,
-                         errorHandler: ErrorHandler
-                       )(implicit val executionContext: ExecutionContext) extends ActionFilter[OptionalDataRequest] {
-
-  override protected def filter[A](request: OptionalDataRequest[A]): Future[Option[Result]] = {
-    implicit val hc: HeaderCarrier = HeaderCarrierConverter.fromHeadersAndSession(request.headers, Some(request.session))
-    checkForAssociation(request, srn)
-  }
-
-  private def checkForAssociation[A](request: OptionalDataRequest[A],
-                                     extractedSRN: String)(implicit hc: HeaderCarrier): Future[Option[Result]] =
-    pensionsSchemeConnector.checkForAssociation(request.psaId.id, extractedSRN)(hc, implicitly, request).flatMap {
-      case true => Future.successful(None)
-      case _ => errorHandler.onClientError(request, NOT_FOUND, "").map(Some.apply)
-    }
-=======
 class AllowAccessAction(srn: String, allowService: AllowAccessService)(implicit val executionContext: ExecutionContext) extends ActionFilter[OptionalDataRequest] {
   override protected def filter[A](request: OptionalDataRequest[A]): Future[Option[Result]] =
     allowService.filterForIllegalPageAccess(srn, request.userAnswers.getOrElse(UserAnswers()))(request)
->>>>>>> a9712996
 }
 
 @ImplementedBy(classOf[AllowAccessActionProviderImpl])
@@ -55,15 +35,7 @@
   def apply(srn: String): ActionFilter[OptionalDataRequest]
 }
 
-<<<<<<< HEAD
-class AllowAccessActionProviderImpl @Inject()(
-                                               pensionsSchemeConnector: SchemeDetailsConnector,
-                                               errorHandler: ErrorHandler
-                                             )(implicit ec: ExecutionContext) extends AllowAccessActionProvider {
-  def apply(srn: String) = new AllowAccessAction(srn, pensionsSchemeConnector, errorHandler)
-=======
 class AllowAccessActionProviderImpl @Inject()(allowService: AllowAccessService
                                              )(implicit ec: ExecutionContext) extends AllowAccessActionProvider {
   def apply(srn: String) = new AllowAccessAction(srn, allowService)
->>>>>>> a9712996
 }