/*
 * Copyright 2020 HM Revenue & Customs
 *
 * Licensed under the Apache License, Version 2.0 (the "License");
 * you may not use this file except in compliance with the License.
 * You may obtain a copy of the License at
 *
 *     http://www.apache.org/licenses/LICENSE-2.0
 *
 * Unless required by applicable law or agreed to in writing, software
 * distributed under the License is distributed on an "AS IS" BASIS,
 * WITHOUT WARRANTIES OR CONDITIONS OF ANY KIND, either express or implied.
 * See the License for the specific language governing permissions and
 * limitations under the License.
 */

package controllers.chargeC

import java.time.LocalDate

import config.FrontendAppConfig
import connectors.cache.UserAnswersCacheConnector
import controllers.DataRetrievals
import controllers.actions._
import forms.chargeC.ChargeDetailsFormProvider
import javax.inject.Inject
import models.LocalDateBinder._
import models.SessionData
import models.chargeC.ChargeCDetails
<<<<<<< HEAD
import models.{GenericViewModel, UserAnswers, Mode, StartQuarters, Index}
=======
import models.{Quarters, GenericViewModel, Index, Mode, UserAnswers}
>>>>>>> 97f3cc63
import navigators.CompoundNavigator
import pages.chargeC.ChargeCDetailsPage
import play.api.data.Form
import play.api.i18n.{I18nSupport, Messages, MessagesApi}
import play.api.libs.json.Json
import play.api.mvc.{AnyContent, MessagesControllerComponents, Action}
import renderer.Renderer
import uk.gov.hmrc.play.bootstrap.controller.FrontendBaseController
import uk.gov.hmrc.viewmodels.{NunjucksSupport, DateInput}

import scala.concurrent.{Future, ExecutionContext}

class ChargeDetailsController @Inject()(override val messagesApi: MessagesApi,
                                        userAnswersCacheConnector: UserAnswersCacheConnector,
                                        navigator: CompoundNavigator,
                                        identify: IdentifierAction,
                                        getData: DataRetrievalAction,
                                        allowAccess: AllowAccessActionProvider,
                                        requireData: DataRequiredAction,
                                        formProvider: ChargeDetailsFormProvider,
                                        val controllerComponents: MessagesControllerComponents,
                                        config: FrontendAppConfig,
                                        renderer: Renderer)(implicit ec: ExecutionContext)
    extends FrontendBaseController
    with I18nSupport
    with NunjucksSupport {

<<<<<<< HEAD
  private def form(minimumChargeValue:BigDecimal, startDate: LocalDate)(implicit messages: Messages): Form[ChargeCDetails] = {
    val endDate = StartQuarters.getQuarter(startDate).endDate
=======
  private def form(ua: UserAnswers, startDate: LocalDate)(implicit messages: Messages): Form[ChargeCDetails] = {
    val endDate = Quarters.getQuarter(startDate).endDate
>>>>>>> 97f3cc63
    formProvider(
      startDate,
      endDate,
      minimumChargeValue
    )
  }

  def onPageLoad(mode: Mode, srn: String, startDate: LocalDate, index: Index): Action[AnyContent] =
    (identify andThen getData(srn, startDate) andThen requireData andThen allowAccess(srn, startDate)).async { implicit request =>
      DataRetrievals.retrieveSchemeAndSponsoringEmployer(index) { (schemeName, sponsorName) =>

        val mininimumChargeValue:BigDecimal = SessionData.deriveMinimumChargeValueAllowed(request.sessionData)

        val preparedForm = request.userAnswers.get(ChargeCDetailsPage(index)) match {
          case Some(value) => form(mininimumChargeValue, startDate).fill(value)
          case None        => form(mininimumChargeValue, startDate)
        }

        val viewModel = GenericViewModel(
          submitUrl = routes.ChargeDetailsController.onSubmit(mode, srn, startDate, index).url,
          returnUrl = config.managePensionsSchemeSummaryUrl.format(srn),
          schemeName = schemeName
        )

        val json = Json.obj(
          "srn" -> srn,
          "startDate" -> Some(startDate),
          "form" -> preparedForm,
          "viewModel" -> viewModel,
          "date" -> DateInput.localDate(preparedForm("paymentDate")),
          "sponsorName" -> sponsorName
        )

        renderer.render("chargeC/chargeDetails.njk", json).map(Ok(_))
      }
    }

  def onSubmit(mode: Mode, srn: String, startDate: LocalDate, index: Index): Action[AnyContent] =
    (identify andThen getData(srn, startDate) andThen requireData).async { implicit request =>
      DataRetrievals.retrieveSchemeAndSponsoringEmployer(index) { (schemeName, sponsorName) =>

        val mininimumChargeValue:BigDecimal = SessionData.deriveMinimumChargeValueAllowed(request.sessionData)

        form(mininimumChargeValue, startDate)
          .bindFromRequest()
          .fold(
            formWithErrors => {

              val viewModel = GenericViewModel(
                submitUrl = routes.ChargeDetailsController.onSubmit(mode, srn, startDate, index).url,
                returnUrl = config.managePensionsSchemeSummaryUrl.format(srn),
                schemeName = schemeName
              )

              val json = Json.obj(
                "srn" -> srn,
                "startDate" -> Some(startDate),
                "form" -> formWithErrors,
                "viewModel" -> viewModel,
                "date" -> DateInput.localDate(formWithErrors("paymentDate")),
                "sponsorName" -> sponsorName
              )

              renderer.render("chargeC/chargeDetails.njk", json).map(BadRequest(_))
            },
            value =>
              for {
                updatedAnswers <- Future.fromTry(request.userAnswers.set(ChargeCDetailsPage(index), value))
                _ <- userAnswersCacheConnector.save(request.internalId, updatedAnswers.data)
              } yield Redirect(navigator.nextPage(ChargeCDetailsPage(index), mode, updatedAnswers, srn, startDate))
          )
      }
    }
}<|MERGE_RESOLUTION|>--- conflicted
+++ resolved
@@ -27,22 +27,27 @@
 import models.LocalDateBinder._
 import models.SessionData
 import models.chargeC.ChargeCDetails
-<<<<<<< HEAD
-import models.{GenericViewModel, UserAnswers, Mode, StartQuarters, Index}
-=======
-import models.{Quarters, GenericViewModel, Index, Mode, UserAnswers}
->>>>>>> 97f3cc63
+import models.GenericViewModel
+import models.Index
+import models.Mode
+import models.Quarters
 import navigators.CompoundNavigator
 import pages.chargeC.ChargeCDetailsPage
 import play.api.data.Form
-import play.api.i18n.{I18nSupport, Messages, MessagesApi}
+import play.api.i18n.I18nSupport
+import play.api.i18n.Messages
+import play.api.i18n.MessagesApi
 import play.api.libs.json.Json
-import play.api.mvc.{AnyContent, MessagesControllerComponents, Action}
+import play.api.mvc.Action
+import play.api.mvc.AnyContent
+import play.api.mvc.MessagesControllerComponents
 import renderer.Renderer
 import uk.gov.hmrc.play.bootstrap.controller.FrontendBaseController
-import uk.gov.hmrc.viewmodels.{NunjucksSupport, DateInput}
+import uk.gov.hmrc.viewmodels.DateInput
+import uk.gov.hmrc.viewmodels.NunjucksSupport
 
-import scala.concurrent.{Future, ExecutionContext}
+import scala.concurrent.ExecutionContext
+import scala.concurrent.Future
 
 class ChargeDetailsController @Inject()(override val messagesApi: MessagesApi,
                                         userAnswersCacheConnector: UserAnswersCacheConnector,
@@ -59,13 +64,8 @@
     with I18nSupport
     with NunjucksSupport {
 
-<<<<<<< HEAD
   private def form(minimumChargeValue:BigDecimal, startDate: LocalDate)(implicit messages: Messages): Form[ChargeCDetails] = {
-    val endDate = StartQuarters.getQuarter(startDate).endDate
-=======
-  private def form(ua: UserAnswers, startDate: LocalDate)(implicit messages: Messages): Form[ChargeCDetails] = {
     val endDate = Quarters.getQuarter(startDate).endDate
->>>>>>> 97f3cc63
     formProvider(
       startDate,
       endDate,
