--- conflicted
+++ resolved
@@ -80,12 +80,8 @@
       }
 
   def onPageLoad(mode: Mode, srn: String, startDate: LocalDate, index: Index): Action[AnyContent] =
-<<<<<<< HEAD
-    (identify andThen getData(srn, startDate) andThen allowAccess(srn, startDate) andThen requireData).async { implicit request =>
-=======
     (identify andThen getData(srn, startDate) andThen allowAccess(srn, startDate) andThen requireData).async {
     implicit request =>
->>>>>>> 29e30673
       DataRetrievals.retrieveSchemeAndSponsoringEmployer(index) { (schemeName, sponsorName) =>
         val preparedForm = request.userAnswers.get(SponsoringEmployerAddressPage(index)) match {
           case None        => form
@@ -114,12 +110,8 @@
     form copy (errors = form.errors.map(_ copy (args = args)))
 
   def onSubmit(mode: Mode, srn: String, startDate: LocalDate, index: Index): Action[AnyContent] =
-<<<<<<< HEAD
-    (identify andThen getData(srn, startDate) andThen requireData).async { implicit request =>
-=======
     (identify andThen getData(srn, startDate) andThen requireData).async {
     implicit request =>
->>>>>>> 29e30673
       DataRetrievals.retrieveSchemeAndSponsoringEmployer(index) { (schemeName, sponsorName) =>
         form
           .bindFromRequest()
