/*
 * Copyright 2020 HM Revenue & Customs
 *
 * Licensed under the Apache License, Version 2.0 (the "License");
 * you may not use this file except in compliance with the License.
 * You may obtain a copy of the License at
 *
 *     http://www.apache.org/licenses/LICENSE-2.0
 *
 * Unless required by applicable law or agreed to in writing, software
 * distributed under the License is distributed on an "AS IS" BASIS,
 * WITHOUT WARRANTIES OR CONDITIONS OF ANY KIND, either express or implied.
 * See the License for the specific language governing permissions and
 * limitations under the License.
 */

package controllers.chargeC

import config.FrontendAppConfig
import connectors.AFTConnector
import connectors.cache.UserAnswersCacheConnector
import controllers.DataRetrievals
import controllers.actions._
import forms.DeleteMemberFormProvider
import javax.inject.Inject
import models.{GenericViewModel, Index, NormalMode, UserAnswers}
import navigators.CompoundNavigator
import pages.chargeC.{DeleteEmployerPage, IsSponsoringEmployerIndividualPage, SponsoringIndividualDetailsPage, SponsoringOrganisationDetailsPage, TotalChargeAmountPage}
import play.api.data.Form
import play.api.i18n.{I18nSupport, Messages, MessagesApi}
import play.api.libs.json.Json
import play.api.mvc.{Action, AnyContent, MessagesControllerComponents}
import renderer.Renderer
import services.AFTService
import services.ChargeCService.getSponsoringEmployers
import uk.gov.hmrc.play.bootstrap.controller.FrontendBaseController
import uk.gov.hmrc.viewmodels.{NunjucksSupport, Radios}

import scala.concurrent.{ExecutionContext, Future}
import scala.util.{Failure, Try}

class DeleteEmployerController @Inject()(override val messagesApi: MessagesApi,
                                       userAnswersCacheConnector: UserAnswersCacheConnector,
                                       navigator: CompoundNavigator,
                                       identify: IdentifierAction,
                                       getData: DataRetrievalAction,
                                       allowAccess: AllowAccessActionProvider,
                                       requireData: DataRequiredAction,
                                       aftService: AFTService,
                                       formProvider: DeleteMemberFormProvider,
                                       val controllerComponents: MessagesControllerComponents,
                                       config: FrontendAppConfig,
                                       renderer: Renderer
                                      )(implicit ec: ExecutionContext) extends FrontendBaseController with I18nSupport with NunjucksSupport {

  private def form(memberName: String)(implicit messages: Messages): Form[Boolean] =
    formProvider(messages("deleteEmployer.chargeC.error.required", memberName))

<<<<<<< HEAD
  def onPageLoad(srn: String, index: Index): Action[AnyContent] = (identify andThen getData(srn) andThen requireData).async {
=======
  def onPageLoad(srn: String, index: Index): Action[AnyContent] = (identify andThen getData andThen allowAccess(srn) andThen requireData).async {
>>>>>>> cc087e04
    implicit request =>
      DataRetrievals.retrieveSchemeAndSponsoringEmployer(index) { (schemeName, employerName) =>

            val viewModel = GenericViewModel(
              submitUrl = routes.DeleteEmployerController.onSubmit(srn, index).url,
              returnUrl = config.managePensionsSchemeSummaryUrl.format(srn),
              schemeName = schemeName)

            val json = Json.obj(
          "srn" -> srn,
          "form" -> form(employerName),
              "viewModel" -> viewModel,
              "radios" -> Radios.yesNo(form(employerName)(implicitly)("value")),
              "employerName" -> employerName
            )

            renderer.render("chargeC/deleteEmployer.njk", json).map(Ok(_))
        }
  }

  def onSubmit(srn: String, index: Index): Action[AnyContent] = (identify andThen getData(srn) andThen requireData).async {
    implicit request =>
      DataRetrievals.retrieveSchemeAndSponsoringEmployer(index) { (schemeName, employerName) =>

            form(employerName).bindFromRequest().fold(
              formWithErrors => {

                val viewModel = GenericViewModel(
                  submitUrl = routes.DeleteEmployerController.onSubmit(srn, index).url,
                  returnUrl = config.managePensionsSchemeSummaryUrl.format(srn),
                  schemeName = schemeName)

                val json = Json.obj(
          "srn" -> srn,
          "form" -> formWithErrors,
                  "viewModel" -> viewModel,
                  "radios" -> Radios.yesNo(formWithErrors("value")),
                  "employerName" -> employerName
                )

                renderer.render("chargeC/deleteEmployer.njk", json).map(BadRequest(_))

              },
              value =>
                if(value) {
                  DataRetrievals.retrievePSTR { pstr =>

                    for {
                      interimAnswers <- Future.fromTry(saveDeletion(request.userAnswers, index))
                      updatedAnswers <- Future.fromTry(interimAnswers.set(TotalChargeAmountPage, totalAmount(interimAnswers, srn)))
                      _ <- userAnswersCacheConnector.save(request.internalId, updatedAnswers.data)
                      _ <- aftService.fileAFTReturn(pstr, updatedAnswers)
                    } yield Redirect(navigator.nextPage(DeleteEmployerPage, NormalMode, updatedAnswers, srn))
                  }
                } else {
                  Future.successful(Redirect(navigator.nextPage(DeleteEmployerPage, NormalMode, request.userAnswers, srn)))
                }
            )
      }
  }
  private def saveDeletion(ua: UserAnswers, index: Int): Try[UserAnswers] =
    ( ua.get(IsSponsoringEmployerIndividualPage(index)),
      ua.get(SponsoringIndividualDetailsPage(index)),
      ua.get(SponsoringOrganisationDetailsPage(index))) match {
      case (Some(true), Some(individualDetails), _) =>
        ua.set(SponsoringIndividualDetailsPage(index), individualDetails.copy(isDeleted = true))
      case (Some(false), _, Some(orgDetails)) =>
        ua.set(SponsoringOrganisationDetailsPage(index), orgDetails.copy(isDeleted = true))
      case _ => Try(ua)
    }

  def totalAmount(ua: UserAnswers, srn: String): BigDecimal = getSponsoringEmployers(ua, srn).map(_.amount).sum
}<|MERGE_RESOLUTION|>--- conflicted
+++ resolved
@@ -56,11 +56,7 @@
   private def form(memberName: String)(implicit messages: Messages): Form[Boolean] =
     formProvider(messages("deleteEmployer.chargeC.error.required", memberName))
 
-<<<<<<< HEAD
-  def onPageLoad(srn: String, index: Index): Action[AnyContent] = (identify andThen getData(srn) andThen requireData).async {
-=======
-  def onPageLoad(srn: String, index: Index): Action[AnyContent] = (identify andThen getData andThen allowAccess(srn) andThen requireData).async {
->>>>>>> cc087e04
+  def onPageLoad(srn: String, index: Index): Action[AnyContent] = (identify andThen getData(srn) andThen allowAccess(srn) andThen requireData).async {
     implicit request =>
       DataRetrievals.retrieveSchemeAndSponsoringEmployer(index) { (schemeName, employerName) =>
 
