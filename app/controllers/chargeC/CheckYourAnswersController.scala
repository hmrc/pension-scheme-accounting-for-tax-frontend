/*
 * Copyright 2020 HM Revenue & Customs
 *
 * Licensed under the Apache License, Version 2.0 (the "License");
 * you may not use this file except in compliance with the License.
 * You may obtain a copy of the License at
 *
 *     http://www.apache.org/licenses/LICENSE-2.0
 *
 * Unless required by applicable law or agreed to in writing, software
 * distributed under the License is distributed on an "AS IS" BASIS,
 * WITHOUT WARRANTIES OR CONDITIONS OF ANY KIND, either express or implied.
 * See the License for the specific language governing permissions and
 * limitations under the License.
 */

package controllers.chargeC

import com.google.inject.Inject
import config.FrontendAppConfig
import connectors.cache.UserAnswersCacheConnector
import controllers.DataRetrievals
import controllers.actions._
import models.{GenericViewModel, Index, NormalMode}
import navigators.CompoundNavigator
import pages.chargeC._
import play.api.i18n.{I18nSupport, MessagesApi}
import play.api.libs.json.Json
import play.api.mvc.{Action, AnyContent, MessagesControllerComponents}
import renderer.Renderer
import services.AFTService
import services.ChargeCService._
import uk.gov.hmrc.play.bootstrap.controller.FrontendBaseController
import uk.gov.hmrc.viewmodels.{NunjucksSupport, SummaryList}
import utils.CheckYourAnswersHelper

import scala.concurrent.{ExecutionContext, Future}
import java.time.LocalDate
import models.LocalDateBinder._

class CheckYourAnswersController @Inject()(config: FrontendAppConfig,
                                           override val messagesApi: MessagesApi,
                                           identify: IdentifierAction,
                                           getData: DataRetrievalAction,
                                           allowAccess: AllowAccessActionProvider,
                                           requireData: DataRequiredAction,
                                           aftService: AFTService,
                                           userAnswersCacheConnector: UserAnswersCacheConnector,
                                           navigator: CompoundNavigator,
                                           val controllerComponents: MessagesControllerComponents,
                                           renderer: Renderer)(implicit ec: ExecutionContext)
    extends FrontendBaseController
    with I18nSupport
    with NunjucksSupport {

  def onPageLoad(srn: String, startDate: LocalDate, index: Index): Action[AnyContent] =
<<<<<<< HEAD
    (identify andThen getData(srn, startDate) andThen allowAccess(srn, startDate) andThen requireData).async { implicit request =>
=======
    (identify andThen getData(srn, startDate) andThen allowAccess(srn, startDate) andThen requireData).async {
    implicit request =>
>>>>>>> 29e30673
      DataRetrievals.cyaChargeC(index, srn, startDate) { (whichTypeOfSponsoringEmployer, sponsorDetails, address, chargeDetails, schemeName) =>
        val helper = new CheckYourAnswersHelper(request.userAnswers, srn, startDate)

        val seqRows: Seq[SummaryList.Row] = Seq(
          Seq(helper.chargeCWhichTypeOfSponsoringEmployer(index, whichTypeOfSponsoringEmployer)),
          helper.chargeCEmployerDetails(index, sponsorDetails),
          Seq(helper.chargeCAddress(index, address, sponsorDetails)),
          helper.chargeCChargeDetails(index, chargeDetails)
        ).flatten

        renderer
          .render(
            "check-your-answers.njk",
            Json.obj(
              "srn" -> srn,
              "startDate" -> Some(startDate),
              "list" -> helper.rows(request.viewOnly, seqRows),
              "viewModel" -> GenericViewModel(
                submitUrl = routes.CheckYourAnswersController.onClick(srn, startDate, index).url,
                returnUrl = config.managePensionsSchemeSummaryUrl.format(srn),
                schemeName = schemeName
              ),
              "chargeName" -> "chargeC",
              "canChange" -> !request.viewOnly
            )
          )
          .map(Ok(_))
      }
    }

  def onClick(srn: String, startDate: LocalDate, index: Index): Action[AnyContent] =
    (identify andThen getData(srn, startDate) andThen requireData).async { implicit request =>
      DataRetrievals.retrievePSTR { pstr =>
        val totalAmount = getSponsoringEmployers(request.userAnswers, srn, startDate).map(_.amount).sum
        for {
          updatedAnswers <- Future.fromTry(request.userAnswers.set(TotalChargeAmountPage, totalAmount))
          _ <- userAnswersCacheConnector.save(request.internalId, updatedAnswers.data)
          _ <- aftService.fileAFTReturn(pstr, updatedAnswers)
        } yield {
          Redirect(navigator.nextPage(CheckYourAnswersPage, NormalMode, request.userAnswers, srn, startDate))
        }
      }
    }
}<|MERGE_RESOLUTION|>--- conflicted
+++ resolved
@@ -54,12 +54,8 @@
     with NunjucksSupport {
 
   def onPageLoad(srn: String, startDate: LocalDate, index: Index): Action[AnyContent] =
-<<<<<<< HEAD
-    (identify andThen getData(srn, startDate) andThen allowAccess(srn, startDate) andThen requireData).async { implicit request =>
-=======
     (identify andThen getData(srn, startDate) andThen allowAccess(srn, startDate) andThen requireData).async {
     implicit request =>
->>>>>>> 29e30673
       DataRetrievals.cyaChargeC(index, srn, startDate) { (whichTypeOfSponsoringEmployer, sponsorDetails, address, chargeDetails, schemeName) =>
         val helper = new CheckYourAnswersHelper(request.userAnswers, srn, startDate)
 
