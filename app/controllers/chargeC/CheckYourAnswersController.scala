--- conflicted
+++ resolved
@@ -54,43 +54,25 @@
       DataRetrievals.cyaChargeC(index, srn) { (isSponsoringEmployerIndividual, sponsorDetails, address, chargeDetails, schemeName) =>
         val helper = new CheckYourAnswersHelper(request.userAnswers, srn)
 
-<<<<<<< HEAD
-        val viewModel = GenericViewModel(
-          submitUrl = routes.CheckYourAnswersController.onClick(srn, index).url,
-          returnUrl = config.managePensionsSchemeSummaryUrl.format(srn),
-          schemeName = schemeName)
-
         val seqRows: Seq[SummaryList.Row] = Seq(
-          Seq(helper.chargeCIsSponsoringEmployerIndividual(index).get),
-          helper.chargeCEmployerDetails(index),
-          Seq(helper.chargeCAddress(index).get),
-          helper.chargeCChargeDetails(index).get
-=======
-        val answers: Seq[SummaryList.Row] = Seq(
           Seq(helper.chargeCIsSponsoringEmployerIndividual(index, isSponsoringEmployerIndividual)),
           helper.chargeCEmployerDetails(index, sponsorDetails),
           Seq(helper.chargeCAddress(index, address, sponsorDetails)),
           helper.chargeCChargeDetails(index, chargeDetails)
->>>>>>> ead35abc
         ).flatten
 
-        val answers = if(request.viewOnly) seqRows.map(_.copy(actions = Nil)) else seqRows
+        val rows = if(request.viewOnly) seqRows.map(_.copy(actions = Nil)) else seqRows
 
         renderer.render("check-your-answers.njk",
           Json.obj(
             "srn" -> srn,
-            "list" -> answers,
-<<<<<<< HEAD
-            "viewModel" -> viewModel,
-            "chargeName" -> "chargeC",
-            "canChange" -> !request.viewOnly
-=======
+            "list" -> rows,
             "viewModel" -> GenericViewModel(
               submitUrl = routes.CheckYourAnswersController.onClick(srn, index).url,
               returnUrl = config.managePensionsSchemeSummaryUrl.format(srn),
               schemeName = schemeName),
-            "chargeName" -> "chargeC"
->>>>>>> ead35abc
+            "chargeName" -> "chargeC",
+            "canChange" -> !request.viewOnly
           )).map(Ok(_))
       }
   }
