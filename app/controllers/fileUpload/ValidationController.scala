--- conflicted
+++ resolved
@@ -26,6 +26,7 @@
 import models.requests.DataRequest
 import models.{AccessType, ChargeType, Failed, InProgress, UploadId, UploadedSuccessfully, UserAnswers}
 import pages.{PSTRQuery, SchemeNameQuery}
+import play.api.Logger
 import play.api.i18n.{I18nSupport, Messages, MessagesApi}
 import play.api.libs.json.{JsObject, JsPath, Json}
 import play.api.mvc.{Action, AnyContent, MessagesControllerComponents, Result}
@@ -122,6 +123,8 @@
     cellErrors
   }
 
+  private val logger = Logger("ValidationController")
+
   private def removeMemberBasedCharge(ua: UserAnswers, chargeType: ChargeType): UserAnswers =
     chargeType match {
       case ChargeTypeAnnualAllowance => ua.removeWithPath(JsPath \ "chargeEDetails")
@@ -144,25 +147,20 @@
 
     val updatedUA = removeMemberBasedCharge(request.userAnswers, chargeType)
 
-<<<<<<< HEAD
-    parser.parseParallel(startDate, filteredLinesFromCSV, updatedUA).flatMap { p =>
-
+    logger.warn(s"FileUpload logging parseParallel start is ${System.currentTimeMillis} ms")
+
+    parser.parseParallel(startDate, filteredLinesFromCSV, updatedUA).flatMap{ p =>
+      logger.warn(s"FileUpload logging parseParallel end is ${System.currentTimeMillis} ms")
       p.fold[Future[Result]](
         processInvalid(srn, startDate, accessType, version, chargeType, _),
         updatedUA =>
-          processSuccessResult(chargeType, updatedUA).map(_ =>
-            Redirect(routes.FileUploadSuccessController.onPageLoad(srn, startDate.toString, accessType, version, chargeType)))
+          TimeLogger.logOperationTime(
+            processSuccessResult(chargeType, updatedUA).map(_ =>
+              Redirect(routes.FileUploadSuccessController.onPageLoad(srn, startDate.toString, accessType, version, chargeType))),
+            "processSuccessResult"
+          )
       )
     }
-=======
-    val parserResult = TimeLogger.logOperationTime(parser.parse(startDate, filteredLinesFromCSV, updatedUA), "Parsing and Validation")
-    parserResult.fold[Future[Result]](
-      processInvalid(srn, startDate, accessType, version, chargeType, _),
-      updatedUA =>
-        TimeLogger.logOperationTime( processSuccessResult(chargeType, updatedUA).map(_ =>
-          Redirect(routes.FileUploadSuccessController.onPageLoad(srn, startDate.toString, accessType, version, chargeType))), "processSuccessResult")
-    )
->>>>>>> 2b6254d2
   }
 
   private def processSuccessResult(chargeType: ChargeType, ua: UserAnswers)
