--- conflicted
+++ resolved
@@ -19,14 +19,9 @@
 import config.FrontendAppConfig
 import connectors.UpscanInitiateConnector
 import controllers.actions._
-<<<<<<< HEAD
 import fileUploadParsers._
 import helpers.ChargeTypeHelper
 import helpers.ErrorHelper.recoverFrom5XX
-=======
-import fileUploadParsers.Parser.{FileLevelParserValidationErrorTypeFileEmpty, FileLevelParserValidationErrorTypeHeaderInvalid}
-import fileUploadParsers._
->>>>>>> 4be1a0a0
 import models.ChargeType.{ChargeTypeAnnualAllowance, ChargeTypeLifetimeAllowance}
 import models.requests.DataRequest
 import models.{AccessType, ChargeType, Failed, GenericViewModel, InProgress, NormalMode, UploadId, UploadedSuccessfully, UserAnswers}
@@ -58,14 +53,9 @@
                                       upscanInitiateConnector: UpscanInitiateConnector,
                                       uploadProgressTracker: UploadProgressTracker,
                                       annualAllowanceParser: AnnualAllowanceParser,
-<<<<<<< HEAD
                                       lifeTimeAllowanceParser: LifetimeAllowanceParser,
-                                      validationHelper: ValidationHelper,
                                       aftService:AFTService,
                                       fileUploadAftReturnService: FileUploadAftReturnService
-=======
-                                      lifeTimeAllowanceParser: LifetimeAllowanceParser
->>>>>>> 4be1a0a0
                                     )(implicit ec: ExecutionContext, appConfig: FrontendAppConfig)
   extends FrontendBaseController
     with I18nSupport with NunjucksSupport {
@@ -99,43 +89,20 @@
                                     linesFromCSV: List[String], parser: Parser)(implicit request: DataRequest[AnyContent]): Future[Result] = {
 
     //removes non-printable characters like ^M$
-<<<<<<< HEAD
-    val filteredLinesFromCSV = linesFromCSV.map(lines => lines.replaceAll("\\p{C}",""))
-    val result = validationHelper.isHeaderValid(filteredLinesFromCSV.head, chargeType: ChargeType) match {
-      case true => parser.parse(request.userAnswers, filteredLinesFromCSV.tail)
-      case false => ValidationResult(request.userAnswers, List(ParserValidationErrors (0, Seq("Header invalid"))))
-    }
-    result match {
-          case ValidationResult(ua, Nil) =>{
-            processSuccessResult(srn, startDate, accessType, version, chargeType, ua).flatMap(viewModel=>
-                renderer.render(template = "fileUpload/fileUploadSuccess.njk",
-                  Json.obj(
-                    "fileName" -> ua.get(UploadedFileName(chargeType).path),
-                    "chargeTypeText" -> chargeType.toString,
-                    "viewModel" -> viewModel)).map(Ok(_)))
-          } recoverWith recoverFrom5XX(srn, startDate.toString)
-          case ValidationResult(_, errors) =>
-              renderer.render(template = "fileUpload/invalid.njk",
-              Json.obj(
-                "chargeType" -> chargeType,
-                "chargeTypeText" -> chargeType.toString,
-                "srn" -> srn, "startDate" -> Some(startDate),
-                "viewModel" -> errors))
-              .map(Ok(_))
-        }
-    }
-=======
     val filteredLinesFromCSV = linesFromCSV.map(lines => lines.replaceAll("\\p{C}", ""))
 
     parser.parse(startDate, filteredLinesFromCSV).fold[Future[Result]](processInvalid(srn, startDate, chargeType, _),
       commitItems => {
         val updatedUA = commitItems.foldLeft(request.userAnswers)((acc, ci) => acc.setOrException(ci.jsPath, ci.value))
-        userAnswersCacheConnector.save(request.internalId, updatedUA.data)
-          .map(_ => Redirect(navigator.nextPage(ValidationPage(chargeType), NormalMode, updatedUA, srn, startDate, accessType, version)))
-      }
+        processSuccessResult(srn, startDate, accessType, version, chargeType, updatedUA).flatMap(viewModel=>
+          renderer.render(template = "fileUpload/fileUploadSuccess.njk",
+            Json.obj(
+              "fileName" -> updatedUA.get(UploadedFileName(chargeType).path),
+              "chargeTypeText" -> chargeType.toString,
+              "viewModel" -> viewModel)).map(Ok(_)))
+      } recoverWith recoverFrom5XX(srn, startDate.toString)
     )
   }
->>>>>>> 4be1a0a0
 
   private def processSuccessResult(srn: String, startDate: LocalDate, accessType: AccessType, version: Int, chargeType: ChargeType, ua: UserAnswers)
                                   (implicit request: DataRequest[AnyContent])= {
