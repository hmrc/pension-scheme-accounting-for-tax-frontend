--- conflicted
+++ resolved
@@ -19,9 +19,7 @@
 import config.FrontendAppConfig
 import controllers.DataRetrievals
 import controllers.actions.{DataRequiredAction, DataRetrievalAction, IdentifierAction}
-import models.ChargeType.{ChargeTypeAnnualAllowance, ChargeTypeLifetimeAllowance}
 import models.{AccessType, ChargeType, GenericViewModel}
-import pages.IsPublicServicePensionsRemedyPage
 import play.api.i18n.I18nSupport
 import play.api.libs.json.Json
 import play.api.mvc.{Action, AnyContent, MessagesControllerComponents}
@@ -66,15 +64,6 @@
     (identify andThen getData(srn, startDate) andThen requireData).async { implicit request =>
       DataRetrievals.retrieveSchemeName { schemeName =>
 
-<<<<<<< HEAD
-        val psr = chargeType match {
-          case ChargeTypeLifetimeAllowance | ChargeTypeAnnualAllowance =>
-            request.userAnswers.get(IsPublicServicePensionsRemedyPage(chargeType, optIndex = None))
-          case _ => None
-        }
-
-=======
->>>>>>> 6fb478ba
         val viewModel = GenericViewModel(
           submitUrl = routes.FileUploadController.onPageLoad(srn, startDate.toString, accessType, version, chargeType).url,
           returnUrl = config.schemeDashboardUrl(request).format(srn),
@@ -83,14 +72,9 @@
         val isPsr = request.userAnswers.isPublicServicePensionsRemedy(chargeType)
         val json = Json.obj(
           "chargeTypeText" -> ChargeType.fileUploadText(chargeType),
-<<<<<<< HEAD
-          "fileTemplateLink" -> controllers.routes.FileDownloadController.templateFile(chargeType, psr).url,
-          "fileDownloadInstructionsLink" -> controllers.routes.FileDownloadController.instructionsFile(chargeType, psr).url,
-=======
           "fileTemplateLink" -> controllers.routes.FileDownloadController.templateFile(chargeType, isPsr).url,
           "fileDownloadInstructionsLink" ->
             controllers.routes.FileDownloadController.instructionsFile(chargeType, isPsr).url,
->>>>>>> 6fb478ba
           "viewModel" -> viewModel
         )
         renderer.render("fileUpload/error/invalidHeaderOrBody.njk", json).map(Ok(_))
