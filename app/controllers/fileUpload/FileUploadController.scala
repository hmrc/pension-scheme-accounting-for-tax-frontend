--- conflicted
+++ resolved
@@ -105,12 +105,7 @@
                     Redirect(routes.FileUploadController.
                       showResult(srn, startDate, accessType, version, chargeType, uploadId))
                   }
-<<<<<<< HEAD
-                case Failed => Future.successful(Redirect(routes.FileUploadCheckController.
-                  onPageLoad(srn, startDate, accessType, version, chargeType, uploadId)))
-=======
                 case Failed(failureReason, _) => handleFailureResponse(failureReason, srn, startDate, accessType, version)
->>>>>>> e73a8af0
               }
           }
     }
