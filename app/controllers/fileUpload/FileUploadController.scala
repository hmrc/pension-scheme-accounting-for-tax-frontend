/*
 * Copyright 2022 HM Revenue & Customs
 *
 * Licensed under the Apache License, Version 2.0 (the "License");
 * you may not use this file except in compliance with the License.
 * You may obtain a copy of the License at
 *
 *     http://www.apache.org/licenses/LICENSE-2.0
 *
 * Unless required by applicable law or agreed to in writing, software
 * distributed under the License is distributed on an "AS IS" BASIS,
 * WITHOUT WARRANTIES OR CONDITIONS OF ANY KIND, either express or implied.
 * See the License for the specific language governing permissions and
 * limitations under the License.
 */

package controllers.fileUpload

import config.FrontendAppConfig
import connectors.cache.UserAnswersCacheConnector
import connectors.{Reference, UpscanInitiateConnector}
import controllers.actions._
import models.ChargeType.ChargeTypeAnnualAllowance
import models.LocalDateBinder._
import models.requests.DataRequest
import models.{AccessType, ChargeType, Failed, GenericViewModel, InProgress, UploadId, UploadedSuccessfully}
import pages.SchemeNameQuery
import pages.fileUpload.UploadedFileName
import play.api.i18n.{I18nSupport, MessagesApi}
import play.api.libs.json.Json
import play.api.mvc.{Action, AnyContent, MessagesControllerComponents, Result}
import renderer.Renderer
import services.fileUpload.UploadProgressTracker
import uk.gov.hmrc.play.bootstrap.frontend.controller.FrontendBaseController

import javax.inject.Inject
import scala.concurrent.{ExecutionContext, Future}

class FileUploadController @Inject()(
                                      override val messagesApi: MessagesApi,
                                      identify: IdentifierAction,
                                      getData: DataRetrievalAction,
                                      allowAccess: AllowAccessActionProvider,
                                      requireData: DataRequiredAction,
                                      val controllerComponents: MessagesControllerComponents,
                                      renderer: Renderer,
                                      upscanInitiateConnector: UpscanInitiateConnector,
                                      uploadProgressTracker: UploadProgressTracker,
<<<<<<< HEAD
                                      userAnswersCacheConnector: UserAnswersCacheConnector,
=======
                                      userAnswersCacheConnector: UserAnswersCacheConnector
>>>>>>> fb042fc3
                                    )(implicit ec: ExecutionContext, appConfig: FrontendAppConfig)
  extends FrontendBaseController
    with I18nSupport {

  def onPageLoad(srn: String, startDate: String, accessType: AccessType, version: Int, chargeType: ChargeType): Action[AnyContent] =
    (identify andThen getData(srn, startDate) andThen requireData andThen allowAccess(srn, startDate, None, version, accessType)).async { implicit request =>

      val uploadId = UploadId.generate

      val successRedirectUrl = appConfig.successEndpointTarget(srn, startDate, accessType, version, chargeType, uploadId)

      val errorRedirectUrl = appConfig.failureEndpointTarget(srn, startDate, accessType, version, chargeType)

      upscanInitiateConnector.initiateV2(Some(successRedirectUrl), Some(errorRedirectUrl)).flatMap{ uir =>
        uploadProgressTracker.requestUpload(uploadId, Reference(uir.fileReference.reference)).flatMap{ _ =>
          val viewModel = GenericViewModel(
            submitUrl = uir.postTarget,
            returnUrl = controllers.routes.ReturnToSchemeDetailsController.returnToSchemeDetails(srn, startDate, accessType, version).url,
            schemeName = request.userAnswers.get(SchemeNameQuery).getOrElse("the scheme")
          )

          renderer.render(template = "fileUpload/fileupload.njk",
            Json.obj(
              "chargeType" -> chargeType.toString,
              "chargeTypeText" -> ChargeType.fileUploadText(chargeType),
              "srn" -> srn,
              "startDate" -> Some(startDate),
              "formFields" -> uir.formFields.toList,
              "error" -> getErrorCode(request),
              "maxFileUploadSize" -> appConfig.maxUploadFileSize,
              "viewModel" -> viewModel))
            .map(Ok(_))

        }
      }
    }

  def showResult(srn: String, startDate: String, accessType: AccessType, version: Int, chargeType: ChargeType, uploadId: UploadId): Action[AnyContent] =
    (identify andThen getData(srn, startDate) andThen requireData andThen allowAccess(srn, startDate, None, version, accessType)).async {
      implicit request =>
        uploadProgressTracker
          .getUploadResult(uploadId)
          .flatMap {
            case Some(status) =>
              status match {
                case UploadedSuccessfully(name, _, _, _) =>
                  for {
                    updatedAnswers <- Future.fromTry(request.userAnswers.set(UploadedFileName(chargeType), name))
                    _ <- userAnswersCacheConnector.savePartial(request.internalId,updatedAnswers.data,Some(chargeType))
                  } yield {
                    Redirect(routes.FileUploadCheckController.onPageLoad(srn, startDate, accessType, version, chargeType, uploadId))
                  }
                case InProgress =>
                  val sleepTime:Long = 2000
                  Future.successful{
                    Thread.sleep(sleepTime)
                    Redirect(routes.FileUploadController.
                      showResult(srn, startDate, accessType, version, chargeType, uploadId))
                  }
<<<<<<< HEAD
                case Failed(failureReason, _) => handleFailureResponse(failureReason, srn, startDate, accessType, version)
=======
                case Failed => Future.successful(Redirect(routes.FileUploadCheckController.
                  onPageLoad(srn, startDate, accessType, version, chargeType, uploadId)))
>>>>>>> fb042fc3
              }
          }
    }

  private def getErrorCode(request: DataRequest[AnyContent]):Option[String] = {
    if (request.queryString.contains("errorCode") && request.queryString("errorCode").nonEmpty) {
      Some(request.queryString("errorCode").head)
    } else {
      None
    }
  }

  private def handleFailureResponse(failureResponse: String,srn: String, startDate: String, accessType: AccessType,
                                    version: Int)(implicit request: DataRequest[_]): Future[Result]  = {
    failureResponse match {
      case "QUARANTINE" =>
        Future.successful(Redirect(routes.UpscanErrorController.quarantineError(srn, startDate, accessType, version)))
      case "REJECTED" =>
        Future.successful(Redirect(routes.UpscanErrorController.rejectedError(srn, startDate, accessType, version)))
      case "UNKNOWN" =>
        Future.successful(Redirect(routes.UpscanErrorController.unknownError(srn, startDate, accessType, version)))
    }
  }
}<|MERGE_RESOLUTION|>--- conflicted
+++ resolved
@@ -20,7 +20,6 @@
 import connectors.cache.UserAnswersCacheConnector
 import connectors.{Reference, UpscanInitiateConnector}
 import controllers.actions._
-import models.ChargeType.ChargeTypeAnnualAllowance
 import models.LocalDateBinder._
 import models.requests.DataRequest
 import models.{AccessType, ChargeType, Failed, GenericViewModel, InProgress, UploadId, UploadedSuccessfully}
@@ -46,11 +45,7 @@
                                       renderer: Renderer,
                                       upscanInitiateConnector: UpscanInitiateConnector,
                                       uploadProgressTracker: UploadProgressTracker,
-<<<<<<< HEAD
-                                      userAnswersCacheConnector: UserAnswersCacheConnector,
-=======
                                       userAnswersCacheConnector: UserAnswersCacheConnector
->>>>>>> fb042fc3
                                     )(implicit ec: ExecutionContext, appConfig: FrontendAppConfig)
   extends FrontendBaseController
     with I18nSupport {
@@ -110,12 +105,7 @@
                     Redirect(routes.FileUploadController.
                       showResult(srn, startDate, accessType, version, chargeType, uploadId))
                   }
-<<<<<<< HEAD
                 case Failed(failureReason, _) => handleFailureResponse(failureReason, srn, startDate, accessType, version)
-=======
-                case Failed => Future.successful(Redirect(routes.FileUploadCheckController.
-                  onPageLoad(srn, startDate, accessType, version, chargeType, uploadId)))
->>>>>>> fb042fc3
               }
           }
     }
