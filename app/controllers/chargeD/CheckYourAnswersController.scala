/*
 * Copyright 2023 HM Revenue & Customs
 *
 * Licensed under the Apache License, Version 2.0 (the "License");
 * you may not use this file except in compliance with the License.
 * You may obtain a copy of the License at
 *
 *     http://www.apache.org/licenses/LICENSE-2.0
 *
 * Unless required by applicable law or agreed to in writing, software
 * distributed under the License is distributed on an "AS IS" BASIS,
 * WITHOUT WARRANTIES OR CONDITIONS OF ANY KIND, either express or implied.
 * See the License for the specific language governing permissions and
 * limitations under the License.
 */

package controllers.chargeD

import com.google.inject.Inject
import config.FrontendAppConfig
import connectors.cache.UserAnswersCacheConnector
import controllers.DataRetrievals
import controllers.actions.{IdentifierAction, AllowAccessActionProvider, DataRetrievalAction, DataRequiredAction}
import helpers.ErrorHelper.recoverFrom5XX
import helpers.{CYAChargeDHelper, ChargeServiceHelper}
import models.LocalDateBinder._
import models.chargeD.ChargeDDetails
import models.{GenericViewModel, AccessType, NormalMode, ChargeType, Index}
import navigators.CompoundNavigator
import pages.chargeD.{ChargeDetailsPage, CheckYourAnswersPage, TotalChargeAmountPage}
import pages.{ViewOnlyAccessiblePage, PSTRQuery}
import play.api.i18n.{MessagesApi, I18nSupport}
import play.api.libs.json.Json
import play.api.mvc.{Action, AnyContent, MessagesControllerComponents}
import renderer.Renderer
import services.{ChargeDService, AFTService}
import uk.gov.hmrc.play.bootstrap.frontend.controller.FrontendBaseController
import uk.gov.hmrc.viewmodels.{SummaryList, NunjucksSupport}

import java.time.LocalDate
import scala.concurrent.{ExecutionContext, Future}

class CheckYourAnswersController @Inject()(config: FrontendAppConfig,
                                           override val messagesApi: MessagesApi,
                                           identify: IdentifierAction,
                                           getData: DataRetrievalAction,
                                           allowAccess: AllowAccessActionProvider,
                                           requireData: DataRequiredAction,
                                           aftService: AFTService,
                                           userAnswersCacheConnector: UserAnswersCacheConnector,
                                           navigator: CompoundNavigator,
                                           val controllerComponents: MessagesControllerComponents,
                                           chargeDHelper: ChargeDService,
                                           chargeServiceHelper: ChargeServiceHelper,
                                           renderer: Renderer)(implicit ec: ExecutionContext)
  extends FrontendBaseController
    with I18nSupport
    with NunjucksSupport {

  def onPageLoad(srn: String, startDate: LocalDate, accessType: AccessType, version: Int, index: Index): Action[AnyContent] =
    (identify andThen getData(srn, startDate) andThen requireData andThen
      allowAccess(srn, startDate, Some(ViewOnlyAccessiblePage), version, accessType)).async { implicit request =>
      DataRetrievals.cyaChargeD(index, srn, startDate, accessType, version) { (memberDetails, chargeDetails, schemeName) =>
        val helper = new CYAChargeDHelper(srn, startDate, accessType, version)

        val seqRows: Seq[SummaryList.Row] = Seq(
          helper.chargeDMemberDetails(index, memberDetails),
          helper.chargeDDetails(index, chargeDetails),
          Seq(helper.total(chargeDetails.total))
        ).flatten

        renderer
          .render(
            "check-your-answers.njk",
            Json.obj(
              "list" -> helper.rows(request.isViewOnly, seqRows),
              "viewModel" -> GenericViewModel(
                submitUrl = routes.CheckYourAnswersController.onClick(srn, startDate, accessType, version, index).url,
                returnUrl = controllers.routes.ReturnToSchemeDetailsController.returnToSchemeDetails(srn, startDate, accessType, version).url,
                schemeName = schemeName
              ),
              "returnToSummaryLink" -> controllers.routes.AFTSummaryController.onPageLoad(srn, startDate, accessType, version).url,
              "chargeName" -> "chargeD",
              "canChange" -> !request.isViewOnly
            )
          )
          .map(Ok(_))
      }
    }

  def onClick(srn: String, startDate: LocalDate, accessType: AccessType, version: Int, index: Index): Action[AnyContent] =
    (identify andThen getData(srn, startDate) andThen requireData).async { implicit request =>
      (request.userAnswers.get(PSTRQuery), request.userAnswers.get(ChargeDetailsPage(index))) match {
        case (Some(pstr), Some(chargeDetails)) =>
          val totalAmount: BigDecimal = chargeServiceHelper.totalAmount(request.userAnswers, "chargeDDetails")
          val updatedChargeDetails: ChargeDDetails = chargeDetails.copy(
            taxAt25Percent = Option(chargeDetails.taxAt25Percent.getOrElse(BigDecimal(0.00))),
            taxAt55Percent = Option(chargeDetails.taxAt55Percent.getOrElse(BigDecimal(0.00)))
          )

          (for {
            ua1 <- Future.fromTry(request.userAnswers.set(TotalChargeAmountPage, totalAmount))
            ua2 <- Future.fromTry(ua1.set(ChargeDetailsPage(index), updatedChargeDetails))
<<<<<<< HEAD
            _ <- userAnswersCacheConnector.savePartial(request.internalId, ua2.data,
              chargeType = Some(ChargeType.ChargeTypeLifetimeAllowance))
            _ <- userAnswersCacheConnector.savePartial(request.internalId, ua2.data,
              chargeType = Some(ChargeType.ChargeTypeLifetimeAllowance), memberNo = Some(index.id))
=======
            _ <- userAnswersCacheConnector.savePartial(request.internalId, ua2.data, chargeType = Some(ChargeType.ChargeTypeLifetimeAllowance))
            _ <- userAnswersCacheConnector.savePartial(request.internalId,
              ua2.data,
              chargeType = Some(ChargeType.ChargeTypeLifetimeAllowance),
              memberNo = Some(index.id))
>>>>>>> 6fb478ba
            _ <- aftService.fileCompileReturn(pstr, ua2)
          } yield {
            Redirect(navigator.nextPage(CheckYourAnswersPage, NormalMode, request.userAnswers, srn, startDate, accessType, version))
          }) recoverWith recoverFrom5XX(srn, startDate)
        case _ =>
          Future.successful(Redirect(controllers.routes.SessionExpiredController.onPageLoad))
      }
    }
}<|MERGE_RESOLUTION|>--- conflicted
+++ resolved
@@ -17,31 +17,31 @@
 package controllers.chargeD
 
 import com.google.inject.Inject
-import config.FrontendAppConfig
 import connectors.cache.UserAnswersCacheConnector
 import controllers.DataRetrievals
-import controllers.actions.{IdentifierAction, AllowAccessActionProvider, DataRetrievalAction, DataRequiredAction}
+import controllers.actions.{AllowAccessActionProvider, DataRequiredAction, DataRetrievalAction, IdentifierAction}
 import helpers.ErrorHelper.recoverFrom5XX
 import helpers.{CYAChargeDHelper, ChargeServiceHelper}
+import models.ChargeType.ChargeTypeLifetimeAllowance
 import models.LocalDateBinder._
 import models.chargeD.ChargeDDetails
-import models.{GenericViewModel, AccessType, NormalMode, ChargeType, Index}
+import models.{AccessType, ChargeType, CheckMode, GenericViewModel, Index, NormalMode, UserAnswers}
 import navigators.CompoundNavigator
 import pages.chargeD.{ChargeDetailsPage, CheckYourAnswersPage, TotalChargeAmountPage}
-import pages.{ViewOnlyAccessiblePage, PSTRQuery}
-import play.api.i18n.{MessagesApi, I18nSupport}
-import play.api.libs.json.Json
+import pages.mccloud.SchemePathHelper
+import pages.{PSTRQuery, ViewOnlyAccessiblePage}
+import play.api.i18n.{I18nSupport, MessagesApi}
+import play.api.libs.json.{JsArray, Json}
 import play.api.mvc.{Action, AnyContent, MessagesControllerComponents}
 import renderer.Renderer
-import services.{ChargeDService, AFTService}
+import services.AFTService
 import uk.gov.hmrc.play.bootstrap.frontend.controller.FrontendBaseController
-import uk.gov.hmrc.viewmodels.{SummaryList, NunjucksSupport}
+import uk.gov.hmrc.viewmodels.{NunjucksSupport, SummaryList}
 
 import java.time.LocalDate
 import scala.concurrent.{ExecutionContext, Future}
 
-class CheckYourAnswersController @Inject()(config: FrontendAppConfig,
-                                           override val messagesApi: MessagesApi,
+class CheckYourAnswersController @Inject()(override val messagesApi: MessagesApi,
                                            identify: IdentifierAction,
                                            getData: DataRetrievalAction,
                                            allowAccess: AllowAccessActionProvider,
@@ -50,7 +50,6 @@
                                            userAnswersCacheConnector: UserAnswersCacheConnector,
                                            navigator: CompoundNavigator,
                                            val controllerComponents: MessagesControllerComponents,
-                                           chargeDHelper: ChargeDService,
                                            chargeServiceHelper: ChargeServiceHelper,
                                            renderer: Renderer)(implicit ec: ExecutionContext)
   extends FrontendBaseController
@@ -60,13 +59,18 @@
   def onPageLoad(srn: String, startDate: LocalDate, accessType: AccessType, version: Int, index: Index): Action[AnyContent] =
     (identify andThen getData(srn, startDate) andThen requireData andThen
       allowAccess(srn, startDate, Some(ViewOnlyAccessiblePage), version, accessType)).async { implicit request =>
-      DataRetrievals.cyaChargeD(index, srn, startDate, accessType, version) { (memberDetails, chargeDetails, schemeName) =>
+      DataRetrievals.cyaChargeD(index, srn, startDate, accessType, version) { (memberDetails, chargeDetails, pensionsRemedySummary, schemeName) =>
         val helper = new CYAChargeDHelper(srn, startDate, accessType, version)
+        val pensionsSchemeSize = pensionsSchemeCount(request.userAnswers, index)
+        val wasAnotherPensionSchemeVal = pensionsRemedySummary.wasAnotherPensionScheme.getOrElse(false)
 
         val seqRows: Seq[SummaryList.Row] = Seq(
+          helper.isPsprForCharge(index, pensionsRemedySummary.isPublicServicePensionsRemedy),
           helper.chargeDMemberDetails(index, memberDetails),
           helper.chargeDDetails(index, chargeDetails),
-          Seq(helper.total(chargeDetails.total))
+          Seq(helper.total(chargeDetails.total)),
+          helper.psprChargeDetails(index, pensionsRemedySummary).getOrElse(None),
+          helper.psprSchemesChargeDetails(index, pensionsRemedySummary, wasAnotherPensionSchemeVal)
         ).flatten
 
         renderer
@@ -79,14 +83,29 @@
                 returnUrl = controllers.routes.ReturnToSchemeDetailsController.returnToSchemeDetails(srn, startDate, accessType, version).url,
                 schemeName = schemeName
               ),
+              "selectAnotherSchemeUrl" -> controllers.mccloud.routes.AddAnotherPensionSchemeController
+                .onPageLoad(ChargeType.ChargeTypeLifetimeAllowance, CheckMode, srn, startDate, accessType, version, index, pensionsSchemeSize - 1)
+                .url,
               "returnToSummaryLink" -> controllers.routes.AFTSummaryController.onPageLoad(srn, startDate, accessType, version).url,
               "chargeName" -> "chargeD",
+              "showAnotherSchemeBtn" -> (pensionsSchemeSize < 5 && wasAnotherPensionSchemeVal),
               "canChange" -> !request.isViewOnly
             )
           )
           .map(Ok(_))
       }
     }
+
+  private def pensionsSchemeCount(userAnswers: UserAnswers, index: Int): Int = {
+    SchemePathHelper
+      .path(ChargeTypeLifetimeAllowance, index)
+      .readNullable[JsArray]
+      .reads(userAnswers.data)
+      .asOpt
+      .flatten
+      .map(_.value.size)
+      .getOrElse(0)
+  }
 
   def onClick(srn: String, startDate: LocalDate, accessType: AccessType, version: Int, index: Index): Action[AnyContent] =
     (identify andThen getData(srn, startDate) andThen requireData).async { implicit request =>
@@ -101,18 +120,11 @@
           (for {
             ua1 <- Future.fromTry(request.userAnswers.set(TotalChargeAmountPage, totalAmount))
             ua2 <- Future.fromTry(ua1.set(ChargeDetailsPage(index), updatedChargeDetails))
-<<<<<<< HEAD
-            _ <- userAnswersCacheConnector.savePartial(request.internalId, ua2.data,
-              chargeType = Some(ChargeType.ChargeTypeLifetimeAllowance))
-            _ <- userAnswersCacheConnector.savePartial(request.internalId, ua2.data,
-              chargeType = Some(ChargeType.ChargeTypeLifetimeAllowance), memberNo = Some(index.id))
-=======
             _ <- userAnswersCacheConnector.savePartial(request.internalId, ua2.data, chargeType = Some(ChargeType.ChargeTypeLifetimeAllowance))
             _ <- userAnswersCacheConnector.savePartial(request.internalId,
               ua2.data,
               chargeType = Some(ChargeType.ChargeTypeLifetimeAllowance),
               memberNo = Some(index.id))
->>>>>>> 6fb478ba
             _ <- aftService.fileCompileReturn(pstr, ua2)
           } yield {
             Redirect(navigator.nextPage(CheckYourAnswersPage, NormalMode, request.userAnswers, srn, startDate, accessType, version))
