--- conflicted
+++ resolved
@@ -34,11 +34,7 @@
 import play.api.libs.json.{JsArray, Json}
 import play.api.mvc.{Action, AnyContent, MessagesControllerComponents}
 import renderer.Renderer
-<<<<<<< HEAD
-import services.{AFTService, ChargeDService}
-=======
 import services.AFTService
->>>>>>> bf6a58fc
 import uk.gov.hmrc.play.bootstrap.frontend.controller.FrontendBaseController
 import uk.gov.hmrc.viewmodels.{NunjucksSupport, SummaryList}
 
@@ -56,28 +52,13 @@
                                            val controllerComponents: MessagesControllerComponents,
                                            chargeServiceHelper: ChargeServiceHelper,
                                            renderer: Renderer)(implicit ec: ExecutionContext)
-    extends FrontendBaseController
+  extends FrontendBaseController
     with I18nSupport
     with NunjucksSupport {
 
   def onPageLoad(srn: String, startDate: LocalDate, accessType: AccessType, version: Int, index: Index): Action[AnyContent] =
     (identify andThen getData(srn, startDate) andThen requireData andThen
       allowAccess(srn, startDate, Some(ViewOnlyAccessiblePage), version, accessType)).async { implicit request =>
-<<<<<<< HEAD
-      DataRetrievals.cyaChargeD(index, srn, startDate, accessType, version) {
-        (memberDetails, chargeDetails, pensionsRemedySummary, schemeName) =>
-        val helper = new CYAChargeDHelper(srn, startDate, accessType, version)
-          val pensionsSchemeSize = pensionsSchemeCount(request.userAnswers, index)
-          val wasAnotherPensionSchemeVal = getWasAnotherPensionScheme(pensionsRemedySummary.wasAnotherPensionScheme)
-
-        val seqRows: Seq[SummaryList.Row] = Seq(
-          helper.isPsprForChargeD(index, pensionsRemedySummary.isPublicServicePensionsRemedy),
-          helper.chargeDMemberDetails(index, memberDetails),
-          helper.chargeDDetails(index, chargeDetails),
-          Seq(helper.total(chargeDetails.total)),
-          helper.psprChargeDDetails(index, pensionsRemedySummary).getOrElse(None),
-          helper.psprSchemesChargeDDetails(index, pensionsRemedySummary, wasAnotherPensionSchemeVal)
-=======
       DataRetrievals.cyaChargeD(index, srn, startDate, accessType, version) { (memberDetails, chargeDetails, pensionsRemedySummary, schemeName) =>
         val helper = new CYAChargeDHelper(srn, startDate, accessType, version)
         val pensionsSchemeSize = pensionsSchemeCount(request.userAnswers, index)
@@ -90,7 +71,6 @@
           Seq(helper.total(chargeDetails.total)),
           helper.psprChargeDetails(index, pensionsRemedySummary).getOrElse(None),
           helper.psprSchemesChargeDetails(index, pensionsRemedySummary, wasAnotherPensionSchemeVal)
->>>>>>> bf6a58fc
         ).flatten
 
         renderer
@@ -104,13 +84,8 @@
                 schemeName = schemeName
               ),
               "selectAnotherSchemeUrl" -> controllers.mccloud.routes.AddAnotherPensionSchemeController
-<<<<<<< HEAD
-                .onPageLoad(ChargeType.ChargeTypeLifetimeAllowance, CheckMode, srn, startDate,
-                  accessType, version, index, pensionsSchemeSize - 1).url,
-=======
                 .onPageLoad(ChargeType.ChargeTypeLifetimeAllowance, CheckMode, srn, startDate, accessType, version, index, pensionsSchemeSize - 1)
                 .url,
->>>>>>> bf6a58fc
               "returnToSummaryLink" -> controllers.routes.AFTSummaryController.onPageLoad(srn, startDate, accessType, version).url,
               "chargeName" -> "chargeD",
               "showAnotherSchemeBtn" -> (pensionsSchemeSize < 5 && wasAnotherPensionSchemeVal),
@@ -122,17 +97,6 @@
     }
 
   private def pensionsSchemeCount(userAnswers: UserAnswers, index: Int): Int = {
-<<<<<<< HEAD
-    SchemePathHelper.path(ChargeTypeLifetimeAllowance, index).readNullable[JsArray].reads(userAnswers.data).asOpt.flatten.map(_.value.size).getOrElse(0)
-  }
-
-
-  private def getWasAnotherPensionScheme(v: Option[Boolean]): Boolean = {
-    v match {
-      case Some(booleanVal) => booleanVal
-      case _ => false
-    }
-=======
     SchemePathHelper
       .path(ChargeTypeLifetimeAllowance, index)
       .readNullable[JsArray]
@@ -141,7 +105,6 @@
       .flatten
       .map(_.value.size)
       .getOrElse(0)
->>>>>>> bf6a58fc
   }
 
   def onClick(srn: String, startDate: LocalDate, accessType: AccessType, version: Int, index: Index): Action[AnyContent] =
@@ -159,9 +122,9 @@
             ua2 <- Future.fromTry(ua1.set(ChargeDetailsPage(index), updatedChargeDetails))
             _ <- userAnswersCacheConnector.savePartial(request.internalId, ua2.data, chargeType = Some(ChargeType.ChargeTypeLifetimeAllowance))
             _ <- userAnswersCacheConnector.savePartial(request.internalId,
-                                                       ua2.data,
-                                                       chargeType = Some(ChargeType.ChargeTypeLifetimeAllowance),
-                                                       memberNo = Some(index.id))
+              ua2.data,
+              chargeType = Some(ChargeType.ChargeTypeLifetimeAllowance),
+              memberNo = Some(index.id))
             _ <- aftService.fileCompileReturn(pstr, ua2)
           } yield {
             Redirect(navigator.nextPage(CheckYourAnswersPage, NormalMode, request.userAnswers, srn, startDate, accessType, version))
