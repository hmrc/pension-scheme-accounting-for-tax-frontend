/*
 * Copyright 2021 HM Revenue & Customs
 *
 * Licensed under the Apache License, Version 2.0 (the "License");
 * you may not use this file except in compliance with the License.
 * You may obtain a copy of the License at
 *
 *     http://www.apache.org/licenses/LICENSE-2.0
 *
 * Unless required by applicable law or agreed to in writing, software
 * distributed under the License is distributed on an "AS IS" BASIS,
 * WITHOUT WARRANTIES OR CONDITIONS OF ANY KIND, either express or implied.
 * See the License for the specific language governing permissions and
 * limitations under the License.
 */

package controllers.financialStatement.penalties

import controllers.actions._
import forms.QuartersFormProvider
import models.financialStatement.PenaltyType.{AccountingForTaxPenalties, getPenaltyType}
import models.financialStatement.PsaFS
import models.{DisplayHint, DisplayQuarter, PaymentOverdue, Quarter, Quarters}
import play.api.data.Form
import play.api.i18n.{I18nSupport, Messages, MessagesApi}
import play.api.libs.json.Json
import play.api.mvc.{Action, AnyContent, MessagesControllerComponents}
import renderer.Renderer
import services.PenaltiesService
import uk.gov.hmrc.play.bootstrap.frontend.controller.FrontendBaseController
import uk.gov.hmrc.viewmodels.NunjucksSupport

import java.time.LocalDate
import javax.inject.Inject
import scala.concurrent.{ExecutionContext, Future}

class SelectPenaltiesQuarterController @Inject()(
                                                  override val messagesApi: MessagesApi,
                                                  identify: IdentifierAction,
                                                  allowAccess: AllowAccessActionProviderForIdentifierRequest,
                                                  formProvider: QuartersFormProvider,
                                                  val controllerComponents: MessagesControllerComponents,
                                                  renderer: Renderer,
                                                  penaltiesService: PenaltiesService)
                                                (implicit ec: ExecutionContext)
                                                  extends FrontendBaseController
                                                  with I18nSupport
                                                  with NunjucksSupport {

  private def form(quarters: Seq[Quarter])(implicit messages: Messages): Form[Quarter] =
    formProvider(messages("selectPenaltiesQuarter.error"), quarters)

  def onPageLoad(year: String): Action[AnyContent] = (identify andThen allowAccess()).async { implicit request =>


    penaltiesService.getPenaltiesFromCache(request.psaIdOrException.id).flatMap { penaltiesCache =>

      val quarters: Seq[Quarter] = getQuarters(year, filteredPenalties(penaltiesCache.penalties, year.toInt))

        if (quarters.nonEmpty) {

          val json = Json.obj(
            "psaName" -> penaltiesCache.psaName,
            "form" -> form(quarters),
            "radios" -> Quarters.radios(form(quarters),
                                        getDisplayQuarters(year, filteredPenalties(penaltiesCache.penalties, year.toInt)),
<<<<<<< HEAD
                                        Seq("govuk-tag govuk-tag--red govuk-!-display-inline"),
=======
                                        Seq("govuk-tag govuk-tag--red govuk-!-display-inline-block"),
>>>>>>> 38cd8167
                                        areLabelsBold = false),
            "submitUrl" -> routes.SelectPenaltiesQuarterController.onSubmit(year).url,
            "year" -> year
          )

          renderer.render(template = "financialStatement/penalties/selectQuarter.njk", json).map(Ok(_))
        } else {
          Future.successful(Redirect(controllers.routes.SessionExpiredController.onPageLoad()))
        }

    }
  }

  def onSubmit(year: String): Action[AnyContent] = identify.async { implicit request =>
    penaltiesService.getPenaltiesFromCache(request.psaIdOrException.id).flatMap { penaltiesCache =>

      val quarters: Seq[Quarter] = getQuarters(year, filteredPenalties(penaltiesCache.penalties, year.toInt))
        if (quarters.nonEmpty) {

          form(quarters).bindFromRequest().fold(
              formWithErrors => {

                  val json = Json.obj(
                    "psaName" -> penaltiesCache.psaName,
                    "form" -> formWithErrors,
                    "radios" -> Quarters.radios(formWithErrors,
                                                getDisplayQuarters(year, filteredPenalties(penaltiesCache.penalties, year.toInt)),
                                                Seq("govuk-tag govuk-!-display-inline govuk-tag--red"),
                                                areLabelsBold = false),
                    "submitUrl" -> routes.SelectPenaltiesQuarterController.onSubmit(year).url,
                    "year" -> year
                  )
                  renderer.render(template = "financialStatement/penalties/selectQuarter.njk", json).map(BadRequest(_))

              },
              value => penaltiesService.navFromAftQuartersPage(penaltiesCache.penalties, value.startDate, request.psaIdOrException.id)
            )
        } else {
          Future.successful(Redirect(controllers.routes.SessionExpiredController.onPageLoad()))
        }
    }
  }

  val filteredPenalties: (Seq[PsaFS], Int) => Seq[PsaFS] = (penalties, year) =>
    penalties
      .filter(p => getPenaltyType(p.chargeType) == AccountingForTaxPenalties)
      .filter(_.periodStartDate.getYear == year)

  private def getDisplayQuarters(year: String, penalties: Seq[PsaFS]): Seq[DisplayQuarter] = {

    val quartersFound: Seq[LocalDate] = penalties.map(_.periodStartDate).distinct.sortBy(_.getMonth)

    quartersFound.map { startDate =>
      val hint: Option[DisplayHint] =
        if (penalties.filter(_.periodStartDate == startDate).exists(penaltiesService.isPaymentOverdue)) Some(PaymentOverdue) else None

      DisplayQuarter(Quarters.getQuarter(startDate), displayYear = false, None, hint)

    }
  }

  private def getQuarters(year: String, penalties: Seq[PsaFS]): Seq[Quarter] =
    penalties.distinct.map(penalty => Quarters.getQuarter(penalty.periodStartDate))


}<|MERGE_RESOLUTION|>--- conflicted
+++ resolved
@@ -64,11 +64,7 @@
             "form" -> form(quarters),
             "radios" -> Quarters.radios(form(quarters),
                                         getDisplayQuarters(year, filteredPenalties(penaltiesCache.penalties, year.toInt)),
-<<<<<<< HEAD
-                                        Seq("govuk-tag govuk-tag--red govuk-!-display-inline"),
-=======
                                         Seq("govuk-tag govuk-tag--red govuk-!-display-inline-block"),
->>>>>>> 38cd8167
                                         areLabelsBold = false),
             "submitUrl" -> routes.SelectPenaltiesQuarterController.onSubmit(year).url,
             "year" -> year
