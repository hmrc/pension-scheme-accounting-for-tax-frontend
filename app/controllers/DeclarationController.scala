/*
 * Copyright 2020 HM Revenue & Customs
 *
 * Licensed under the Apache License, Version 2.0 (the "License");
 * you may not use this file except in compliance with the License.
 * You may obtain a copy of the License at
 *
 *     http://www.apache.org/licenses/LICENSE-2.0
 *
 * Unless required by applicable law or agreed to in writing, software
 * distributed under the License is distributed on an "AS IS" BASIS,
 * WITHOUT WARRANTIES OR CONDITIONS OF ANY KIND, either express or implied.
 * See the License for the specific language governing permissions and
 * limitations under the License.
 */

package controllers

import java.time.{LocalDate, LocalDateTime}

import config.FrontendAppConfig
import connectors.{EmailConnector, EmailStatus}
import connectors.cache.UserAnswersCacheConnector
import controllers.actions._
import javax.inject.Inject
import models.LocalDateBinder._
import models.requests.DataRequest
import models.{Declaration, GenericViewModel, NormalMode, Quarter}
import navigators.CompoundNavigator
import pages.{AFTStatusQuery, DeclarationPage, VersionNumberQuery}
import play.api.i18n.{I18nSupport, Messages, MessagesApi}
import play.api.libs.json.Json
import play.api.mvc.{Action, AnyContent, MessagesControllerComponents}
import renderer.Renderer
import services.AFTService
import uk.gov.hmrc.play.bootstrap.controller.FrontendBaseController
import utils.DateHelper.{dateFormatterDMY, dateFormatterStartDate, dateFormatterSubmittedDate}

import scala.concurrent.{ExecutionContext, Future}

class DeclarationController @Inject()(
    override val messagesApi: MessagesApi,
    identify: IdentifierAction,
    getData: DataRetrievalAction,
    requireData: DataRequiredAction,
    allowAccess: AllowAccessActionProvider,
    allowSubmission: AllowSubmissionAction,
    aftService: AFTService,
    userAnswersCacheConnector: UserAnswersCacheConnector,
    navigator: CompoundNavigator,
    val controllerComponents: MessagesControllerComponents,
    config: FrontendAppConfig,
    renderer: Renderer,
    emailConnector: EmailConnector
)(implicit ec: ExecutionContext)
    extends FrontendBaseController
    with I18nSupport {

  def onPageLoad(srn: String, startDate: LocalDate): Action[AnyContent] =
    (identify andThen getData(srn, startDate) andThen allowAccess(srn, startDate)
      andThen allowSubmission andThen requireData).async { implicit request =>
      DataRetrievals.retrieveSchemeName { schemeName =>
        val viewModel = GenericViewModel(
          submitUrl = routes.DeclarationController.onSubmit(srn, startDate).url,
          returnUrl = config.managePensionsSchemeSummaryUrl.format(srn),
          schemeName = schemeName
        )
        renderer.render(template = "declaration.njk", Json.obj(fields = "viewModel" -> viewModel)).map(Ok(_))
      }
    }

  def onSubmit(srn: String, startDate: LocalDate): Action[AnyContent] =
    (identify andThen getData(srn, startDate) andThen allowAccess(srn, startDate)
      andThen allowSubmission andThen requireData).async { implicit request =>
      DataRetrievals.retrieveSchemeNameWithPSTREmailAndQuarter { (schemeName, pstr, email, quarter) =>
        for {
          answersWithDeclaration <- Future.fromTry(request.userAnswers.set(DeclarationPage, Declaration("PSA", request.psaId.id, hasAgreed = true)))
          updatedStatus <- Future.fromTry(answersWithDeclaration.set(AFTStatusQuery, value = "Submitted"))
          _ <- userAnswersCacheConnector.save(request.internalId, updatedStatus.data)
          _ <- aftService.fileAFTReturn(pstr, updatedStatus)
<<<<<<< HEAD
          _ <- sendEmail(email, pstr, quarter, schemeName)
=======
          _ <- emailConnector.sendEmail(email, config.fileAFTReturnTemplateId, emailParams(schemeName, quarter))
>>>>>>> 9d915d39
        } yield {
          Redirect(navigator.nextPage(DeclarationPage, NormalMode, request.userAnswers, srn, startDate))
        }
      }
    }

  private def sendEmail(email: String, pstr: String, quarter: Quarter, schemeName: String)(implicit request: DataRequest[_],
                                                                                           messages: Messages): Future[EmailStatus] = {
    val versionNumber = request.userAnswers.get(VersionNumberQuery)

    val quarterStartDate = quarter.startDate.format(dateFormatterStartDate)
    val quarterEndDate = quarter.endDate.format(dateFormatterDMY)
    val submittedDate = dateFormatterSubmittedDate.format(LocalDateTime.now())

    val sendToEmailId = messages("confirmation.whatNext.send.to.email.id")
    val accountingPeriod = messages("confirmation.table.accounting.period.value", quarterStartDate, quarterEndDate)

    val templateParams = Map(
      "schemeName" -> schemeName,
      "accountingPeriod" -> accountingPeriod,
      "dateSubmitted" -> submittedDate,
      "hmrcEmail" -> sendToEmailId
    ) ++ versionNumber.map(vn => Map("submissionNumber" -> s"$vn")).getOrElse(Map.empty[String, String])

    val (journeyType, templateId) = if (versionNumber.nonEmpty) {
      ("AFTAmend", config.amendAftReturnTemplateIdId)
    } else {
      ("AFTReturn", config.fileAFTReturnTemplateId)
    }

    emailConnector.sendEmail(journeyType, email, templateId, pstr, templateParams)
  }
}<|MERGE_RESOLUTION|>--- conflicted
+++ resolved
@@ -78,11 +78,7 @@
           updatedStatus <- Future.fromTry(answersWithDeclaration.set(AFTStatusQuery, value = "Submitted"))
           _ <- userAnswersCacheConnector.save(request.internalId, updatedStatus.data)
           _ <- aftService.fileAFTReturn(pstr, updatedStatus)
-<<<<<<< HEAD
           _ <- sendEmail(email, pstr, quarter, schemeName)
-=======
-          _ <- emailConnector.sendEmail(email, config.fileAFTReturnTemplateId, emailParams(schemeName, quarter))
->>>>>>> 9d915d39
         } yield {
           Redirect(navigator.nextPage(DeclarationPage, NormalMode, request.userAnswers, srn, startDate))
         }
@@ -113,6 +109,6 @@
       ("AFTReturn", config.fileAFTReturnTemplateId)
     }
 
-    emailConnector.sendEmail(journeyType, email, templateId, pstr, templateParams)
+    emailConnector.sendEmail(journeyType, email, templateId, templateParams)
   }
 }