--- conflicted
+++ resolved
@@ -76,10 +76,6 @@
     EXCESS_RELIEF_PAID,
     EXCESS_RELIEF_INTEREST,
     PAYMENT_ON_ACCOUNT,
-<<<<<<< HEAD
-    PSS_LTA_DISCHARGE_ASSESSMENT,
-    PSS_LTA_DISCHARGE_ASSESSMENT_INTEREST
-=======
     PSS_SCHEME_SANCTION_CHARGE,
     PSS_SCHEME_SANCTION_CREDIT_CHARGE,
     PSS_SCHEME_SANCTION_CHARGE_INTEREST,
@@ -88,8 +84,9 @@
     PSS_MANUAL_SCHEME_SANCTION_CHARGE_INTEREST,
     PSS_FIXED_CHARGE_MEMBERS_TAX,
     PSS_FIXED_CREDIT_CHARGE_MEMBERS_TAX,
-    PSS_MANUAL_FIXED_CHARGE_MEMBERS_TAX
->>>>>>> a7c698b5
+    PSS_MANUAL_FIXED_CHARGE_MEMBERS_TAX,
+    PSS_LTA_DISCHARGE_ASSESSMENT,
+    PSS_LTA_DISCHARGE_ASSESSMENT_INTEREST
   )
 
   def isAFTOrOTCNonInterestChargeType(schemeFSChargeType:SchemeFSChargeType):Boolean =
