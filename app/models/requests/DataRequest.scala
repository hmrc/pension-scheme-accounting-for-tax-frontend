/*
 * Copyright 2020 HM Revenue & Customs
 *
 * Licensed under the Apache License, Version 2.0 (the "License");
 * you may not use this file except in compliance with the License.
 * You may obtain a copy of the License at
 *
 *     http://www.apache.org/licenses/LICENSE-2.0
 *
 * Unless required by applicable law or agreed to in writing, software
 * distributed under the License is distributed on an "AS IS" BASIS,
 * WITHOUT WARRANTIES OR CONDITIONS OF ANY KIND, either express or implied.
 * See the License for the specific language governing permissions and
 * limitations under the License.
 */

package models.requests

import controllers.actions.IdNotFound
import models.AccessMode
import models.SessionData
import play.api.mvc.{Request, WrappedRequest}
import models.UserAnswers
import uk.gov.hmrc.domain.{PsaId, PspId}

case class OptionalDataRequest[A] (
                                    request: Request[A],
                                    internalId: String,
                                    psaId: Option[PsaId],
                                    pspId: Option[PspId],
                                    userAnswers: Option[UserAnswers],
                                    sessionData: Option[SessionData]
                                  ) extends WrappedRequest[A](request)

case class DataRequest[A] (
                            request: Request[A],
                            internalId: String,
                            psaId: Option[PsaId],
                            pspId: Option[PspId],
                            userAnswers: UserAnswers,
                            sessionData: SessionData
                          ) extends WrappedRequest[A](request) {
  def aftVersion: Int = sessionData.sessionAccessData.version
  def areSubmittedVersionsAvailable: Boolean = sessionData.sessionAccessData.areSubmittedVersionsAvailable
  def isAmendment: Boolean = aftVersion > 1
  def isViewOnly: Boolean = sessionData.sessionAccessData.accessMode == AccessMode.PageAccessModeViewOnly
  def isPrecompile: Boolean = sessionData.sessionAccessData.accessMode == AccessMode.PageAccessModePreCompile
  def isEditable: Boolean = !isViewOnly
<<<<<<< HEAD
  def isLocked: Boolean = sessionData.name.isDefined
  def idOrException: String =
    if (psaId.nonEmpty) psaId.get.id
    else if (pspId.nonEmpty) pspId.get.id
    else throw IdNotFound()
=======
  def isLocked: Boolean = sessionData.lockDetail.isDefined
  def isLockedByPsp: Boolean = sessionData.lockDetail
    .exists(ld => ld.psAdministratorOrPractitionerId.nonEmpty && ld.psAdministratorOrPractitionerId.charAt(0).isDigit)
  def isLockedByPsa: Boolean = sessionData.lockDetail
    .exists(ld => ld.psAdministratorOrPractitionerId.nonEmpty && ld.psAdministratorOrPractitionerId.charAt(0).isLetter)
>>>>>>> 96c62a4a
}<|MERGE_RESOLUTION|>--- conflicted
+++ resolved
@@ -46,17 +46,13 @@
   def isViewOnly: Boolean = sessionData.sessionAccessData.accessMode == AccessMode.PageAccessModeViewOnly
   def isPrecompile: Boolean = sessionData.sessionAccessData.accessMode == AccessMode.PageAccessModePreCompile
   def isEditable: Boolean = !isViewOnly
-<<<<<<< HEAD
-  def isLocked: Boolean = sessionData.name.isDefined
-  def idOrException: String =
-    if (psaId.nonEmpty) psaId.get.id
-    else if (pspId.nonEmpty) pspId.get.id
-    else throw IdNotFound()
-=======
   def isLocked: Boolean = sessionData.lockDetail.isDefined
   def isLockedByPsp: Boolean = sessionData.lockDetail
     .exists(ld => ld.psAdministratorOrPractitionerId.nonEmpty && ld.psAdministratorOrPractitionerId.charAt(0).isDigit)
   def isLockedByPsa: Boolean = sessionData.lockDetail
     .exists(ld => ld.psAdministratorOrPractitionerId.nonEmpty && ld.psAdministratorOrPractitionerId.charAt(0).isLetter)
->>>>>>> 96c62a4a
+  def idOrException: String =
+    if (psaId.nonEmpty) psaId.get.id
+    else if (pspId.nonEmpty) pspId.get.id
+    else throw IdNotFound()
 }