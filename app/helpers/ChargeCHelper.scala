/*
 * Copyright 2020 HM Revenue & Customs
 *
 * Licensed under the Apache License, Version 2.0 (the "License");
 * you may not use this file except in compliance with the License.
 * You may obtain a copy of the License at
 *
 *     http://www.apache.org/licenses/LICENSE-2.0
 *
 * Unless required by applicable law or agreed to in writing, software
 * distributed under the License is distributed on an "AS IS" BASIS,
 * WITHOUT WARRANTIES OR CONDITIONS OF ANY KIND, either express or implied.
 * See the License for the specific language governing permissions and
 * limitations under the License.
 */

package helpers

import java.time.LocalDate

import com.google.inject.Inject
import controllers.chargeB.{routes => _}
import models.AmendedChargeStatus.{Unknown, amendedChargeStatus}
import models.ChargeType.ChargeTypeAuthSurplus
import models.LocalDateBinder._
import models.SponsoringEmployerType.SponsoringEmployerTypeIndividual
import models.requests.DataRequest
<<<<<<< HEAD
=======
import models.viewModels.ViewAmendmentDetails
>>>>>>> 8b361610
import models.{Employer, UserAnswers}
import pages.chargeC._
import play.api.i18n.Messages
import play.api.libs.json.JsArray
import play.api.mvc.{AnyContent, Call}
import uk.gov.hmrc.viewmodels.Text.Literal
import uk.gov.hmrc.viewmodels.{Html, _}
import utils.DeleteChargeHelper
import viewmodels.Table
import viewmodels.Table.Cell

class ChargeCHelper @Inject()(deleteChargeHelper: DeleteChargeHelper) {

<<<<<<< HEAD
  def getSponsoringEmployersIncludingDeleted(ua: UserAnswers, srn: String, startDate: LocalDate)
                                            (implicit request: DataRequest[AnyContent]): Seq[Employer] = {
    def numberOfEmployersIncludingDeleted:Int = (ua.data \ "chargeCDetails" \ "employers")
      .toOption.map(_.as[JsArray].value.length)
      .getOrElse(0)

    def getEmployerDetails(index: Int): Option[(String, Boolean)] =
      ua.get(WhichTypeOfSponsoringEmployerPage(index)) flatMap {
        case SponsoringEmployerTypeIndividual => ua.get(SponsoringIndividualDetailsPage(index)).map(i => Tuple2(i.fullName, i.isDeleted))
        case _ => ua.get(SponsoringOrganisationDetailsPage(index)).map(o => Tuple2(o.name, o.isDeleted))
      }

    (0 until numberOfEmployersIncludingDeleted).flatMap { index =>
      getEmployerDetails(index).flatMap { case (name, isDeleted) =>
        ua.get(ChargeCDetailsPage(index)).map{ chargeDetails =>
          Employer(
            index,
            name,
            chargeDetails.amountTaxDue,
            viewUrl(index, srn, startDate).url,
            removeUrl(index, srn, startDate, ua).url,
            isDeleted
          )
        }
=======
  private def numberOfEmployersIncludingDeleted(ua: UserAnswers): Int =
    (ua.data \ "chargeCDetails" \ "employers").toOption
      .map(_.as[JsArray].value.length)
      .getOrElse(0)

  private def getEmployerDetails(ua: UserAnswers, index: Int): Option[(String, Boolean)] = ua.get(WhichTypeOfSponsoringEmployerPage(index)) flatMap {
    case SponsoringEmployerTypeIndividual => ua.get(SponsoringIndividualDetailsPage(index)).map(i => Tuple2(i.fullName, i.isDeleted))
    case _                                => ua.get(SponsoringOrganisationDetailsPage(index)).map(o => Tuple2(o.name, o.isDeleted))
  }

  def getSponsoringEmployersIncludingDeleted(ua: UserAnswers, srn: String, startDate: LocalDate): Seq[Employer] = {

    (0 until numberOfEmployersIncludingDeleted(ua)).flatMap { index =>
      getEmployerDetails(ua, index).flatMap {
        case (name, isDeleted) =>
          ua.get(ChargeCDetailsPage(index)).map { chargeDetails =>
            Employer(
              index,
              name,
              chargeDetails.amountTaxDue,
              viewUrl(index, srn, startDate).url,
              removeUrl(index, srn, startDate).url,
              isDeleted
            )
          }
>>>>>>> 8b361610
      }.toSeq
    }
  }

  def getSponsoringEmployers(ua: UserAnswers, srn: String, startDate: LocalDate)(implicit request: DataRequest[AnyContent]): Seq[Employer] =
    getSponsoringEmployersIncludingDeleted(ua, srn, startDate).filterNot(_.isDeleted)

<<<<<<< HEAD
  private def removeUrl(index: Int, srn: String, startDate: LocalDate, ua: UserAnswers)(implicit request: DataRequest[AnyContent]): Call =
    if (request.isAmendment && deleteChargeHelper.isLastCharge(ua)) {
      controllers.chargeC.routes.RemoveLastChargeController.onPageLoad(srn, startDate, index)
    } else {
      controllers.chargeC.routes.DeleteEmployerController.onPageLoad(srn, startDate, index)
    }

  private def viewUrl(index: Int, srn: String, startDate: LocalDate): Call =
    controllers.chargeC.routes.CheckYourAnswersController.onPageLoad(srn, startDate, index)
=======
  def getAllAuthSurplusAmendments(ua: UserAnswers)(implicit request: DataRequest[AnyContent]): Seq[ViewAmendmentDetails] = {
    (0 until numberOfEmployersIncludingDeleted(ua)).flatMap { index =>
      getEmployerDetails(ua, index).flatMap {
        case (name, _) =>
          ua.get(ChargeCDetailsPage(index)).map { chargeAmounts =>
            val currentVersion = request.aftVersion
            val memberVersion = ua.get(MemberAFTVersionPage(index)).getOrElse(0)

            if (memberVersion == currentVersion) {
              Seq(
                ViewAmendmentDetails(
                  name,
                  ChargeTypeAuthSurplus.toString,
                  FormatHelper.formatCurrencyAmountAsString(chargeAmounts.amountTaxDue),
                  ua.get(MemberStatusPage(index)).map(amendedChargeStatus).getOrElse(Unknown)
                )
              )
            } else {
              Nil
            }
          }
      }
    }.flatten
  }

  def viewUrl(index: Int, srn: String, startDate: LocalDate): Call =
    controllers.chargeC.routes.CheckYourAnswersController.onPageLoad(srn, startDate, index)

  def removeUrl(index: Int, srn: String, startDate: LocalDate): Call =
    controllers.chargeC.routes.DeleteEmployerController.onPageLoad(srn, startDate, index)
>>>>>>> 8b361610

  def mapToTable(members: Seq[Employer], canChange: Boolean)(implicit messages: Messages): Table = {
    val head = Seq(
      Cell(msg"addEmployers.employer.header", classes = Seq("govuk-!-width-one-half")),
      Cell(msg"addEmployers.amount.header", classes = Seq("govuk-!-width-one-quarter", "govuk-table__header--numeric")),
      Cell(msg"")
    ) ++ (if (canChange) Seq(Cell(msg"")) else Nil)

    val rows = members.map { data =>
      Seq(
        Cell(Literal(data.name), classes = Seq("govuk-!-width-one-half")),
        Cell(Literal(s"${FormatHelper.formatCurrencyAmountAsString(data.amount)}"),
             classes = Seq("govuk-!-width-one-quarter", "govuk-table__header--numeric")),
        Cell(link(data.viewLinkId, "site.view", data.viewLink, data.name), classes = Seq("govuk-!-width-one-quarter"))
      ) ++ (if (canChange) Seq(Cell(link(data.removeLinkId, "site.remove", data.removeLink, data.name), classes = Seq("govuk-!-width-one-quarter")))
            else Nil)
    }
    val totalAmount = members.map(_.amount).sum

    val totalRow = Seq(
      Seq(
        Cell(msg"addMembers.total", classes = Seq("govuk-table__header--numeric")),
        Cell(Literal(s"${FormatHelper.formatCurrencyAmountAsString(totalAmount)}"),
             classes = Seq("govuk-!-width-one-quarter", "govuk-table__header--numeric")),
        Cell(msg"")
      ) ++ (if (canChange) Seq(Cell(msg"")) else Nil))

    Table(head = head, rows = rows ++ totalRow)
  }

  def link(id: String, text: String, url: String, name: String)(implicit messages: Messages): Html = {
    val hiddenTag = "govuk-visually-hidden"
    Html(
      s"<a id=$id href=$url> ${messages(text)}" +
        s"<span class= $hiddenTag>${messages(s"chargeC.addEmployers.visuallyHidden", name)}</span> </a>")
  }

}<|MERGE_RESOLUTION|>--- conflicted
+++ resolved
@@ -25,10 +25,8 @@
 import models.LocalDateBinder._
 import models.SponsoringEmployerType.SponsoringEmployerTypeIndividual
 import models.requests.DataRequest
-<<<<<<< HEAD
-=======
 import models.viewModels.ViewAmendmentDetails
->>>>>>> 8b361610
+import models.requests.DataRequest
 import models.{Employer, UserAnswers}
 import pages.chargeC._
 import play.api.i18n.Messages
@@ -42,32 +40,6 @@
 
 class ChargeCHelper @Inject()(deleteChargeHelper: DeleteChargeHelper) {
 
-<<<<<<< HEAD
-  def getSponsoringEmployersIncludingDeleted(ua: UserAnswers, srn: String, startDate: LocalDate)
-                                            (implicit request: DataRequest[AnyContent]): Seq[Employer] = {
-    def numberOfEmployersIncludingDeleted:Int = (ua.data \ "chargeCDetails" \ "employers")
-      .toOption.map(_.as[JsArray].value.length)
-      .getOrElse(0)
-
-    def getEmployerDetails(index: Int): Option[(String, Boolean)] =
-      ua.get(WhichTypeOfSponsoringEmployerPage(index)) flatMap {
-        case SponsoringEmployerTypeIndividual => ua.get(SponsoringIndividualDetailsPage(index)).map(i => Tuple2(i.fullName, i.isDeleted))
-        case _ => ua.get(SponsoringOrganisationDetailsPage(index)).map(o => Tuple2(o.name, o.isDeleted))
-      }
-
-    (0 until numberOfEmployersIncludingDeleted).flatMap { index =>
-      getEmployerDetails(index).flatMap { case (name, isDeleted) =>
-        ua.get(ChargeCDetailsPage(index)).map{ chargeDetails =>
-          Employer(
-            index,
-            name,
-            chargeDetails.amountTaxDue,
-            viewUrl(index, srn, startDate).url,
-            removeUrl(index, srn, startDate, ua).url,
-            isDeleted
-          )
-        }
-=======
   private def numberOfEmployersIncludingDeleted(ua: UserAnswers): Int =
     (ua.data \ "chargeCDetails" \ "employers").toOption
       .map(_.as[JsArray].value.length)
@@ -78,7 +50,8 @@
     case _                                => ua.get(SponsoringOrganisationDetailsPage(index)).map(o => Tuple2(o.name, o.isDeleted))
   }
 
-  def getSponsoringEmployersIncludingDeleted(ua: UserAnswers, srn: String, startDate: LocalDate): Seq[Employer] = {
+  def getSponsoringEmployersIncludingDeleted(ua: UserAnswers, srn: String, startDate: LocalDate)
+                                            (implicit request: DataRequest[AnyContent]): Seq[Employer] = {
 
     (0 until numberOfEmployersIncludingDeleted(ua)).flatMap { index =>
       getEmployerDetails(ua, index).flatMap {
@@ -89,11 +62,10 @@
               name,
               chargeDetails.amountTaxDue,
               viewUrl(index, srn, startDate).url,
-              removeUrl(index, srn, startDate).url,
+              removeUrl(index, srn, startDate, ua).url,
               isDeleted
             )
           }
->>>>>>> 8b361610
       }.toSeq
     }
   }
@@ -101,17 +73,6 @@
   def getSponsoringEmployers(ua: UserAnswers, srn: String, startDate: LocalDate)(implicit request: DataRequest[AnyContent]): Seq[Employer] =
     getSponsoringEmployersIncludingDeleted(ua, srn, startDate).filterNot(_.isDeleted)
 
-<<<<<<< HEAD
-  private def removeUrl(index: Int, srn: String, startDate: LocalDate, ua: UserAnswers)(implicit request: DataRequest[AnyContent]): Call =
-    if (request.isAmendment && deleteChargeHelper.isLastCharge(ua)) {
-      controllers.chargeC.routes.RemoveLastChargeController.onPageLoad(srn, startDate, index)
-    } else {
-      controllers.chargeC.routes.DeleteEmployerController.onPageLoad(srn, startDate, index)
-    }
-
-  private def viewUrl(index: Int, srn: String, startDate: LocalDate): Call =
-    controllers.chargeC.routes.CheckYourAnswersController.onPageLoad(srn, startDate, index)
-=======
   def getAllAuthSurplusAmendments(ua: UserAnswers)(implicit request: DataRequest[AnyContent]): Seq[ViewAmendmentDetails] = {
     (0 until numberOfEmployersIncludingDeleted(ua)).flatMap { index =>
       getEmployerDetails(ua, index).flatMap {
@@ -140,9 +101,12 @@
   def viewUrl(index: Int, srn: String, startDate: LocalDate): Call =
     controllers.chargeC.routes.CheckYourAnswersController.onPageLoad(srn, startDate, index)
 
-  def removeUrl(index: Int, srn: String, startDate: LocalDate): Call =
-    controllers.chargeC.routes.DeleteEmployerController.onPageLoad(srn, startDate, index)
->>>>>>> 8b361610
+  private def removeUrl(index: Int, srn: String, startDate: LocalDate, ua: UserAnswers)(implicit request: DataRequest[AnyContent]): Call =
+    if (request.isAmendment && deleteChargeHelper.isLastCharge(ua)) {
+      controllers.chargeC.routes.RemoveLastChargeController.onPageLoad(srn, startDate, index)
+    } else {
+      controllers.chargeC.routes.DeleteEmployerController.onPageLoad(srn, startDate, index)
+    }
 
   def mapToTable(members: Seq[Employer], canChange: Boolean)(implicit messages: Messages): Table = {
     val head = Seq(
