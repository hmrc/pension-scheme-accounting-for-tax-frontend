--- conflicted
+++ resolved
@@ -16,6 +16,7 @@
 
 package helpers
 
+import models.ChargeType.ChargeTypeLifetimeAllowance
 import models.LocalDateBinder._
 import models.chargeD.ChargeDDetails
 import models.{AccessType, CheckMode}
@@ -26,8 +27,8 @@
 
 import java.time.LocalDate
 
-class CYAChargeDHelper(srn: String, startDate: LocalDate, accessType: AccessType, version: Int)(implicit messages: Messages) extends CYAHelper {
-
+class CYAChargeDHelper(srn: String, startDate: LocalDate, accessType: AccessType, version: Int)(implicit messages: Messages)
+  extends CYAPublicPensionsRemedyHelper(srn, startDate, accessType, version, ChargeTypeLifetimeAllowance) {
 
   def chargeDMemberDetails(index: Int, answer: models.MemberDetails): Seq[Row] = {
     Seq(
@@ -38,9 +39,10 @@
           Action(
             content = Html(s"<span  aria-hidden=true >${messages("site.edit")}</span>"),
             href = controllers.chargeD.routes.MemberDetailsController.onPageLoad(CheckMode, srn, startDate, accessType, version, index).url,
-            visuallyHiddenText = Some(Literal(
-              messages("site.edit") + " " + messages("visuallyHidden.memberName.label")
-            ))
+            visuallyHiddenText = Some(
+              Literal(
+                messages("site.edit") + " " + messages("visuallyHidden.memberName.label")
+              ))
           )
         )
       ),
@@ -51,9 +53,10 @@
           Action(
             content = Html(s"<span  aria-hidden=true >${messages("site.edit")}</span>"),
             href = controllers.chargeD.routes.MemberDetailsController.onPageLoad(CheckMode, srn, startDate, accessType, version, index).url,
-            visuallyHiddenText = Some(Literal(
-              messages("site.edit") + " " + messages("cya.nino.label", answer.fullName )
-            ))
+            visuallyHiddenText = Some(
+              Literal(
+                messages("site.edit") + " " + messages("cya.nino.label", answer.fullName)
+              ))
           )
         )
       )
@@ -69,51 +72,43 @@
           Action(
             content = Html(s"<span  aria-hidden=true >${messages("site.edit")}</span>"),
             href = controllers.chargeD.routes.ChargeDetailsController.onPageLoad(CheckMode, srn, startDate, accessType, version, index).url,
-            visuallyHiddenText = Some(Literal(
-              messages("site.edit") + " " + messages("chargeDDetails.dateOfEvent.visuallyHidden.label")
-            ))
+            visuallyHiddenText = Some(
+              Literal(
+                messages("site.edit") + " " + messages("chargeDDetails.dateOfEvent.visuallyHidden.label")
+              ))
           )
         )
       ),
       Row(
         key = Key(msg"taxAt25Percent.label", classes = Seq("govuk-!-width-one-half")),
-<<<<<<< HEAD
-        value = Value(Literal(s"${FormatHelper.formatCurrencyAmountAsString(
-          answer.taxAt25Percent.getOrElse(BigDecimal(0.00)))}"), classes = Seq("govuk-!-width-one-third")),
-=======
         value = Value(Literal(s"${FormatHelper.formatCurrencyAmountAsString(answer.taxAt25Percent.getOrElse(BigDecimal(0.00)))}"),
           classes = Seq("govuk-!-width-one-third")),
->>>>>>> 6fb478ba
         actions = List(
           Action(
             content = Html(s"<span  aria-hidden=true >${messages("site.edit")}</span>"),
             href = controllers.chargeD.routes.ChargeDetailsController.onPageLoad(CheckMode, srn, startDate, accessType, version, index).url,
-            visuallyHiddenText = Some(Literal(
-              messages("site.edit") + " " + messages("taxAt25Percent.visuallyHidden.label")
-            ))
+            visuallyHiddenText = Some(
+              Literal(
+                messages("site.edit") + " " + messages("taxAt25Percent.visuallyHidden.label")
+              ))
           )
         )
       ),
       Row(
         key = Key(msg"taxAt55Percent.label", classes = Seq("govuk-!-width-one-half")),
-<<<<<<< HEAD
-        value = Value(Literal(s"${FormatHelper.formatCurrencyAmountAsString(
-          answer.taxAt55Percent.getOrElse(BigDecimal(0.00)))}"), classes = Seq("govuk-!-width-one-third")),
-=======
         value = Value(Literal(s"${FormatHelper.formatCurrencyAmountAsString(answer.taxAt55Percent.getOrElse(BigDecimal(0.00)))}"),
           classes = Seq("govuk-!-width-one-third")),
->>>>>>> 6fb478ba
         actions = List(
           Action(
             content = Html(s"<span  aria-hidden=true >${messages("site.edit")}</span>"),
             href = controllers.chargeD.routes.ChargeDetailsController.onPageLoad(CheckMode, srn, startDate, accessType, version, index).url,
-            visuallyHiddenText = Some(Literal(
-              messages("site.edit") + " " + messages("taxAt55Percent.visuallyHidden.label")
-            ))
+            visuallyHiddenText = Some(
+              Literal(
+                messages("site.edit") + " " + messages("taxAt55Percent.visuallyHidden.label")
+              ))
           )
         )
       )
     )
   }
-
 }