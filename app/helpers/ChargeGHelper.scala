--- conflicted
+++ resolved
@@ -18,6 +18,7 @@
 
 import java.time.LocalDate
 
+import com.google.inject.Inject
 import helpers.AddMembersHelper.mapChargeXMembersToTable
 import models.AmendedChargeStatus.{Unknown, amendedChargeStatus}
 import models.ChargeType.ChargeTypeOverseasTransfer
@@ -29,16 +30,8 @@
 import pages.chargeG.{ChargeAmountsPage, MemberAFTVersionPage, MemberStatusPage}
 import play.api.i18n.Messages
 import play.api.mvc.{AnyContent, Call}
-<<<<<<< HEAD
-import AddMembersHelper.mapChargeXMembersToTable
-import com.google.inject.Inject
+import utils.DeleteChargeHelper
 import viewmodels.Table
-import models.LocalDateBinder._
-import models.requests.DataRequest
-import utils.DeleteChargeHelper
-=======
-import viewmodels.Table
->>>>>>> 8b361610
 
 class ChargeGHelper @Inject()(deleteChargeHelper: DeleteChargeHelper) {
 
@@ -46,21 +39,6 @@
                                                 (implicit request: DataRequest[AnyContent]): Seq[Member] = {
 
     val members = for {
-<<<<<<< HEAD
-        (member, index) <- ua.getAllMembersInCharge[MemberDetails]("chargeGDetails").zipWithIndex
-      } yield {
-        ua.get(ChargeAmountsPage(index)).map { chargeAmounts =>
-          Member(
-            index,
-            member.fullName,
-            member.nino,
-            chargeAmounts.amountTaxDue,
-            viewUrl(index, srn, startDate).url,
-            removeUrl(index, srn, startDate, ua).url,
-            member.isDeleted
-          )
-        }
-=======
       (member, index) <- ua.getAllMembersInCharge[MemberDetails]("chargeGDetails").zipWithIndex
     } yield {
       ua.get(ChargeAmountsPage(index)).map { chargeAmounts =>
@@ -70,30 +48,15 @@
           member.nino,
           chargeAmounts.amountTaxDue,
           viewUrl(index, srn, startDate).url,
-          removeUrl(index, srn, startDate).url,
+          removeUrl(index, srn, startDate, ua).url,
           member.isDeleted
         )
->>>>>>> 8b361610
       }
     }
 
     members.flatten
   }
 
-<<<<<<< HEAD
-  def getOverseasTransferMembers(ua: UserAnswers, srn: String, startDate: LocalDate)(implicit request: DataRequest[AnyContent]): Seq[Member] =
-    getOverseasTransferMembersIncludingDeleted(ua, srn, startDate).filterNot(_.isDeleted)
-
-  private def removeUrl(index: Int, srn: String, startDate: LocalDate, ua: UserAnswers)(implicit request: DataRequest[AnyContent]): Call =
-    if(request.isAmendment && deleteChargeHelper.isLastCharge(ua)) {
-      controllers.chargeG.routes.RemoveLastChargeController.onPageLoad(srn, startDate, index)
-    } else {
-      controllers.chargeG.routes.DeleteMemberController.onPageLoad(srn, startDate, index)
-    }
-
-  private def viewUrl(index: Int, srn: String, startDate: LocalDate): Call =
-    controllers.chargeG.routes.CheckYourAnswersController.onPageLoad(srn, startDate, index)
-=======
   def getAllOverseasTransferAmendments(ua: UserAnswers)(implicit request: DataRequest[AnyContent]): Seq[ViewAmendmentDetails] = {
     ua.getAllMembersInCharge[ChargeGMemberDetails](charge = "chargeGDetails")
       .zipWithIndex
@@ -120,14 +83,19 @@
       .flatten
   }
 
-  def getOverseasTransferMembers(ua: UserAnswers, srn: String, startDate: LocalDate): Seq[Member] =
+  def getOverseasTransferMembers(ua: UserAnswers, srn: String, startDate: LocalDate)
+                                (implicit request: DataRequest[AnyContent]): Seq[Member] =
     getOverseasTransferMembersIncludingDeleted(ua, srn, startDate).filterNot(_.isDeleted)
 
   def viewUrl(index: Int, srn: String, startDate: LocalDate): Call =
     controllers.chargeG.routes.CheckYourAnswersController.onPageLoad(srn, startDate, index)
-  def removeUrl(index: Int, srn: String, startDate: LocalDate): Call =
-    controllers.chargeG.routes.DeleteMemberController.onPageLoad(srn, startDate, index)
->>>>>>> 8b361610
+
+  private def removeUrl(index: Int, srn: String, startDate: LocalDate, ua: UserAnswers)(implicit request: DataRequest[AnyContent]): Call =
+    if(request.isAmendment && deleteChargeHelper.isLastCharge(ua)) {
+      controllers.chargeG.routes.RemoveLastChargeController.onPageLoad(srn, startDate, index)
+    } else {
+      controllers.chargeG.routes.DeleteMemberController.onPageLoad(srn, startDate, index)
+    }
 
   def mapToTable(members: Seq[Member], canChange: Boolean)(implicit messages: Messages): Table =
     mapChargeXMembersToTable("chargeG", members, canChange)
