--- conflicted
+++ resolved
@@ -17,19 +17,12 @@
 package helpers
 
 import models.AccessMode.{PageAccessModeCompile, PageAccessModePreCompile}
-<<<<<<< HEAD
-import models.UserAnswers
-import models.requests.DataRequest
-import pages.AFTStatusQuery
-=======
 import models.{AccessMode, UserAnswers}
->>>>>>> 99f2fce7
 import pages.chargeC.SponsoringEmployersQuery
 import pages.chargeD.LifetimeAllowanceMembersQuery
 import pages.chargeE.AnnualAllowanceMembersQuery
 import pages.chargeG.{ChargeAmountsPage, OverseasTransferMembersQuery}
 import play.api.libs.json.{JsArray, JsValue}
-import play.api.mvc.AnyContent
 
 class ChargeServiceHelper {
 
@@ -65,23 +58,6 @@
     nonDeletedMemberOrEmployer.nonEmpty
   }
 
-<<<<<<< HEAD
-  def isShowFileUploadOption(ua: UserAnswers,  chargeType: String)(implicit request: DataRequest[AnyContent]): Boolean = {
-    nodeInfo(chargeType) match {
-      case Some(nodes) =>
-        val memberOrEmployerSeq =
-          (ua.data \ chargeType \ nodes.memberOrEmployerNode)
-            .validate[JsArray].asOpt
-            .getOrElse(JsArray()).value
-
-        (request.sessionData.sessionAccessData.accessMode,request.sessionData.sessionAccessData.version) match{
-          case (PageAccessModePreCompile, 1) => memberOrEmployerSeq.isEmpty
-          case (PageAccessModeCompile, v) if v > 1 => memberOrEmployerSeq.isEmpty
-          case (PageAccessModeCompile, v) if v > 1 =>
-            !memberOrEmployerSeq.exists(member =>
-              (member \ "memberAFTVersion").validate[Int].getOrElse(0) < v
-            )
-=======
   def isShowFileUploadOption(ua: UserAnswers,  chargeType: String,version: Int, accessMode: AccessMode): Boolean = {
 
     nodeInfo(chargeType) match {
@@ -95,16 +71,12 @@
           case (PageAccessModePreCompile,v) if v > 1 => memberSeq.isEmpty
           case (PageAccessModeCompile, v) if v > 1 => validateCompile(memberSeq, v)
           case (_, 1) => true
->>>>>>> 99f2fce7
           case _ => false
         }
       case _ =>
         false
     }
   }
-<<<<<<< HEAD
-  
-=======
 
   private def validateCompile(memberSeq: IndexedSeq[JsValue], v: Int) = {
 
@@ -114,7 +86,6 @@
       )
   }
 
->>>>>>> 99f2fce7
   private def nodeInfo(chargeType:String):Option[NodeInfo] = {
     val bigDecimal_zero = BigDecimal(0.0)
     chargeType match {
