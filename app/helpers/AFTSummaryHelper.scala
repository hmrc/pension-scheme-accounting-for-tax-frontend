/*
 * Copyright 2020 HM Revenue & Customs
 *
 * Licensed under the Apache License, Version 2.0 (the "License");
 * you may not use this file except in compliance with the License.
 * You may obtain a copy of the License at
 *
 *     http://www.apache.org/licenses/LICENSE-2.0
 *
 * Unless required by applicable law or agreed to in writing, software
 * distributed under the License is distributed on an "AS IS" BASIS,
 * WITHOUT WARRANTIES OR CONDITIONS OF ANY KIND, either express or implied.
 * See the License for the specific language governing permissions and
 * limitations under the License.
 */

package helpers

import java.time.LocalDate

import controllers._
import controllers.chargeB.{routes => _}
import models.AccessMode.PageAccessModeCompile
import models.ChargeType._
import models.LocalDateBinder._
import models.requests.DataRequest
import models.{AccessType, ChargeType, UserAnswers}
import play.api.i18n.Messages
import play.api.mvc.Call
import play.twirl.api.Html
import uk.gov.hmrc.viewmodels.SummaryList.{Action, Key, Row, Value}
import uk.gov.hmrc.viewmodels.Text.Literal
import uk.gov.hmrc.viewmodels.{SummaryList, _}

class AFTSummaryHelper {

  case class SummaryDetails(chargeType: ChargeType, totalAmount: BigDecimal, href: Call)

  private def summaryDataUK(ua: UserAnswers, srn: String, startDate: LocalDate, accessType: AccessType, version: Int): Seq[SummaryDetails] = Seq(
    SummaryDetails(
      chargeType = ChargeTypeAnnualAllowance,
      totalAmount = ua.get(pages.chargeE.TotalChargeAmountPage).getOrElse(BigDecimal(0)),
      href = chargeE.routes.AddMembersController.onPageLoad(srn, startDate, accessType, version)
    ),
    SummaryDetails(
      chargeType = ChargeTypeAuthSurplus,
      totalAmount = ua.get(pages.chargeC.TotalChargeAmountPage).getOrElse(BigDecimal(0)),
      href = chargeC.routes.AddEmployersController.onPageLoad(srn, startDate, accessType, version)
    ),
    SummaryDetails(
      chargeType = ChargeTypeDeRegistration,
      totalAmount = ua.get(pages.chargeF.ChargeDetailsPage).map(_.totalAmount).getOrElse(BigDecimal(0)),
      href = chargeF.routes.CheckYourAnswersController.onPageLoad(srn, startDate, accessType, version)
    ),
    SummaryDetails(
      chargeType = ChargeTypeLifetimeAllowance,
      totalAmount = ua.get(pages.chargeD.TotalChargeAmountPage).getOrElse(BigDecimal(0.00)),
      href = chargeD.routes.AddMembersController.onPageLoad(srn, startDate, accessType, version)
    ),
    SummaryDetails(
      chargeType = ChargeTypeShortService,
      totalAmount = ua.get(pages.chargeA.ChargeDetailsPage).map(_.totalAmount).getOrElse(BigDecimal(0)),
      href = chargeA.routes.CheckYourAnswersController.onPageLoad(srn, startDate, accessType, version)
    ),
    SummaryDetails(
      chargeType = ChargeTypeLumpSumDeath,
      totalAmount = ua.get(pages.chargeB.ChargeBDetailsPage).map(_.totalAmount).getOrElse(BigDecimal(0)),
      href = chargeB.routes.CheckYourAnswersController.onPageLoad(srn, startDate, accessType, version)
    )
  )

  private def summaryDataNonUK(ua: UserAnswers, srn: String, startDate: LocalDate, accessType: AccessType, version: Int): Seq[SummaryDetails] = Seq(
    SummaryDetails(
      chargeType = ChargeTypeOverseasTransfer,
      totalAmount = ua.get(pages.chargeG.TotalChargeAmountPage).getOrElse(BigDecimal(0)),
      href = chargeG.routes.AddMembersController.onPageLoad(srn, startDate, accessType, version)
    )
  )

  private def summaryRowsUK(ua: UserAnswers, srn: String, startDate: LocalDate, accessType: AccessType, version: Int): Seq[SummaryList.Row] =
    summaryDataUK(ua, srn, startDate, accessType, version).map { data =>
    Row(
      key = Key(msg"aft.summary.${data.chargeType.toString}.row", classes = Seq("govuk-!-width-three-quarters")),
      value = Value(Literal(s"${FormatHelper.formatCurrencyAmountAsString(data.totalAmount)}"),
        classes = Seq("govuk-!-width-one-quarter", "govuk-table__cell--numeric")),
      actions = if (data.totalAmount > BigDecimal(0)) {
        List(
          Action(
            content = msg"site.view",
            href = data.href.url,
            visuallyHiddenText = Some(msg"aft.summary.${data.chargeType.toString}.visuallyHidden.row")
          )
        )
      } else {
        Nil
      }
    )
  }


  private def summaryRowsNonUK(ua: UserAnswers, srn: String, startDate: LocalDate, accessType: AccessType, version: Int): Seq[SummaryList.Row] =
    summaryDataNonUK(ua, srn, startDate, accessType, version).map { data =>
    Row(
      key = Key(msg"aft.summary.${data.chargeType.toString}.row", classes = Seq("govuk-!-width-three-quarters")),
      value = Value(Literal(s"${FormatHelper.formatCurrencyAmountAsString(data.totalAmount)}"),
        classes = Seq("govuk-!-width-one-quarter","govuk-table__cell--numeric")),
      actions = if (data.totalAmount > BigDecimal(0)) {
        List(
          Action(
            content = msg"site.view",
            href = data.href.url,
            visuallyHiddenText = Some(msg"aft.summary.${data.chargeType.toString}.visuallyHidden.row")
          )
        )
      } else {
        Nil
      }
    )
  }



  def summaryListData(ua: UserAnswers, srn: String, startDate: LocalDate, accessType: AccessType, version: Int)(implicit messages: Messages): Seq[Row] = {

    val totalRow: Seq[SummaryList.Row] = Seq(Row(
      key = Key(msg"aft.summary.total", classes = Seq("govuk-table__header--numeric","govuk-!-padding-right-0")),
      value = Value(Literal(s"${FormatHelper.formatCurrencyAmountAsString(summaryDataUK(ua, srn, startDate, accessType, version).map(_.totalAmount).sum)}"),
        classes = Seq("govuk-!-width-one-quarter", "govuk-table__cell--numeric")),
      actions = Nil
    ))

    summaryRowsUK(ua, srn, startDate, accessType, version) ++ totalRow ++ summaryRowsNonUK(ua, srn, startDate, accessType, version)
  }

  def viewAmendmentsLink(version: Int, srn: String, startDate: LocalDate, accessType: AccessType)
                        (implicit messages: Messages, request: DataRequest[_]): Html = {

    val linkText = if (request.sessionData.sessionAccessData.accessMode == PageAccessModeCompile) {
      messages("allAmendments.view.changes.draft.link")
    } else {
      messages("allAmendments.view.changes.submission.link")
    }
<<<<<<< HEAD
    val viewAllAmendmentsUrl = controllers.amend.routes.ViewAllAmendmentsController.onPageLoad(srn, startDate, version).url
=======
    val viewAllAmendmentsUrl = controllers.amend.routes.ViewAllAmendmentsController.onPageLoad(srn, startDate, accessType, version).url

>>>>>>> 2ac81507
    Html(s"${Html(s"""<a id=view-amendments-link href=$viewAllAmendmentsUrl class="govuk-link"> $linkText</a>""".stripMargin).toString()}")
  }
}<|MERGE_RESOLUTION|>--- conflicted
+++ resolved
@@ -140,12 +140,7 @@
     } else {
       messages("allAmendments.view.changes.submission.link")
     }
-<<<<<<< HEAD
-    val viewAllAmendmentsUrl = controllers.amend.routes.ViewAllAmendmentsController.onPageLoad(srn, startDate, version).url
-=======
     val viewAllAmendmentsUrl = controllers.amend.routes.ViewAllAmendmentsController.onPageLoad(srn, startDate, accessType, version).url
-
->>>>>>> 2ac81507
     Html(s"${Html(s"""<a id=view-amendments-link href=$viewAllAmendmentsUrl class="govuk-link"> $linkText</a>""".stripMargin).toString()}")
   }
 }