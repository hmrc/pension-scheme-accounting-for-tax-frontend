--- conflicted
+++ resolved
@@ -75,11 +75,7 @@
 
     if(request.isAmendment) { //this IS an amendment
       val amendedVersionPath: JsPath = page.path \ "amendedVersion"
-<<<<<<< HEAD
       deleteChargeHelper.zeroOutCharge(page, request.userAnswers).removeWithPath(amendedVersionPath)
-=======
-        deleteChargeHelper.zeroOutCharge(page, request.userAnswers).removeWithPath(amendedVersionPath)
->>>>>>> 34e4d4f3
     } else { //this is NOT an amendment
       request.userAnswers
     }
