/*
 * Copyright 2020 HM Revenue & Customs
 *
 * Licensed under the Apache License, Version 2.0 (the "License");
 * you may not use this file except in compliance with the License.
 * You may obtain a copy of the License at
 *
 *     http://www.apache.org/licenses/LICENSE-2.0
 *
 * Unless required by applicable law or agreed to in writing, software
 * distributed under the License is distributed on an "AS IS" BASIS,
 * WITHOUT WARRANTIES OR CONDITIONS OF ANY KIND, either express or implied.
 * See the License for the specific language governing permissions and
 * limitations under the License.
 */

package services

import com.google.inject.Inject
import models.requests.DataRequest
import models.{Mode, NormalMode, UserAnswers}
import pages.QuestionPage
import play.api.libs.json._
import play.api.mvc.AnyContent
import utils.DeleteChargeHelper

import scala.util.Try

class UserAnswersService @Inject()(deleteChargeHelper: DeleteChargeHelper) {

  /* Use this set for add/change journeys for a member or scheme based charge */
  def set[A](page: QuestionPage[A], value: A, mode: Mode, isMemberBased: Boolean = true
            )(implicit request: DataRequest[AnyContent], writes: Writes[A]): Try[UserAnswers] = {

    if(request.isAmendment) { //this IS an amendment
      if(isMemberBased) { //charge C, D, E or G

        val status: String = if(mode == NormalMode) "New" else getCorrectStatus(page, "Changed", request.userAnswers)

        request.userAnswers
          .removeWithPath(amendedVersionPath(page))
          .removeWithPath(memberVersionPath(page))
          .set(page, value).flatMap(_.set(memberStatusPath(page), JsString(status)))

      } else { //charge A, B or F
        val amendedVersionPath: JsPath = JsPath(page.path.path.init ++ List(KeyPathNode("amendedVersion")))
        request.userAnswers.removeWithPath(amendedVersionPath).set(page, value)
      }
    } else { //this is NOT an amendment
      request.userAnswers.set(page, value)
    }
  }

  /* Use this set for deleting a member based charge */
  def set[A](page: QuestionPage[A], userAnswers: UserAnswers
                       )(implicit request: DataRequest[AnyContent], writes: Writes[A]): Try[UserAnswers] = {
    if(request.isAmendment) { //this IS an amendment

            val updatedStatus: JsString = JsString(getCorrectStatus(page, "Deleted", userAnswers))

      userAnswers
        .removeWithPath(amendedVersionPath(page))
        .removeWithPath(memberVersionPath(page))
        .set(memberStatusPath(page), updatedStatus)


        } else { //this is NOT an amendment
          Try(userAnswers)
        }
  }

  /* Use this remove for deleting a scheme based charge */
  def remove[A](page: QuestionPage[A]
               )(implicit request: DataRequest[AnyContent]): UserAnswers = {
<<<<<<< HEAD
    if(request.isAmendment) { //this IS an amendment
      val amendedVersionPath: JsPath = JsPath(page.path.path.init ++ List(KeyPathNode("amendedVersion")))
=======
    if(request.sessionData.sessionAccessData.version > 1) { //this IS an amendment
      val amendedVersionPath: JsPath = page.path \ "amendedVersion"
>>>>>>> c619e5cf
        deleteChargeHelper.zeroOutCharge(page, request.userAnswers).removeWithPath(amendedVersionPath)
    } else { //this is NOT an amendment
      request.userAnswers
    }
  }

  private def getCorrectStatus[A](page: QuestionPage[A], updatedStatus: String, userAnswers: UserAnswers)(implicit request: DataRequest[AnyContent]): String = {

    val previousVersion = userAnswers.get(memberVersionPath(page))
    val prevMemberStatus = userAnswers.get(memberStatusPath(page)).getOrElse(throw MissingMemberStatus)

    val isChangeInSameCompile = previousVersion.nonEmpty && previousVersion.getOrElse(throw MissingVersion).as[Int] == request.aftVersion

   if((previousVersion.isEmpty || isChangeInSameCompile) && prevMemberStatus.as[String].equals("New")) {
      "New"
    } else {
     updatedStatus
   }
  }

  private def amendedVersionPath[A](page: QuestionPage[A]): JsPath =
    JsPath(page.path.path.take(1) ++ List(KeyPathNode("amendedVersion")))

  private def memberVersionPath[A](page: QuestionPage[A]): JsPath =
    JsPath(page.path.path.init ++ List(KeyPathNode("memberAFTVersion")))

  private def memberStatusPath[A](page: QuestionPage[A]): JsPath =
    JsPath(page.path.path.init ++ List(KeyPathNode("memberStatus")))

  case object MissingMemberStatus extends Exception("Previous member status was not found for an amendment")
  case object MissingVersion extends Exception("Previous version number was not found for an amendment")

}<|MERGE_RESOLUTION|>--- conflicted
+++ resolved
@@ -72,13 +72,9 @@
   /* Use this remove for deleting a scheme based charge */
   def remove[A](page: QuestionPage[A]
                )(implicit request: DataRequest[AnyContent]): UserAnswers = {
-<<<<<<< HEAD
+
     if(request.isAmendment) { //this IS an amendment
-      val amendedVersionPath: JsPath = JsPath(page.path.path.init ++ List(KeyPathNode("amendedVersion")))
-=======
-    if(request.sessionData.sessionAccessData.version > 1) { //this IS an amendment
       val amendedVersionPath: JsPath = page.path \ "amendedVersion"
->>>>>>> c619e5cf
         deleteChargeHelper.zeroOutCharge(page, request.userAnswers).removeWithPath(amendedVersionPath)
     } else { //this is NOT an amendment
       request.userAnswers
