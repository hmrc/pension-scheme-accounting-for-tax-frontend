/*
 * Copyright 2020 HM Revenue & Customs
 *
 * Licensed under the Apache License, Version 2.0 (the "License");
 * you may not use this file except in compliance with the License.
 * You may obtain a copy of the License at
 *
 *     http://www.apache.org/licenses/LICENSE-2.0
 *
 * Unless required by applicable law or agreed to in writing, software
 * distributed under the License is distributed on an "AS IS" BASIS,
 * WITHOUT WARRANTIES OR CONDITIONS OF ANY KIND, either express or implied.
 * See the License for the specific language governing permissions and
 * limitations under the License.
 */

package services

import com.google.inject.Inject
import helpers.DeleteChargeHelper
import models.AmendedChargeStatus
import models.requests.DataRequest
import models.Mode
import models.NormalMode
import models.UserAnswers
import pages.QuestionPage
import play.api.libs.json._
import play.api.mvc.AnyContent

import scala.util.Try

class UserAnswersService @Inject()(deleteChargeHelper: DeleteChargeHelper) {

  /* Use this set for add/change journeys for a member or scheme based charge */
  def set[A](page: QuestionPage[A], value: A, mode: Mode, isMemberBased: Boolean = true)(implicit request: DataRequest[AnyContent],
                                                                                         writes: Writes[A]): Try[UserAnswers] = {

    if (request.isAmendment) { //this IS an amendment
      if (isMemberBased) { //charge C, D, E or G

<<<<<<< HEAD
        val status: String = if (mode == NormalMode) "New" else getCorrectStatus(page, "Changed", request.userAnswers)
=======
        val status: String = if(mode == NormalMode) AmendedChargeStatus.Added.toString else getCorrectStatus(page, AmendedChargeStatus.Updated.toString, request.userAnswers)
>>>>>>> e2556789

        request.userAnswers
          .removeWithPath(amendedVersionPath(page))
          .removeWithPath(memberVersionPath(page))
          .set(page, value)
          .flatMap(_.set(memberStatusPath(page), JsString(status)))

      } else { //charge A, B or F
        val amendedVersionPath: JsPath = JsPath(page.path.path.init ++ List(KeyPathNode("amendedVersion")))
        request.userAnswers.removeWithPath(amendedVersionPath).set(page, value)
      }
    } else { //this is NOT an amendment
      request.userAnswers.set(page, value)
    }
  }

<<<<<<< HEAD
  /* Use this for deleting a member-based charge */
  def removeMemberBasedCharge[A](page: QuestionPage[A], totalAmount: UserAnswers => BigDecimal)(implicit request: DataRequest[AnyContent],
                                                                                                writes: Writes[A]): Try[UserAnswers] =
    updateChargeTotalIfChargeExists(
      removeZeroOrUpdateAmendmentStatuses(request.userAnswers, page, request.aftVersion),
      page,
      totalAmount
    )

  private def updateChargeTotalIfChargeExists[A](ua: UserAnswers, page: QuestionPage[A], totalAmount: UserAnswers => BigDecimal): Try[UserAnswers] = {
    chargePath(page).asSingleJsResult(ua.data).asOpt match {
      case None => Try(ua)
      case _ =>
        ua.set(totalAmountPath(page), JsNumber(totalAmount(ua)))
    }
  }
=======
  /* Use this set for deleting a member based charge */
  def removeMemberBasedCharge[A](page: QuestionPage[A], value: A, totalAmount: UserAnswers => BigDecimal
                       )(implicit request: DataRequest[AnyContent], writes: Writes[A]): Try[UserAnswers] = {

    def setValueBasedOnLastCharge(ua: UserAnswers): Try[UserAnswers] =
      if(deleteChargeHelper.isLastCharge(ua)) {
        Try(deleteChargeHelper.zeroOutLastCharge(ua))
      } else {
        ua.set(page, value)
      }

    def updateTotalAmount(ua: UserAnswers): Try[UserAnswers] = ua.set(totalAmountPath(page), JsNumber(totalAmount(ua)))

    def setAmendmentFlags(ua: UserAnswers): Try[UserAnswers] = {
      if(request.isAmendment) {

            val updatedStatus: JsString = JsString(getCorrectStatus(page, AmendedChargeStatus.Deleted.toString, ua))
            ua
              .removeWithPath(amendedVersionPath(page))
              .removeWithPath(memberVersionPath(page))
              .set(memberStatusPath(page), updatedStatus)
>>>>>>> e2556789

  private def removeZeroOrUpdateAmendmentStatuses[A](ua: UserAnswers, page: QuestionPage[A], version: Int): UserAnswers = {
    // Either physically remove, zero or update the amendment status flags for the member-based charge

    if (deleteChargeHelper.isLastCharge(ua)) { // Last charge/ member on last charge
      deleteChargeHelper.zeroOutLastCharge(ua)
    } else if (version ==1 || isAddedInAmendmentOfSameVersion(ua, page, version)) {
      removeMemberOrCharge(ua, page)
    } else { // Amendments and not added in same version
      ua.removeWithPath(amendedVersionPath(page))
        .removeWithPath(memberVersionPath(page))
        .setOrException(memberStatusPath(page), JsString("Deleted"))
    }
  }

  private def removeMemberOrCharge[A](ua: UserAnswers, page: QuestionPage[A]) = {
    // Either remove the member from charge, or if it is the only member in the charge then remove the whole charge
    membersPath(page)
      .asSingleJsResult(ua.data)
      .asOpt
      .map(_.as[JsArray].value.size)
      .map { totalMembersInCharge =>
        ua.removeWithPath(
          if (totalMembersInCharge == 1) { // Deleting last member in this charge
            chargePath(page)
          } else {
            memberParentPath(page)
          }
        )
      }
      .getOrElse(ua)
  }

  /* Use this remove for deleting a scheme-based charge */
  def removeSchemeBasedCharge[A](page: QuestionPage[A])(implicit request: DataRequest[AnyContent]): UserAnswers = {
    val ua: UserAnswers = request.userAnswers
    if (request.isAmendment) {
      val amendedVersionPath: JsPath = page.path \ "amendedVersion"
      deleteChargeHelper.zeroOutCharge(page, ua).removeWithPath(amendedVersionPath)
    } else if (deleteChargeHelper.isLastCharge(ua)) {
      deleteChargeHelper.zeroOutCharge(page, ua)
    } else {
      ua.removeWithPath(page.path)
    }
  }

<<<<<<< HEAD
  private def getCorrectStatus[A](page: QuestionPage[A], updatedStatus: String, userAnswers: UserAnswers)(
      implicit request: DataRequest[AnyContent]): String =
    if (isAddedInAmendmentOfSameVersion(userAnswers, page, request.aftVersion)) {
      "New"
=======
  private def getCorrectStatus[A](page: QuestionPage[A], updatedStatus: String, userAnswers: UserAnswers)(implicit request: DataRequest[AnyContent]): String = {

    val previousVersion = userAnswers.get(memberVersionPath(page))
    val prevMemberStatus = userAnswers.get(memberStatusPath(page)).getOrElse(throw MissingMemberStatus)

    val isChangeInSameCompile = previousVersion.nonEmpty && previousVersion.getOrElse(throw MissingVersion).as[Int] == request.aftVersion

   if((previousVersion.isEmpty || isChangeInSameCompile) && prevMemberStatus.as[String].equals(AmendedChargeStatus.Added.toString)) {
     AmendedChargeStatus.Added.toString
>>>>>>> e2556789
    } else {
      updatedStatus
    }

  private def isAddedInAmendmentOfSameVersion[A](ua: UserAnswers, page: QuestionPage[A], version:Int) = {
    val previousVersion = ua.get(memberVersionPath(page))
    def isChangeInSameCompile = previousVersion.nonEmpty && previousVersion.getOrElse(throw MissingVersion).as[Int] == version
    val prevMemberStatus = ua.get(memberStatusPath(page)).getOrElse(throw MissingMemberStatus).as[String]

    (previousVersion.isEmpty || isChangeInSameCompile) && prevMemberStatus == "New"
  }

  private def amendedVersionPath[A](page: QuestionPage[A]): JsPath =
    JsPath(page.path.path.take(1) ++ List(KeyPathNode("amendedVersion")))

  private def totalAmountPath[A](page: QuestionPage[A]): JsPath =
    JsPath(page.path.path.take(1) ++ List(KeyPathNode("totalChargeAmount")))

  private def memberVersionPath[A](page: QuestionPage[A]): JsPath =
    JsPath(page.path.path.init ++ List(KeyPathNode("memberAFTVersion")))

  private def memberStatusPath[A](page: QuestionPage[A]): JsPath =
    JsPath(page.path.path.init ++ List(KeyPathNode("memberStatus")))

  private def memberParentPath[A](page: QuestionPage[A]): JsPath = {
    JsPath(page.path.path.take(3))
  }

  private def chargePath[A](page: QuestionPage[A]): JsPath =
    JsPath(page.path.path.take(1))

  private def membersPath[A](page: QuestionPage[A]): JsPath =
    JsPath(page.path.path.take(2))

  case object MissingMemberStatus extends Exception("Previous member status was not found for an amendment")
  case object MissingVersion extends Exception("Previous version number was not found for an amendment")
}<|MERGE_RESOLUTION|>--- conflicted
+++ resolved
@@ -38,11 +38,7 @@
     if (request.isAmendment) { //this IS an amendment
       if (isMemberBased) { //charge C, D, E or G
 
-<<<<<<< HEAD
-        val status: String = if (mode == NormalMode) "New" else getCorrectStatus(page, "Changed", request.userAnswers)
-=======
-        val status: String = if(mode == NormalMode) AmendedChargeStatus.Added.toString else getCorrectStatus(page, AmendedChargeStatus.Updated.toString, request.userAnswers)
->>>>>>> e2556789
+        val status: String = if (mode == NormalMode) AmendedChargeStatus.Added.toString else getCorrectStatus(page, AmendedChargeStatus.Updated.toString, request.userAnswers)
 
         request.userAnswers
           .removeWithPath(amendedVersionPath(page))
@@ -59,7 +55,6 @@
     }
   }
 
-<<<<<<< HEAD
   /* Use this for deleting a member-based charge */
   def removeMemberBasedCharge[A](page: QuestionPage[A], totalAmount: UserAnswers => BigDecimal)(implicit request: DataRequest[AnyContent],
                                                                                                 writes: Writes[A]): Try[UserAnswers] =
@@ -76,29 +71,6 @@
         ua.set(totalAmountPath(page), JsNumber(totalAmount(ua)))
     }
   }
-=======
-  /* Use this set for deleting a member based charge */
-  def removeMemberBasedCharge[A](page: QuestionPage[A], value: A, totalAmount: UserAnswers => BigDecimal
-                       )(implicit request: DataRequest[AnyContent], writes: Writes[A]): Try[UserAnswers] = {
-
-    def setValueBasedOnLastCharge(ua: UserAnswers): Try[UserAnswers] =
-      if(deleteChargeHelper.isLastCharge(ua)) {
-        Try(deleteChargeHelper.zeroOutLastCharge(ua))
-      } else {
-        ua.set(page, value)
-      }
-
-    def updateTotalAmount(ua: UserAnswers): Try[UserAnswers] = ua.set(totalAmountPath(page), JsNumber(totalAmount(ua)))
-
-    def setAmendmentFlags(ua: UserAnswers): Try[UserAnswers] = {
-      if(request.isAmendment) {
-
-            val updatedStatus: JsString = JsString(getCorrectStatus(page, AmendedChargeStatus.Deleted.toString, ua))
-            ua
-              .removeWithPath(amendedVersionPath(page))
-              .removeWithPath(memberVersionPath(page))
-              .set(memberStatusPath(page), updatedStatus)
->>>>>>> e2556789
 
   private def removeZeroOrUpdateAmendmentStatuses[A](ua: UserAnswers, page: QuestionPage[A], version: Int): UserAnswers = {
     // Either physically remove, zero or update the amendment status flags for the member-based charge
@@ -110,7 +82,7 @@
     } else { // Amendments and not added in same version
       ua.removeWithPath(amendedVersionPath(page))
         .removeWithPath(memberVersionPath(page))
-        .setOrException(memberStatusPath(page), JsString("Deleted"))
+        .setOrException(memberStatusPath(page), JsString(AmendedChargeStatus.Deleted.toString))
     }
   }
 
@@ -145,22 +117,10 @@
     }
   }
 
-<<<<<<< HEAD
   private def getCorrectStatus[A](page: QuestionPage[A], updatedStatus: String, userAnswers: UserAnswers)(
       implicit request: DataRequest[AnyContent]): String =
     if (isAddedInAmendmentOfSameVersion(userAnswers, page, request.aftVersion)) {
-      "New"
-=======
-  private def getCorrectStatus[A](page: QuestionPage[A], updatedStatus: String, userAnswers: UserAnswers)(implicit request: DataRequest[AnyContent]): String = {
-
-    val previousVersion = userAnswers.get(memberVersionPath(page))
-    val prevMemberStatus = userAnswers.get(memberStatusPath(page)).getOrElse(throw MissingMemberStatus)
-
-    val isChangeInSameCompile = previousVersion.nonEmpty && previousVersion.getOrElse(throw MissingVersion).as[Int] == request.aftVersion
-
-   if((previousVersion.isEmpty || isChangeInSameCompile) && prevMemberStatus.as[String].equals(AmendedChargeStatus.Added.toString)) {
-     AmendedChargeStatus.Added.toString
->>>>>>> e2556789
+      AmendedChargeStatus.Added.toString
     } else {
       updatedStatus
     }
@@ -170,7 +130,7 @@
     def isChangeInSameCompile = previousVersion.nonEmpty && previousVersion.getOrElse(throw MissingVersion).as[Int] == version
     val prevMemberStatus = ua.get(memberStatusPath(page)).getOrElse(throw MissingMemberStatus).as[String]
 
-    (previousVersion.isEmpty || isChangeInSameCompile) && prevMemberStatus == "New"
+    (previousVersion.isEmpty || isChangeInSameCompile) && prevMemberStatus == AmendedChargeStatus.Added.toString
   }
 
   private def amendedVersionPath[A](page: QuestionPage[A]): JsPath =
