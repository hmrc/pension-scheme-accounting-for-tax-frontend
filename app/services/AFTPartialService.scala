/*
 * Copyright 2020 HM Revenue & Customs
 *
 * Licensed under the Apache License, Version 2.0 (the "License");
 * you may not use this file except in compliance with the License.
 * You may obtain a copy of the License at
 *
 *     http://www.apache.org/licenses/LICENSE-2.0
 *
 * Unless required by applicable law or agreed to in writing, software
 * distributed under the License is distributed on an "AS IS" BASIS,
 * WITHOUT WARRANTIES OR CONDITIONS OF ANY KIND, either express or implied.
 * See the License for the specific language governing permissions and
 * limitations under the License.
 */

package services

import java.time.LocalDate
import java.time.format.DateTimeFormatter

import config.FrontendAppConfig
import connectors.AFTConnector
import connectors.cache.UserAnswersCacheConnector
import javax.inject.Inject
import models.{AFTOverview, Draft, Quarters, SchemeDetails}
import play.api.i18n.Messages
import play.api.libs.json.{JsObject, Json}
import uk.gov.hmrc.http.HeaderCarrier
import uk.gov.hmrc.viewmodels._
import utils.DateHelper.{dateFormatterDMY, dateFormatterStartDate}
import viewmodels.{AFTViewModel, Link, PspDashboardAftReturnsViewModel}

import scala.concurrent.{ExecutionContext, Future}

class AFTPartialService @Inject()(
                                   appConfig: FrontendAppConfig,
                                   schemeService: SchemeService,
                                   aftConnector: AFTConnector,
                                   aftCacheConnector: UserAnswersCacheConnector
                                 )(implicit ec: ExecutionContext) {

  def retrieveOptionAFTViewModel(srn: String, psaId: String, schemeIdType: String)
                                (implicit hc: HeaderCarrier, messages: Messages): Future[Seq[AFTViewModel]] =
    schemeService.retrieveSchemeDetails(
      psaId = psaId,
      srn = srn,
      schemeIdType = schemeIdType
    ) flatMap { schemeDetails =>
      for {
        overview <- aftConnector.getAftOverview(schemeDetails.pstr)
        inProgressReturnsOpt <- getInProgressReturnsModel(overview, srn, schemeDetails.pstr)
        startReturnsOpt <- getStartReturnsModel(overview, srn, schemeDetails.pstr)
      } yield {
        Seq(inProgressReturnsOpt, startReturnsOpt, getPastReturnsModel(overview, srn)).flatten
      }
    }

  def retrievePspDashboardAftReturnsModel(
                                           srn: String,
                                           pspId: String,
                                           schemeIdType: String
                                         )(
                                           implicit
                                           hc: HeaderCarrier,
                                           messages: Messages
                                         ): Future[PspDashboardAftReturnsViewModel] = {
    schemeService.retrieveSchemeDetails(
      psaId = pspId,
      srn = srn,
      schemeIdType = schemeIdType
    ) flatMap { schemeDetails =>
      for {
        overview <- aftConnector.getAftOverview(schemeDetails.pstr)
        inProgressReturnsOpt <- getInProgressReturnsModel(
          overview = overview,
          srn = srn,
          pstr = schemeDetails.pstr,
          linkText = msg"pspDashboardAftReturnsPartial.inProgressReturns.link"
        )
        startReturnsOpt <- getStartReturnsModel(overview, srn, schemeDetails.pstr)
        inProgressReturns = overview.filter(_.compiledVersionAvailable)
        subHeading <- optionSubHeading(inProgressReturns, schemeDetails)
      } yield {

        val links: Seq[AFTViewModel] = Seq(
          inProgressReturnsOpt,
          startReturnsOpt,
          getPastReturnsModel(overview, srn)
        ).flatten

        PspDashboardAftReturnsViewModel(
          subHeading = subHeading,
          links = links.map(_.link)
        )
      }
    }
  }

  private def optionSubHeading(
                        inProgressReturns: Seq[AFTOverview],
                        schemeDetails: SchemeDetails
                      )(
                        implicit hc: HeaderCarrier
                      ): Future[Option[JsObject]] = {
    if (inProgressReturns.size == 1) {
      if (inProgressReturns.head.numberOfVersions == 1) {
        aftConnector.getIsAftNonZero(
          pstr = schemeDetails.pstr,
          startDate = inProgressReturns.head.periodStartDate.toString,
          aftVersion = "1"
        ) flatMap {
          case true =>
            Future.successful(Some(singleReturnSubHeading(inProgressReturns)))
          case _ =>
            Future.successful(None)
        }
      } else {
        Future.successful(Some(singleReturnSubHeading(inProgressReturns)))
      }
    } else if (inProgressReturns.size > 1) {
      Future.successful(Some(multipleReturnSubHeading(inProgressReturns)))
    } else {
      Future.successful(None)
    }
  }

  private def multipleReturnSubHeading(inProgressReturns: Seq[AFTOverview]): JsObject =
    Json.obj("size" -> inProgressReturns.size.toString)

  private def singleReturnSubHeading(inProgressReturns: Seq[AFTOverview]): JsObject = {
    val startDate: LocalDate = inProgressReturns.head.periodStartDate
    val endDate: String =
      Quarters
        .getQuarter(startDate)
        .endDate
        .format(DateTimeFormatter.ofPattern("d MMMM yyyy"))

    Json.obj(
      "size" -> inProgressReturns.size.toString,
      "startDate" -> startDate.format(DateTimeFormatter.ofPattern("d MMMM")),
      "endDate" -> endDate
    )
  }

  /* Returns a start link if:
      1. Return has not been initiated for any of the quarters that are valid for starting a return OR
      2. Any of the returns in their first compile have been zeroed out due to deletion of all charges
   */

  private def getStartReturnsModel(overview: Seq[AFTOverview], srn: String, pstr: String)
                                  (implicit hc: HeaderCarrier, messages: Messages): Future[Option[AFTViewModel]] = {

    val startLink: Option[AFTViewModel] = Some(AFTViewModel(None, None,
      Link(id = "aftLoginLink", url = appConfig.aftLoginUrl.format(srn),
        linkText = msg"aftPartial.start.link")))

    val isReturnNotInitiatedForAnyQuarter: Boolean = {
      val aftValidYears = aftConnector.aftOverviewStartDate.getYear to aftConnector.aftOverviewEndDate.getYear
      aftValidYears.flatMap { year =>
        Quarters.availableQuarters(year)(appConfig).map { quarter =>
          !overview.map(_.periodStartDate).contains(Quarters.getQuarter(quarter, year).startDate)
        }
      }.contains(true)
    }

    if (isReturnNotInitiatedForAnyQuarter) {
      Future.successful(startLink)
    } else {

      retrieveZeroedOutReturns(overview, pstr).map {
        case zeroedReturns if zeroedReturns.nonEmpty => startLink //if any returns in first compile are zeroed out, display start link
        case _ => None
      }
    }
  }

  /* Returns a seq of the aftReturns in their first compile have been zeroed out due to deletion of all charges
  */
  private def retrieveZeroedOutReturns(overview: Seq[AFTOverview], pstr: String)
                                      (implicit hc: HeaderCarrier): Future[Seq[AFTOverview]] = {
    val firstCompileReturns = overview.filter(_.compiledVersionAvailable).filter(_.numberOfVersions == 1)

    Future.sequence(firstCompileReturns.map(aftReturn =>
      aftConnector.getIsAftNonZero(pstr, aftReturn.periodStartDate.toString, "1"))).map {
      isNonZero => (firstCompileReturns zip isNonZero).filter(!_._2).map(_._1)
    }
  }

  private def getPastReturnsModel(overview: Seq[AFTOverview], srn: String)
                                 (implicit hc: HeaderCarrier, messages: Messages): Option[AFTViewModel] = {
    val pastReturns = overview.filter(!_.compiledVersionAvailable)

    if (pastReturns.nonEmpty) {
      Some(AFTViewModel(
        None,
        None,
        Link(
          id = "aftAmendLink",
          url = appConfig.aftAmendUrl.format(srn),
          linkText = msg"aftPartial.view.change.past")
      ))
    } else {
      None
    }
  }


  private def getInProgressReturnsModel(
                                         overview: Seq[AFTOverview],
                                         srn: String,
                                         pstr: String,
                                         linkText: Text = msg"aftPartial.view.link"
                                       )(
                                         implicit
                                         hc: HeaderCarrier,
                                         messages: Messages
                                       ): Future[Option[AFTViewModel]] = {
    val inProgressReturns = overview.filter(_.compiledVersionAvailable)

    if (inProgressReturns.size == 1) {
      val startDate: LocalDate = inProgressReturns.head.periodStartDate
      val endDate: LocalDate = Quarters.getQuarter(startDate).endDate

      if (inProgressReturns.head.numberOfVersions == 1) {
        aftConnector.getIsAftNonZero(pstr, startDate.toString, "1").flatMap {
          case true => modelForSingleInProgressReturn(srn, startDate, endDate, inProgressReturns.head, linkText)
          case _ => Future.successful(None)
        }
      } else {
        modelForSingleInProgressReturn(srn, startDate, endDate, inProgressReturns.head, linkText)
      }

    } else if (inProgressReturns.nonEmpty) {
      modelForMultipleInProgressReturns(srn, pstr, inProgressReturns, linkText)
    } else {
      Future.successful(None)
    }
  }

<<<<<<< HEAD
  private def modelForSingleInProgressReturn(
                                              srn: String,
                                              startDate: LocalDate,
                                              endDate: LocalDate,
                                              overview: AFTOverview,
                                              linkText: Text
                                            )(implicit hc: HeaderCarrier, messages: Messages): Future[Option[AFTViewModel]] = {
    aftCacheConnector.lockedBy(srn, startDate.toString).map {
      case Some(lockedBy) => Some(AFTViewModel(
=======
  private def modelForSingleInProgressReturn(srn: String, startDate: LocalDate, endDate: LocalDate, overview: AFTOverview)
                                            (implicit hc: HeaderCarrier, messages: Messages): Future[Option[AFTViewModel]] = {
    aftCacheConnector.lockDetail(srn, startDate.toString).map {
      case Some(lockDetail) => Some(AFTViewModel(
>>>>>>> 96c62a4a
        Some(msg"aftPartial.inProgress.forPeriod".withArgs(startDate.format(dateFormatterStartDate), endDate.format(dateFormatterDMY))),
        if (lockDetail.name.nonEmpty) {
          Some(msg"aftPartial.status.lockDetail".withArgs(lockDetail.name))
        }
        else {
          Some(msg"aftPartial.status.locked")
        },
        Link(id = "aftSummaryLink", url = appConfig.aftSummaryPageUrl.format(srn, startDate, Draft, overview.numberOfVersions),
          linkText = linkText,
          hiddenText = Some(msg"aftPartial.view.hidden.forPeriod".withArgs(startDate.format(dateFormatterStartDate), endDate.format(dateFormatterDMY)))
        )
      ))
      case _ => Some(AFTViewModel(
        Some(msg"aftPartial.inProgress.forPeriod".withArgs(startDate.format(dateFormatterStartDate), endDate.format(dateFormatterDMY))),
        Some(msg"aftPartial.status.inProgress"),
        Link(
          id = "aftSummaryLink",
          url = appConfig.aftSummaryPageUrl.format(srn, startDate, Draft, overview.numberOfVersions),
          linkText = linkText,
          hiddenText = Some(msg"aftPartial.view.hidden.forPeriod".withArgs(startDate.format(dateFormatterStartDate), endDate.format(dateFormatterDMY)))
        )))
    }
  }

  private def modelForMultipleInProgressReturns(
                                                 srn: String,
                                                 pstr: String,
                                                 inProgressReturns: Seq[AFTOverview],
                                                 linkText: Text
                                               )(
                                                 implicit hc: HeaderCarrier,
                                                 messages: Messages
                                               ): Future[Option[AFTViewModel]] = {

    retrieveZeroedOutReturns(inProgressReturns, pstr).map { zeroedReturns =>

      val countInProgress: Int = inProgressReturns.size - zeroedReturns.size

      if (countInProgress > 0) {
        Some(AFTViewModel(
          Some(msg"aftPartial.multipleInProgress.text"),
          Some(msg"aftPartial.multipleInProgress.count".withArgs(countInProgress)),
          Link(
            id = "aftContinueInProgressLink",
            url = appConfig.aftContinueReturnUrl.format(srn),
            linkText = linkText,
            hiddenText = Some(msg"aftPartial.view.hidden")
          )
        ))
      } else {
        None
      }
    }
  }
}<|MERGE_RESOLUTION|>--- conflicted
+++ resolved
@@ -238,7 +238,6 @@
     }
   }
 
-<<<<<<< HEAD
   private def modelForSingleInProgressReturn(
                                               srn: String,
                                               startDate: LocalDate,
@@ -246,14 +245,8 @@
                                               overview: AFTOverview,
                                               linkText: Text
                                             )(implicit hc: HeaderCarrier, messages: Messages): Future[Option[AFTViewModel]] = {
-    aftCacheConnector.lockedBy(srn, startDate.toString).map {
-      case Some(lockedBy) => Some(AFTViewModel(
-=======
-  private def modelForSingleInProgressReturn(srn: String, startDate: LocalDate, endDate: LocalDate, overview: AFTOverview)
-                                            (implicit hc: HeaderCarrier, messages: Messages): Future[Option[AFTViewModel]] = {
     aftCacheConnector.lockDetail(srn, startDate.toString).map {
       case Some(lockDetail) => Some(AFTViewModel(
->>>>>>> 96c62a4a
         Some(msg"aftPartial.inProgress.forPeriod".withArgs(startDate.format(dateFormatterStartDate), endDate.format(dateFormatterDMY))),
         if (lockDetail.name.nonEmpty) {
           Some(msg"aftPartial.status.lockDetail".withArgs(lockDetail.name))
