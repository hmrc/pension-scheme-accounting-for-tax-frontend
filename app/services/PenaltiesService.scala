--- conflicted
+++ resolved
@@ -24,26 +24,17 @@
 import models.financialStatement.PsaFS
 import models.{ListSchemeDetails, PenaltySchemes}
 import play.api.i18n.Messages
-<<<<<<< HEAD
 import play.api.libs.json.{JsObject, JsSuccess, Json, OFormat}
-=======
-import play.api.libs.json.{Json, OFormat, JsObject}
->>>>>>> 19ec51d6
 import uk.gov.hmrc.http.HeaderCarrier
-import uk.gov.hmrc.viewmodels.SummaryList.{Key, Row, Value}
+import uk.gov.hmrc.viewmodels.SummaryList.{Key, Value, Row}
 import uk.gov.hmrc.viewmodels.Table.Cell
 import uk.gov.hmrc.viewmodels.Text.Literal
 import uk.gov.hmrc.viewmodels.{Html, _}
-<<<<<<< HEAD
 import utils.DateHelper
 import utils.DateHelper.dateFormatterDMY
-=======
-import utils.DateHelper.dateFormatterDMY
 import java.time.LocalDate
->>>>>>> 19ec51d6
-
-import java.time.LocalDate
-import scala.concurrent.{ExecutionContext, Future}
+
+import scala.concurrent.{Future, ExecutionContext}
 
 class PenaltiesService @Inject()(fsConnector: FinancialStatementConnector,
                                  fiCacheConnector: FinancialInfoCacheConnector,
@@ -66,11 +57,7 @@
     val rows = penalties.filter(_.periodStartDate == startDate).map {
       data =>
 
-<<<<<<< HEAD
          val content = chargeTypeLink(identifier, data, startDate, chargeRefsIndex(data.chargeReference))
-=======
-          val content = chargeTypeLink(identifier, data, startDate, chargeRefsIndex(data.chargeReference))
->>>>>>> 19ec51d6
             Seq(
               Cell(content, classes = Seq("govuk-!-width-two-thirds-quarter")),
               Cell(Literal(s"${FormatHelper.formatCurrencyAmountAsString(data.amountDue)}"),
@@ -79,12 +66,7 @@
               statusCell(data)
             )
         }
-<<<<<<< HEAD
     Json.obj(
-=======
-
-        Json.obj(
->>>>>>> 19ec51d6
           "penaltyTable" -> Table(head = head, rows = rows, attributes = Map("role" -> "table"))
         )
   }
@@ -214,15 +196,11 @@
 
   def getPenaltiesFromCache(psaId: String)(implicit ec: ExecutionContext, hc: HeaderCarrier): Future[Seq[PsaFS]] =
     fiCacheConnector.fetch flatMap {
-<<<<<<< HEAD
       case Some(jsValue) =>
         jsValue.validate[PenaltiesCache] match {
           case JsSuccess(value, _) if value.psaId == psaId => Future.successful(value.penalties)
           case _ => saveAndReturnPenalties(psaId)
         }
-=======
-      case Some(jsValue) if jsValue.as[PenaltiesCache].psaId == psaId => Future.successful(jsValue.as[PenaltiesCache].penalties)
->>>>>>> 19ec51d6
       case _ => saveAndReturnPenalties(psaId)
     }
 
