--- conflicted
+++ resolved
@@ -267,11 +267,7 @@
     (penaltyType, yearsSeq.size) match {
       case (AccountingForTaxPenalties, 1) => navFromAftYearsPage(penalties, yearsSeq.head, psaId)
       case (_, 1) => navFromNonAftYearsPage(penalties, yearsSeq.head.toString, psaId, penaltyType)
-<<<<<<< HEAD
       case (_, size) if size > 1 => Future.successful(Redirect(SelectPenaltiesYearController.onPageLoad(penaltyType)))
-=======
-      case (_, size) if size > 1 =>Future.successful(Redirect(SelectPenaltiesYearController.onPageLoad(penaltyType)))
->>>>>>> 38cd8167
       case _ => Future.successful(Redirect(controllers.routes.SessionExpiredController.onPageLoad()))
     }
 
