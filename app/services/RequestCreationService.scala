--- conflicted
+++ resolved
@@ -93,14 +93,8 @@
 
           tuple.flatMap {
             case (_, ua) =>
-<<<<<<< HEAD
-              userAnswersCacheConnector.getSessionData(id).map {
-                case Some(sd) => OptionalDataRequest[A](request, id, psaId, Some(ua), sd)
-                case _ => throw new RuntimeException("No session data found")
-=======
               userAnswersCacheConnector.getSessionData(id).map { sd =>
                 OptionalDataRequest[A](request, id, psaId, Some(ua), sd)
->>>>>>> 4896a462
               }
           }
       }
