/*
 * Copyright 2024 HM Revenue & Customs
 *
 * Licensed under the Apache License, Version 2.0 (the "License");
 * you may not use this file except in compliance with the License.
 * You may obtain a copy of the License at
 *
 *     http://www.apache.org/licenses/LICENSE-2.0
 *
 * Unless required by applicable law or agreed to in writing, software
 * distributed under the License is distributed on an "AS IS" BASIS,
 * WITHOUT WARRANTIES OR CONDITIONS OF ANY KIND, either express or implied.
 * See the License for the specific language governing permissions and
 * limitations under the License.
 */

package services.financialOverview.psa

import config.FrontendAppConfig
import connectors.cache.FinancialInfoCacheConnector
import connectors.{FinancialStatementConnector, ListOfSchemesConnector, MinimalConnector}
import helpers.FormatHelper
import helpers.FormatHelper.formatCurrencyAmountAsString
<<<<<<< HEAD
import models.ChargeDetailsFilter.{All, Overdue, Upcoming}
=======
import models.ChargeDetailsFilter
import models.ChargeDetailsFilter.{All, History, Overdue, Upcoming}
>>>>>>> 02ad8953
import models.financialStatement.FSClearingReason._
import models.financialStatement.PenaltyType.{AccountingForTaxPenalties, displayCharge, getPenaltyType}
import models.financialStatement.PsaFSChargeType._
import models.financialStatement.{DocumentLineItemDetail, PenaltyType, PsaFSChargeType, PsaFSDetail}
import models.viewModels.financialOverview.PsaPaymentsAndChargesDetails
import models.viewModels.paymentsAndCharges.PaymentAndChargeStatus
import models.viewModels.paymentsAndCharges.PaymentAndChargeStatus.{InterestIsAccruing, NoStatus, PaymentOverdue}
import models.{ChargeDetailsFilter, ListOfSchemes, ListSchemeDetails}
import play.api.Logging
import play.api.i18n.Messages
import play.api.libs.json.{JsSuccess, Json, OFormat}
import uk.gov.hmrc.govukfrontend.views.Aliases.{Key, Table, Text, Value}
import uk.gov.hmrc.govukfrontend.views.viewmodels.content.{Content, HtmlContent}
import uk.gov.hmrc.govukfrontend.views.viewmodels.summarylist.SummaryListRow
import uk.gov.hmrc.govukfrontend.views.viewmodels.table.{HeadCell, TableRow}
import uk.gov.hmrc.http.{HeaderCarrier, UpstreamErrorResponse}
import utils.DateHelper
import utils.DateHelper.{dateFormatterDMY, formatDateDMY, formatStartDate}

import java.time.LocalDate
import javax.inject.Inject
import scala.concurrent.{ExecutionContext, Future}

//scalastyle:off
class PsaPenaltiesAndChargesService @Inject()(fsConnector: FinancialStatementConnector,
                                              financialInfoCacheConnector: FinancialInfoCacheConnector,
                                              minimalConnector: MinimalConnector,
                                              config: FrontendAppConfig,
                                              listOfSchemesConnector: ListOfSchemesConnector) extends Logging {

  val isPaymentOverdue: PsaFSDetail => Boolean = data => data.amountDue > BigDecimal(0.00) && data.dueDate.exists(_.isBefore(LocalDate.now()))

  case class chargeAmount(upcomingCharge: String, overdueCharge: String, interestAccruing: String)

  def retrievePsaChargesAmount(psaFs: Seq[PsaFSDetail]): chargeAmount = {

    val upcomingCharges: Seq[PsaFSDetail] =
      psaFs.filter(_.dueDate.exists(!_.isBefore(DateHelper.today)))

    val overdueCharges: Seq[PsaFSDetail] =
      psaFs.filter(_.dueDate.exists(_.isBefore(DateHelper.today)))

    val totalUpcomingCharge: BigDecimal = upcomingCharges.map(_.amountDue).sum
    val totalOverdueCharge: BigDecimal = overdueCharges.map(_.amountDue).sum
    val totalInterestAccruing: BigDecimal = overdueCharges.map(_.accruedInterestTotal).sum

    val totalUpcomingChargeFormatted = s"${FormatHelper.formatCurrencyAmountAsString(totalUpcomingCharge)}"
    val totalOverdueChargeFormatted = s"${FormatHelper.formatCurrencyAmountAsString(totalOverdueCharge)}"
    val totalInterestAccruingFormatted = s"${FormatHelper.formatCurrencyAmountAsString(totalInterestAccruing)}"

    chargeAmount(totalUpcomingChargeFormatted, totalOverdueChargeFormatted, totalInterestAccruingFormatted)
  }

  //scalastyle:off parameter.number
  //scalastyle:off method.length
  //scalastyle:off cyclomatic.complexity
  def getPenaltiesAndCharges(
                              psaId: String,
                              penalties: Seq[PsaFSDetail],
                              journeyType: ChargeDetailsFilter,
                              config: FrontendAppConfig
                            )(implicit messages: Messages, hc: HeaderCarrier, ec: ExecutionContext): Future[Table] = {

    def seqPayments(pstrToSchemeNameMap: Map[String, String]) = penalties.filter({ penalty =>
      penalty.chargeType match {
        case x:PenaltyType => displayCharge(x)
        case _ => true
      }
    }).foldLeft[Seq[Table]](
      Nil) { (acc, detail) =>

      val tableRecords = {
        val schemeName = getSchemeName(detail.pstr, pstrToSchemeNameMap)
        val tableChargeType = if (detail.chargeType == CONTRACT_SETTLEMENT_INTEREST) INTEREST_ON_CONTRACT_SETTLEMENT else detail.chargeType
        val penaltyDetailsItemWithStatus: PaymentAndChargeStatus => PsaPaymentsAndChargesDetails =
          status =>
            PsaPaymentsAndChargesDetails(
              chargeType = tableChargeType,
              chargeReference = displayChargeReference(detail.chargeReference),
              originalChargeAmount = s"${formatCurrencyAmountAsString(detail.totalAmount)}",
              paymentDue = s"${formatCurrencyAmountAsString(detail.amountDue)}",
              accruedInterestTotal = detail.accruedInterestTotal,
              status = status,
              pstr = detail.pstr,
              period =
                if(config.podsNewFinancialCredits)
                  setPeriodNew(detail.chargeType, detail.periodStartDate, detail.periodEndDate)
                else
                  setPeriod(detail.chargeType, detail.periodStartDate, detail.periodEndDate),
              schemeName = schemeName,
              redirectUrl = controllers.financialOverview.psa.routes.PsaPenaltiesAndChargeDetailsController
                .onPageLoad(detail.pstr, detail.index.toString, journeyType)
                .url,
              visuallyHiddenText = messages("paymentsAndCharges.visuallyHiddenText", displayChargeReference(detail.chargeReference)),
              dueDate = Some(detail.dueDate.get.format(dateFormatterDMY))
            )

        val seqInterestCharge: Seq[PsaPaymentsAndChargesDetails] =
          if (detail.chargeType == CONTRACT_SETTLEMENT && detail.accruedInterestTotal > 0) {
            Seq(
              PsaPaymentsAndChargesDetails(
                chargeType = INTEREST_ON_CONTRACT_SETTLEMENT,
                chargeReference = messages("paymentsAndCharges.chargeReference.toBeAssigned"),
                originalChargeAmount = "",
                paymentDue = s"${formatCurrencyAmountAsString(detail.accruedInterestTotal)}",
                accruedInterestTotal = detail.accruedInterestTotal,
                status = InterestIsAccruing,
                pstr = detail.pstr,
                period =
                  if(config.podsNewFinancialCredits)
                    setPeriodNew(detail.chargeType, detail.periodStartDate, detail.periodEndDate)
                  else
                    setPeriod(detail.chargeType, detail.periodStartDate, detail.periodEndDate),
                schemeName = schemeName,
                redirectUrl = controllers.financialOverview.psa.routes.PsaPaymentsAndChargesInterestController
                  .onPageLoad(detail.pstr, detail.index.toString, journeyType).url,
                visuallyHiddenText = messages("paymentsAndCharges.interest.visuallyHiddenText"),
                dueDate = Some(detail.dueDate.get.format(dateFormatterDMY))
              ))
          } else {
            Nil
          }

        val seqForTable = if (isPaymentOverdue(detail)) {
          Seq(penaltyDetailsItemWithStatus(PaymentOverdue)) ++ seqInterestCharge
        } else {
          Seq(penaltyDetailsItemWithStatus(NoStatus)) ++ seqInterestCharge
        }

        if(config.podsNewFinancialCredits) {
          mapToTableNew(seqForTable, includeHeadings = true, journeyType)
        } else {
          mapToTable(seqForTable, includeHeadings = false, journeyType)
        }

      }
      acc :+ tableRecords
    }

    val pstrToSchemeNameMapFtr = getPstrToSchemeNameMap(psaId)
    pstrToSchemeNameMapFtr.map { pstrToSchemeNameMap =>
      seqPayments(pstrToSchemeNameMap).foldLeft(Table(
        head = if (config.podsNewFinancialCredits) Some(getHeadingNew()) else Some(getHeading()),
        rows = Nil
      )) { (acc, a) =>
        acc.copy(
          rows = acc.rows ++ a.rows
        )
      }
    }
  }

<<<<<<< HEAD
  private def getPstrToSchemeNameMap(psaId: String)(implicit ec:ExecutionContext, hc: HeaderCarrier) =
    listOfSchemesConnector.getListOfSchemes(psaId).flatMap {
      case Right(ListOfSchemes(processingDate, totalSchemesRegistered, Some(schemeDetails))) =>
        Future.successful(
          schemeDetails.collect {
            case ListSchemeDetails(name, referenceNumber, schemeStatus, openDate, windUpDate, Some(pstr), relationship, pspDetails, underAppeal) =>
              pstr -> name
          }.toMap
        )
      case Left(response) => Future.failed(UpstreamErrorResponse(response.body, response.status))
    }

=======
  def getChargeDetailsForClearedCharge(psaFSDetail: PsaFSDetail)(implicit messages: Messages): Seq[SummaryListRow] = {
    pstrRow(psaFSDetail) ++
      chargeReferenceRow(psaFSDetail) ++
      getTaxPeriod(psaFSDetail)
  }
>>>>>>> 02ad8953
  //scalastyle:off parameter.number
  //scalastyle:off method.length
  //scalastyle:off cyclomatic.complexity
  def getAllPenaltiesAndCharges(
                                 psaId: String,
                                 penalties: Seq[PsaFSDetail],
                                 journeyType: ChargeDetailsFilter
                               )(implicit messages: Messages, hc: HeaderCarrier, ec: ExecutionContext): Future[Table] = {

    def seqPayments(pstrToSchemeNameMap: Map[String, String]) = penalties.foldLeft[Seq[Table]](
      Nil) { (acc, detail) =>

      val tableRecords = {
        val schemeName = getSchemeName(detail.pstr, pstrToSchemeNameMap)
        val tableChargeType = if (detail.chargeType == CONTRACT_SETTLEMENT_INTEREST) INTEREST_ON_CONTRACT_SETTLEMENT else detail.chargeType
        val penaltyDetailsItemWithStatus: PaymentAndChargeStatus => PsaPaymentsAndChargesDetails =
          status =>
            PsaPaymentsAndChargesDetails(
              chargeType = tableChargeType,
              chargeReference = if(detail.chargeReference == "") messages("paymentsAndCharges.chargeReference.toBeAssigned") else detail.chargeReference,
              originalChargeAmount = s"${formatCurrencyAmountAsString(detail.totalAmount)}",
              paymentDue = s"${formatCurrencyAmountAsString(detail.amountDue)}",
              accruedInterestTotal = detail.accruedInterestTotal,
              status = status,
              pstr = detail.pstr,
              period = setPeriod(detail.chargeType, detail.periodStartDate, detail.periodEndDate),
              schemeName = schemeName,
              redirectUrl = controllers.financialOverview.psa.routes.PsaPenaltiesAndChargeDetailsController
                .onPageLoad(detail.pstr, detail.index.toString, journeyType).url,
              visuallyHiddenText = messages("paymentsAndCharges.visuallyHiddenText", detail.chargeReference),
              dueDate = Some(detail.dueDate.get.format(dateFormatterDMY))
            )

        val seqInterestCharge: Seq[PsaPaymentsAndChargesDetails] =
          if (detail.chargeType == CONTRACT_SETTLEMENT && detail.accruedInterestTotal > 0) {
            Seq(
              PsaPaymentsAndChargesDetails(
                chargeType = INTEREST_ON_CONTRACT_SETTLEMENT,
                chargeReference = messages("paymentsAndCharges.chargeReference.toBeAssigned"),
                originalChargeAmount = "",
                paymentDue = s"${formatCurrencyAmountAsString(detail.accruedInterestTotal)}",
                accruedInterestTotal = detail.accruedInterestTotal,
                status = InterestIsAccruing,
                pstr = detail.pstr,
                period = setPeriod(detail.chargeType, detail.periodStartDate, detail.periodEndDate),
                schemeName = schemeName,
                redirectUrl = controllers.financialOverview.psa.routes.PsaPaymentsAndChargesInterestController
                  .onPageLoad(detail.pstr, detail.index.toString, journeyType).url,
                visuallyHiddenText = messages("paymentsAndCharges.interest.visuallyHiddenText"),
                dueDate = Some(detail.dueDate.get.format(dateFormatterDMY))
              ))
          } else {
            Nil
          }

        val seqForTable = if (isPaymentOverdue(detail)) {
          Seq(penaltyDetailsItemWithStatus(PaymentOverdue)) ++ seqInterestCharge
        } else {
          Seq(penaltyDetailsItemWithStatus(NoStatus)) ++ seqInterestCharge
        }
        mapToTable(seqForTable, includeHeadings = false, journeyType)

      }
      acc :+ tableRecords
    }

    val pstrToSchemeNameMapFtr = getPstrToSchemeNameMap(psaId)
    pstrToSchemeNameMapFtr.map { pstrToSchemeNameMap =>
        seqPayments(pstrToSchemeNameMap).foldLeft(Table(head = Some(getHeading()), rows = Nil)) { (acc, a) =>
        acc.copy(
          rows = acc.rows ++ a.rows
        )
      }
    }
  }

<<<<<<< HEAD
  private def getSchemeName(pstr: String, pstrToSchemeName: Map[String,String]): String = {
    pstrToSchemeName.getOrElse(pstr, {
      logger.warn("Scheme name not found")
      "Scheme name not found"
    })
=======
  def getClearedPenaltiesAndCharges(psaId: String, period: String, penaltyType: PenaltyType, psaFs: Seq[PsaFSDetail])
                                   (implicit messages: Messages, hc: HeaderCarrier, ec: ExecutionContext): Future[Table] = {
    val clearedPenaltiesAndCharges = psaFs.filter(_.outstandingAmount <= 0)

    val tableHeader = {
      Seq(
        HeadCell(
          HtmlContent(
            s"<span class='govuk-visually-hidden'>${messages("psa.financial.overview.penaltyOrCharge")}</span>"
          )),
        HeadCell(Text(Messages("psa.financial.overview.datePaid.table")), classes = "govuk-!-font-weight-bold"),
        HeadCell(Text(Messages("financial.overview.payment.charge.amount")), classes = "govuk-!-font-weight-bold")
      )
    }

    def getRows = clearedPenaltiesAndCharges.zipWithIndex.map{ case (penaltyOrCharge, index) => {
      val clearingDate = getClearingDate(penaltyOrCharge.documentLineItemDetails)

      val chargeLink = controllers.financialOverview.psa.routes.ClearedPenaltyOrChargeController.onPageLoad(period, penaltyType, index)
      getSchemeName(psaId, penaltyOrCharge.pstr).map(schemeName =>
        Seq(
          TableRow(HtmlContent(
            s"<a id=${penaltyOrCharge.chargeReference} class=govuk-link href=$chargeLink>" +
              formatChargeTypeWithHyphen(penaltyOrCharge.chargeType.toString) + "</a></br>" +
              schemeName + "</br>" +
              penaltyOrCharge.chargeReference + "</br>" +
              formatStartDate(penaltyOrCharge.periodStartDate) + " to " + formatDateDMY(penaltyOrCharge.periodEndDate)
          ), classes = "govuk-!-width-one-half"),
          TableRow(HtmlContent(s"<p>$clearingDate</p>")),
          TableRow(HtmlContent(s"<p>${FormatHelper.formatCurrencyAmountAsString(penaltyOrCharge.documentLineItemDetails.map(_.clearedAmountItem).sum)}</p>"))
        )
      )
    }}

    val rows = Future.sequence(getRows)

    rows.map(tableRows =>
      Table(head = Some(tableHeader), rows = tableRows)
    )
  }

  def getClearingDate(documentLineItemDetails: Seq[DocumentLineItemDetail]): String = {
    val paymentDates = documentLineItemDetails.flatMap { documentLineItemDetail =>
      (documentLineItemDetail.paymDateOrCredDueDate, documentLineItemDetail.clearingDate) match {
        case (Some(paymDateOrCredDueDate), _) =>
          Some(paymDateOrCredDueDate)
        case (None, Some(clearingDate)) =>
          Some(clearingDate)
        case _ => None
      }
    }

    if (paymentDates.nonEmpty) {
      DateHelper.formatDateDMY(paymentDates.max)
    } else {
      ""
    }
  }

  private def formatChargeTypeWithHyphen(chargeTypeString: String) = {
    chargeTypeString match {
      case phrase if (phrase.contains("Accounting for Tax")) => phrase.replace("Accounting for Tax", "Accounting for Tax -")
      case phrase if (phrase.contains("Overseas Transfer Charge")) => phrase.replace("Overseas Transfer Charge", "Overseas Transfer Charge -")
      case phrase if (phrase.contains("Scheme Sanction Charge")) => phrase.replace("Scheme Sanction Charge", "Scheme Sanction Charge -")
      case phrase if (phrase.contains("Lifetime Allowance Discharge Assessment")) => phrase.replace("Lifetime Allowance Discharge Assessment", "Lifetime Allowance Discharge Assessment -")
      case _ => chargeTypeString
    }
  }

  private def getSchemeName(psaId: String, pstr: String)(implicit hc: HeaderCarrier, ec: ExecutionContext): Future[String] = {
    val res = for {
      schemeDetails <- schemeService.retrieveSchemeDetails(psaId, pstr, "pstr")
    } yield schemeDetails.schemeName
    res
>>>>>>> 02ad8953
  }

  private def getHeading()(implicit messages: Messages): Seq[HeadCell] = {
    if(config.podsNewFinancialCredits) {
      Seq(
        HeadCell(
          HtmlContent(
            s"<span class='govuk-visually-hidden'>${messages("psa.financial.overview.penalty")}</span>"
          )),
        HeadCell(Text(Messages("psa.financial.overview.payment.dueDate")), classes = "govuk-!-font-weight-bold"),
        HeadCell(Text(Messages("financial.overview.payment.charge.amount")), classes = "govuk-!-font-weight-bold"),
        HeadCell(Text(Messages("psa.financial.overview.payment.due")), classes = "govuk-!-font-weight-bold"),
        HeadCell(Text(Messages("psa.financial.overview.payment.interest")), classes = "govuk-!-font-weight-bold")
      )
    } else  {
      Seq(
        HeadCell(Text(Messages("psa.financial.overview.penalty")), classes = "govuk-!-width-one-half"),
        HeadCell(Text(Messages("psa.financial.overview.charge.reference")), classes = "govuk-!-font-weight-bold"),
        HeadCell(Text(Messages("psa.financial.overview.payment.amount")), classes = "govuk-!-font-weight-bold"),
        HeadCell(Text(Messages("psa.financial.overview.payment.due")), classes = "govuk-!-font-weight-bold"),
        HeadCell(
          HtmlContent(
            s"<span class='govuk-visually-hidden'>${messages("psa.financial.overview.paymentStatus")}</span>"
          ))
      )
    }
  }

  private def getHeadingNew()(implicit messages: Messages): Seq[HeadCell] = {
    Seq(
      HeadCell(Text(Messages("")), classes = "govuk-!-width-one-half"),
      HeadCell(Text(Messages("psa.financial.overview.dueDate")), classes = "govuk-!-font-weight-bold"),
      HeadCell(Text(Messages("psa.financial.overview.payment.amount.new")), classes = "govuk-!-font-weight-bold"),
      HeadCell(Text(Messages("psa.financial.overview.payment.due")), classes = "govuk-!-font-weight-bold,table-nowrap"),
      HeadCell(
        HtmlContent(
          s"<span class='govuk-visually-hidden'>${messages("psa.financial.overview.paymentStatus")}</span>"
        ))
    )
  }

  private def mapToTable(allPayments: Seq[PsaPaymentsAndChargesDetails], includeHeadings: Boolean,
                         journeyType: ChargeDetailsFilter)(implicit messages: Messages): Table = {

    val head = if (includeHeadings) {
      getHeading()
    } else {
      Nil
    }

    val rows = allPayments.map { data =>
      val linkId =
        data.chargeReference match {
          case "To be assigned" => "to-be-assigned"
          case "None" => "none"
          case _ => data.chargeReference
        }

      val htmlChargeType = (journeyType, getPenaltyType(data.chargeType)) match {
        case (All, AccountingForTaxPenalties) =>
          HtmlContent(
            s"<a id=$linkId class=govuk-link href=" +
              s"${data.redirectUrl}>" +
              s"${data.chargeType} " +
              s"<span class=govuk-visually-hidden>${data.visuallyHiddenText}</span> </a>")
        case (All, _) =>
          HtmlContent(
            s"<a id=$linkId class=govuk-link href=" +
              s"${data.redirectUrl}>" +
              s"${data.chargeType} " +
              s"<span class=govuk-visually-hidden>${data.visuallyHiddenText}</span> </a>" +
              s"<p class=govuk-hint>" +
              s"${data.period} </br>")
        case _ =>
          HtmlContent(
            s"<a id=$linkId class=govuk-link href=" +
              s"${data.redirectUrl}>" +
              s"${data.chargeType} " +
              s"<span class=govuk-visually-hidden>${data.visuallyHiddenText}</span> </a>" +
              s"<p class=govuk-hint>" +
              s"${data.schemeName} </br>" +
              s"(${data.pstr})")
      }

      val htmlChargeTypeV2 = (journeyType, getPenaltyType(data.chargeType)) match {
        case (All, AccountingForTaxPenalties) =>
          HtmlContent(
            s"<a id=$linkId class=govuk-link href=" +
              s"${data.redirectUrl}>" +
              s"${data.chargeType} " +
              s"<span class=govuk-visually-hidden>${data.visuallyHiddenText}</span> </a>")
        case (All, _) =>
          HtmlContent(
            s"<a id=$linkId class=govuk-link href=" +
              s"${data.redirectUrl}>" +
              s"${data.chargeType} " +
              s"<span class=govuk-visually-hidden>${data.visuallyHiddenText}</span> </a>" +
              s"<p class=govuk-hint>" +
              s"${data.period} </br>")
        case _ =>
          HtmlContent(
            s"<a id=$linkId class=govuk-link href=" +
              s"${data.redirectUrl}>" +
              s"${data.chargeType} " +
              s"<span class=govuk-visually-hidden>${data.visuallyHiddenText}</span> </a></br>" +
              s"${data.schemeName} </br>" +
              s"${data.chargeReference} </br>" +
              s"${data.period}")
      }

      if(config.podsNewFinancialCredits) {
        Seq(
          TableRow(htmlChargeTypeV2, classes = "govuk-!-width-one-half"),
          TableRow(Text(s"${data.dueDate.get.format(dateFormatterDMY)}"), classes = "govuk-!-width-one-quarter"),
          if (data.originalChargeAmount.isEmpty) {
            TableRow(HtmlContent(s"""<span class=govuk-visually-hidden>${messages("paymentsAndCharges.chargeDetails.visuallyHiddenText")}</span>"""))
          } else {
            TableRow(Text(data.originalChargeAmount), classes = "govuk-!-width-one-quarter")
          },
          TableRow(Text(data.paymentDue), classes = "govuk-!-width-one-quarter"),
          if (data.status == InterestIsAccruing && data.accruedInterestTotal!=0) {
            TableRow(Text(data.accruedInterestTotal.toString()), classes = "govuk-!-width-one-quarter")
          } else {
            TableRow(HtmlContent(s"""<span class=govuk-visually-hidden>${messages("paymentsAndCharges.chargeDetails.visuallyHiddenText")}</span>"""))
          }
        )
      } else {
        Seq(
          TableRow(htmlChargeType, classes = "govuk-!-width-one-half"),
          TableRow(Text(s"${data.chargeReference}"), classes = "govuk-!-width-one-quarter"),
          if (data.originalChargeAmount.isEmpty) {
            TableRow(HtmlContent(s"""<span class=govuk-visually-hidden>${messages("paymentsAndCharges.chargeDetails.visuallyHiddenText")}</span>"""))
          } else {
            TableRow(Text(data.originalChargeAmount), classes = "govuk-!-width-one-quarter")
          },
          TableRow(Text(data.paymentDue), classes = "govuk-!-width-one-quarter"),
          TableRow(htmlStatus(data), classes = "")
        )
      }

    }

    Table(
      head = Some(head),
      rows = rows.map(_.toSeq),
      attributes = Map("role" -> "table")
    )
  }

  private def mapToTableNew(allPayments: Seq[PsaPaymentsAndChargesDetails], includeHeadings: Boolean,
                         journeyType: ChargeDetailsFilter)(implicit messages: Messages): Table = {

    val head = if (includeHeadings) {
      getHeadingNew()
    } else {
      Nil
    }

    val rows = allPayments.map { data =>
      val linkId =
        data.chargeReference match {
          case "To be assigned" => "to-be-assigned"
          case "None" => "none"
          case _ => data.chargeReference
        }

      val htmlChargeType = (journeyType, getPenaltyType(data.chargeType)) match {
        case (All, AccountingForTaxPenalties) =>
          HtmlContent(
            s"<a id=$linkId class=govuk-link href=" +
              s"${data.redirectUrl}>" +
              s"${data.chargeType} " +
              s"<span class=govuk-visually-hidden>${data.visuallyHiddenText}</span></a>" +
              s"${data.chargeReference}")
        case (All, _) =>
          HtmlContent(
            s"<a id=$linkId class=govuk-link href=" +
              s"${data.redirectUrl}>" +
              s"${data.chargeType} " +
              s"<span class=govuk-visually-hidden>${data.visuallyHiddenText}</span></a>" +
              s"<p class=govuk-hint>" +
              s"${data.chargeReference}</br>" +
              s"${data.period}</p>")
        case _ =>
          HtmlContent(
            s"<a id=$linkId class=govuk-link href=" +
              s"${data.redirectUrl}>" +
              s"${data.chargeType} " +
              s"<span class=govuk-visually-hidden>${data.visuallyHiddenText}</span></a>" +
              s"<p class=govuk-hint>" +
              s"${data.schemeName}</br>" +
              s"${data.chargeReference}</p>")
      }

      Seq(
        TableRow(htmlChargeType, classes = "govuk-!-width-one-half"),
        TableRow(Text(s"${data.dueDate.get.format(dateFormatterDMY)}"), classes = "govuk-!-width-one-quarter"),
        if (data.originalChargeAmount.isEmpty) {
          TableRow(HtmlContent(s"""<span class=govuk-visually-hidden>${messages("paymentsAndCharges.chargeDetails.visuallyHiddenText")}</span>"""))
        } else {
          TableRow(Text(data.originalChargeAmount), classes = "govuk-!-width-one-quarter")
        },
        TableRow(Text(data.paymentDue), classes = "govuk-!-width-one-quarter"),
        TableRow(htmlStatus(data), classes = "")
      )
    }

    Table(
      head = Some(head),
      rows = rows.map(_.toSeq),
      attributes = Map("role" -> "table")
    )
  }

  private def htmlStatus(data: PsaPaymentsAndChargesDetails)(implicit messages: Messages): HtmlContent = {
    val (classes, content) = (data.status, data.paymentDue) match {
      case (InterestIsAccruing, _) =>
        ("govuk-tag govuk-tag--blue", data.status.toString)
      case (PaymentOverdue, _) =>
        ("govuk-tag govuk-tag--red", data.status.toString)
      case (_, "£0.00") =>
        ("govuk-visually-hidden", messages("paymentsAndCharges.chargeDetails.visuallyHiddenText.noPaymentDue"))
      case _ =>
        ("govuk-visually-hidden", messages("paymentsAndCharges.chargeDetails.visuallyHiddenText.paymentIsDue"))
    }
    HtmlContent(s"<span class='$classes'>$content</span>")
  }

  def getTypeParam(penaltyType: PenaltyType)(implicit messages: Messages): String =
    if (penaltyType == AccountingForTaxPenalties) {
      messages(s"penaltyType.${penaltyType.toString}")
    } else {
      messages(s"penaltyType.${penaltyType.toString}").toLowerCase()
    }

  def getDueCharges(psaFSDetail: Seq[PsaFSDetail]): Seq[PsaFSDetail] =
    psaFSDetail.filter(_.dueDate.nonEmpty)

  def getInterestCharges(psaFSDetail: Seq[PsaFSDetail]): Seq[PsaFSDetail] =
    psaFSDetail
      .filter(_.accruedInterestTotal >= BigDecimal(0.00))

  def getPenaltiesForJourney(psaId: String, journeyType: ChargeDetailsFilter)
                            (implicit ec: ExecutionContext, hc: HeaderCarrier): Future[PenaltiesCache] =
    getPenaltiesFromCache(psaId).map { cache =>
      journeyType match {
        case Overdue => cache.copy(penalties = getOverdueCharges(cache.penalties))
        case Upcoming => cache.copy(penalties = extractUpcomingCharges(cache.penalties))
        case History => cache.copy(penalties = getClearedCharges(cache.penalties))
        case _ => cache
      }
    }

  def getPenaltiesFromCache(psaId: String)(implicit ec: ExecutionContext, hc: HeaderCarrier): Future[PenaltiesCache] =
    financialInfoCacheConnector.fetch flatMap {
      case Some(jsValue) =>
        jsValue.validate[PenaltiesCache] match {
          case JsSuccess(value, _) if value.psaId == psaId => Future.successful(value)
          case _ => saveAndReturnPenalties(psaId)
        }
      case _ => saveAndReturnPenalties(psaId)
    }

  def saveAndReturnPenalties(psaId: String)(implicit ec: ExecutionContext, hc: HeaderCarrier): Future[PenaltiesCache] =
    for {
      penalties <- fsConnector.getPsaFS(psaId)
      minimalDetails <- minimalConnector.getMinimalPsaDetails()
      _ <- financialInfoCacheConnector.save(Json.toJson(PenaltiesCache(psaId, minimalDetails.name, penalties.seqPsaFSDetail)))
    } yield PenaltiesCache(psaId, minimalDetails.name, penalties.seqPsaFSDetail)

  def getOverdueCharges(psaFS: Seq[PsaFSDetail]): Seq[PsaFSDetail] =
    psaFS
      .filter(_.dueDate.nonEmpty)
      .filter(_.dueDate.get.isBefore(DateHelper.today))
      .filter(_.amountDue > BigDecimal(0.00))

  def getClearedCharges(psaFS: Seq[PsaFSDetail]): Seq[PsaFSDetail] =
    psaFS.filter(_.outstandingAmount <= 0)

  def extractUpcomingCharges(psaFS: Seq[PsaFSDetail]): Seq[PsaFSDetail] =
    psaFS
      .filter(charge => charge.dueDate.nonEmpty && !charge.dueDate.get.isBefore(DateHelper.today))
      .filter(_.amountDue > BigDecimal(0.00))

  def chargeDetailsRows(data: PsaFSDetail, journeyType: ChargeDetailsFilter)(implicit messages: Messages): Seq[SummaryListRow] = {
    chargeReferenceRow(data) ++ penaltyAmountRow(data) ++ clearingChargeDetailsRow(data) ++
      stoodOverAmountChargeDetailsRow(data) ++ totalAmountDueChargeDetailsRow(data, journeyType)
  }

  def chargeHeaderDetailsRows(data: PsaFSDetail)(implicit messages: Messages): Seq[SummaryListRow] = {
    pstrRow(data) ++ chargeReferenceRowNew(data) ++ setTaxPeriod(data)
  }

  def getPaymentDueDate(data: PsaFSDetail): String = {
    data.dueDate match {
      case Some(date) =>
        date.format(dateFormatterDMY)
      case _ => ""
    }
  }

  private def chargeReferenceRow(data: PsaFSDetail)(implicit messages: Messages): Seq[SummaryListRow] = {
    Seq(
      SummaryListRow(
        key = Key(Text(Messages("psa.financial.overview.charge.reference")), classes = "govuk-!-padding-left-0 govuk-!-width-one-half"),
        value = Value(Text(s"${data.chargeReference}"), classes = "govuk-!-width-one-quarter")
      ))
  }

  private def chargeReferenceRowNew(data: PsaFSDetail)(implicit messages: Messages): Seq[SummaryListRow] = {
    Seq(
      SummaryListRow(
        key = Key(Text(Messages("psa.financial.overview.charge.reference")), classes = "govuk-!-padding-left-0 govuk-!-width-one-half"),
        value = Value(Text(s"${data.chargeReference}"), classes = "govuk-!-width-one-half")
      ))
  }

  private def pstrRow(data: PsaFSDetail)(implicit messages: Messages): Seq[SummaryListRow] = {
    Seq(
      SummaryListRow(
        key = Key(Text(Messages("psa.pension.scheme.tax.reference.new")), classes = "govuk-!-padding-left-0 govuk-!-width-one-half"),
        value = Value(Text(s"${data.pstr}"), classes = "govuk-!-width-one-half")
      ))
  }

  private def setTaxPeriod(data: PsaFSDetail)(implicit messages: Messages): Seq[SummaryListRow] = {
    Seq(
      SummaryListRow(
        key = Key(Text(Messages("psa.pension.scheme.tax.period.new")), classes = "govuk-!-padding-left-0 govuk-!-width-one-half"),
        value = Value(Text(s"${formatDateDMY(data.periodStartDate) + " to " + formatDateDMY(data.periodEndDate)}"), classes = "govuk-!-width-one-half")
      ))
  }

  private def penaltyAmountRow(data: PsaFSDetail)(implicit messages: Messages): Seq[SummaryListRow] = {

    Seq(
      SummaryListRow(
        key = Key(Text(Messages("psa.financial.overview.penaltyAmount")), classes = "govuk-!-padding-left-0 govuk-!-width-one-half"),
        value = Value(Text(s"${FormatHelper.formatCurrencyAmountAsString(data.totalAmount)}"),
          classes = "govuk-!-width-one-quarter")
      ))
  }

  def chargeAmountDetailsRows(data: PsaFSDetail, caption: Option[String] = None, captionClasses: String = "")(implicit messages: Messages): Table = {

    val headRow = Seq(
      HeadCell(Text(Messages("psa.pension.scheme.chargeAmount.label.new"))),
      HeadCell(Text("")),
      HeadCell(Text(s"${FormatHelper.formatCurrencyAmountAsString(data.totalAmount)}"), classes = "govuk-!-font-weight-regular")
    )

    val rows = data.documentLineItemDetails.map { documentLineItemDetail =>
      if (documentLineItemDetail.clearedAmountItem > 0) {
        getClearingDetailLabelNew(documentLineItemDetail) match {
          case Some(clearingDetailsValue) =>
            Seq(
              TableRow(clearingDetailsValue, classes = "govuk-!-font-weight-bold"),
              TableRow(Text(getChargeDateNew(documentLineItemDetail))),
              TableRow(Text(s"${FormatHelper.formatCurrencyAmountAsString(documentLineItemDetail.clearedAmountItem)}"))
            )
          case _ =>  Seq()
        }
      } else {
        Seq()
      }
    }

    val stoodOverAmountRow = if (data.stoodOverAmount > 0) {
      Seq(Seq(
        TableRow(Text(Messages("paymentsAndCharges.chargeDetails.stoodOverAmount")), classes = "govuk-!-font-weight-bold"),
        TableRow(Text("")),
        TableRow(Text(s"${FormatHelper.formatCurrencyAmountAsString(data.stoodOverAmount)}"),
          classes = "govuk-!-font-weight-regular,govuk-!-text-align-left")
      ))
    } else {
      Seq(Seq())
    }

    Table(head = Some(headRow),
      rows = rows ++ stoodOverAmountRow,
      attributes = Map("role" -> "table"),
      caption = caption,
      captionClasses = captionClasses
    )
  }

  private def getClearingDetailLabelNew(documentLineItemDetail: DocumentLineItemDetail)(implicit messages: Messages): Option[Text] = {
    (documentLineItemDetail.clearingReason, documentLineItemDetail.paymDateOrCredDueDate, documentLineItemDetail.clearingDate) match {
      case (Some(clearingReason), _, _) =>
        clearingReason match {
          case CLEARED_WITH_PAYMENT => Some(Text(Messages("financialPaymentsAndCharges.clearingReason.c1.new")))
          case CLEARED_WITH_DELTA_CREDIT => Some(Text(Messages("financialPaymentsAndCharges.clearingReason.c2.new")))
          case REPAYMENT_TO_THE_CUSTOMER => Some(Text(Messages("financialPaymentsAndCharges.clearingReason.c3.new")))
          case WRITTEN_OFF => Some(Text(Messages("financialPaymentsAndCharges.clearingReason.c4.new")))
          case TRANSFERRED_TO_ANOTHER_ACCOUNT => Some(Text(Messages("financialPaymentsAndCharges.clearingReason.c5.new")))
          case OTHER_REASONS => Some(Text(Messages("financialPaymentsAndCharges.clearingReason.c6.new")))
        }
      case (Some(clearingReason), None, None) =>
        clearingReason match {
          case CLEARED_WITH_PAYMENT => Some(Text(Messages("financialPaymentsAndCharges.clearingReason.noClearingDate.c1")))
          case CLEARED_WITH_DELTA_CREDIT => Some(Text(Messages("financialPaymentsAndCharges.clearingReason.noClearingDate.c2")))
          case REPAYMENT_TO_THE_CUSTOMER => Some(Text(Messages("financialPaymentsAndCharges.clearingReason.noClearingDate.c3")))
          case WRITTEN_OFF => Some(Text(Messages("financialPaymentsAndCharges.clearingReason.noClearingDate.c4")))
          case TRANSFERRED_TO_ANOTHER_ACCOUNT => Some(Text(Messages("financialPaymentsAndCharges.noClearingDate.clearingReason.c5")))
          case OTHER_REASONS => Some(Text(Messages("financialPaymentsAndCharges.clearingReason.noClearingDate.c6")))
        }
      case _ => None
    }
  }

  private def getChargeDateNew(documentLineItemDetail: DocumentLineItemDetail): String = {
    (documentLineItemDetail.paymDateOrCredDueDate, documentLineItemDetail.clearingDate) match {
      case (Some(paymDateOrCredDueDate), _) =>
        formatDateDMY(paymDateOrCredDueDate)
      case (None, Some(clearingDate)) =>
        formatDateDMY(clearingDate)
      case _ => ""
    }
  }

  private def clearingChargeDetailsRow(data: PsaFSDetail)(implicit messages: Messages): Seq[SummaryListRow] = {

    data.documentLineItemDetails.flatMap { documentLineItemDetail =>
      if (documentLineItemDetail.clearedAmountItem > 0) {
        getClearingDetailLabel(documentLineItemDetail) match {
          case Some(clearingDetailsValue) =>
            Seq(
              SummaryListRow(
                key = Key(
                  content = clearingDetailsValue,
                  classes = "govuk-!-padding-left-0 govuk-!-width-one-half"
                ),
                value = Value(
                  content = Text(s"-${formatCurrencyAmountAsString(documentLineItemDetail.clearedAmountItem)}"),
                  classes = "govuk-!-width-one-quarter"
                ),
                actions = None
              ))
          case _ => Nil
        }
      } else {
        Nil
      }
    }
  }

  private def getClearingDetailLabel(documentLineItemDetail: DocumentLineItemDetail)(implicit messages: Messages): Option[Text] = {
    (documentLineItemDetail.clearingReason, documentLineItemDetail.paymDateOrCredDueDate, documentLineItemDetail.clearingDate) match {
      case (Some(clearingReason), Some(paymDateOrCredDueDate), _) =>
        clearingReason match {
          case CLEARED_WITH_PAYMENT => Some(Text(Messages("financialPaymentsAndCharges.clearingReason.c1",formatDateDMY(paymDateOrCredDueDate))))
          case CLEARED_WITH_DELTA_CREDIT => Some(Text(Messages("financialPaymentsAndCharges.clearingReason.c2",formatDateDMY(paymDateOrCredDueDate))))
          case REPAYMENT_TO_THE_CUSTOMER => Some(Text(Messages("financialPaymentsAndCharges.clearingReason.c3",formatDateDMY(paymDateOrCredDueDate))))
          case WRITTEN_OFF => Some(Text(Messages("financialPaymentsAndCharges.clearingReason.c4",formatDateDMY(paymDateOrCredDueDate))))
          case TRANSFERRED_TO_ANOTHER_ACCOUNT => Some(Text(Messages("financialPaymentsAndCharges.clearingReason.c5",formatDateDMY(paymDateOrCredDueDate))))
          case OTHER_REASONS => Some(Text(Messages("financialPaymentsAndCharges.clearingReason.c6",formatDateDMY(paymDateOrCredDueDate))))
        }
      case (Some(clearingReason), None, Some(clearingDate)) =>
        clearingReason match {
          case CLEARED_WITH_PAYMENT => Some(Text(Messages("financialPaymentsAndCharges.clearingReason.c1",formatDateDMY(clearingDate))))
          case CLEARED_WITH_DELTA_CREDIT => Some(Text(Messages("financialPaymentsAndCharges.clearingReason.c2",formatDateDMY(clearingDate))))
          case REPAYMENT_TO_THE_CUSTOMER => Some(Text(Messages("financialPaymentsAndCharges.clearingReason.c3",formatDateDMY(clearingDate))))
          case WRITTEN_OFF => Some(Text(Messages("financialPaymentsAndCharges.clearingReason.c4",formatDateDMY(clearingDate))))
          case TRANSFERRED_TO_ANOTHER_ACCOUNT => Some(Text(Messages("financialPaymentsAndCharges.clearingReason.c5",formatDateDMY(clearingDate))))
          case OTHER_REASONS => Some(Text(Messages("financialPaymentsAndCharges.clearingReason.c6",formatDateDMY(clearingDate))))
        }
      case (Some(clearingReason), None, None) =>
        clearingReason match {
          case CLEARED_WITH_PAYMENT => Some(Text(Messages("financialPaymentsAndCharges.clearingReason.noClearingDate.c1")))
          case CLEARED_WITH_DELTA_CREDIT => Some(Text(Messages("financialPaymentsAndCharges.clearingReason.noClearingDate.c2")))
          case REPAYMENT_TO_THE_CUSTOMER => Some(Text(Messages("financialPaymentsAndCharges.clearingReason.noClearingDate.c3")))
          case WRITTEN_OFF => Some(Text(Messages("financialPaymentsAndCharges.clearingReason.noClearingDate.c4")))
          case TRANSFERRED_TO_ANOTHER_ACCOUNT => Some(Text(Messages("financialPaymentsAndCharges.noClearingDate.clearingReason.c5")))
          case OTHER_REASONS => Some(Text(Messages("financialPaymentsAndCharges.clearingReason.noClearingDate.c6")))
        }
      case _ => None
    }
  }

  private def getTaxPeriod(psaFSDetail: PsaFSDetail)(implicit messages: Messages): Seq[SummaryListRow] = {
    Seq(
      SummaryListRow(
        key = Key(Text(Messages("pension.scheme.interest.tax.period.new")), classes = "govuk-!-padding-left-0 govuk-!-width-one-half"),
        value = Value(Text(formatStartDate(psaFSDetail.periodStartDate) + " to " +
          formatDateDMY(psaFSDetail.periodEndDate)), classes = "govuk-!-width-one-half")
      ))
  }

  private def stoodOverAmountChargeDetailsRow(data: PsaFSDetail)(implicit messages: Messages): Seq[SummaryListRow] =
    if (data.stoodOverAmount > 0) {
      Seq(
        SummaryListRow(
          key = Key(
            content = Text(Messages("paymentsAndCharges.chargeDetails.stoodOverAmount")),
            classes = "govuk-!-padding-left-0 govuk-!-width-one-half"
          ),
          value = Value(
            content = Text(s"-${formatCurrencyAmountAsString(data.stoodOverAmount)}"),
            classes = "govuk-!-width-one-quarter"
          ),
          actions = None
        ))
    } else {
      Nil
    }

  private def totalAmountDueChargeDetailsRow(data: PsaFSDetail, journeyType: ChargeDetailsFilter)(implicit messages: Messages): Seq[SummaryListRow] = {
    val amountDueKey: Content = (data.dueDate, data.amountDue > 0) match {
      case (Some(date), true) =>
        Text(Messages(s"financialPaymentsAndCharges.paymentDue.${journeyType.toString}.dueDate", date.format(dateFormatterDMY)))
      case _ =>
        Text(Messages("financialPaymentsAndCharges.paymentDue.noDueDate"))
    }
    if (data.totalAmount > 0) {
      Seq(
        SummaryListRow(
          key = Key(
            content = amountDueKey,
            classes = "govuk-!-padding-left-0 govuk-!-width-one-half"
          ),
          value = Value(
            content = Text(s"${formatCurrencyAmountAsString(data.amountDue)}"),
            classes = "govuk-!-width-one-quarter govuk-!-font-weight-bold"
          ),
          actions = None
        ))
    } else {
      Nil
    }
  }

  def setPeriod(chargeType: PsaFSChargeType, periodStartDate: LocalDate, periodEndDate: LocalDate): String =
    chargeType match {
      case AFT_INITIAL_LFP | AFT_DAILY_LFP | AFT_30_DAY_LPP | AFT_6_MONTH_LPP
           | AFT_12_MONTH_LPP | OTC_30_DAY_LPP | OTC_6_MONTH_LPP | OTC_12_MONTH_LPP =>
        "Quarter: " + formatStartDate(periodStartDate) + " to " + formatDateDMY(periodEndDate)
      case PSS_PENALTY | PSS_INFO_NOTICE | CONTRACT_SETTLEMENT | CONTRACT_SETTLEMENT_INTEREST =>
        "Period: " + formatStartDate(periodStartDate) + " to " + formatDateDMY(periodEndDate)
      case _ => ""
    }

  def setPeriodNew(chargeType: PsaFSChargeType, periodStartDate: LocalDate, periodEndDate: LocalDate): String =
    chargeType match {
      case AFT_INITIAL_LFP | AFT_DAILY_LFP | AFT_30_DAY_LPP | AFT_6_MONTH_LPP
           | AFT_12_MONTH_LPP | OTC_30_DAY_LPP | OTC_6_MONTH_LPP | OTC_12_MONTH_LPP =>
        formatStartDate(periodStartDate) + " to " + formatDateDMY(periodEndDate)
      case PSS_PENALTY | PSS_INFO_NOTICE | CONTRACT_SETTLEMENT | CONTRACT_SETTLEMENT_INTEREST =>
        formatStartDate(periodStartDate) + " to " + formatDateDMY(periodEndDate)
      case _ => ""
    }

  private def totalInterestDueRow(data: PsaFSDetail)(implicit messages: Messages): Seq[SummaryListRow] = {
    val dateAsOf: String = LocalDate.now.format(dateFormatterDMY)
    Seq(SummaryListRow(
      key = Key(Text(Messages("psa.financial.overview.totalDueAsOf",dateAsOf)), classes = "govuk-!-width-two-quarters"),
      value = Value(Text(s"${FormatHelper.formatCurrencyAmountAsString(data.accruedInterestTotal)}"),
        classes = "govuk-!-width-one-quarter")
    ))
  }

  private def interestTaxPeriodRow(data: PsaFSDetail)(implicit messages: Messages): Seq[SummaryListRow] = {
    Seq(SummaryListRow(
      key = Key(Text(Messages("psa.pension.scheme.interest.tax.period.new")), classes = "govuk-!-width-one-half"),
      value = Value(Text(s"${formatDateDMY(data.periodStartDate) + " to " + formatDateDMY(data.periodEndDate)}"),
        classes = "govuk-!-width-one-half")
    ))
  }

  private def chargeReferenceInterestRow(implicit messages: Messages): Seq[SummaryListRow] = {

    Seq(
      SummaryListRow(
        key = Key(Text(Messages("psa.financial.overview.charge.reference")), classes = "govuk-!-width-two-quarters"),
        value = Value(Text(Messages("paymentsAndCharges.chargeReference.toBeAssigned")), classes = "govuk-!-width-one-quarter")
      ))
  }

  private def chargeReferenceInterestRowNew(implicit messages: Messages): Seq[SummaryListRow] = {
    Seq(
      SummaryListRow(
        key = Key(Text(Messages("psa.financial.overview.charge.reference")), classes = "govuk-!-width-one-half"),
        value = Value(Text(Messages("paymentsAndCharges.chargeReference.toBeAssigned")), classes = "govuk-!-width-one-half")
      ))
  }

  private def displayChargeReference(chargeReference: String)(implicit messages: Messages): String = {
    if (chargeReference == "") messages("paymentsAndCharges.chargeReference.toBeAssigned") else chargeReference
  }

  def interestRows(data: PsaFSDetail)(implicit messages: Messages): Seq[SummaryListRow] =
    chargeReferenceInterestRow ++ totalInterestDueRow(data)

  def interestRowsNew(data: PsaFSDetail)(implicit messages: Messages): Seq[SummaryListRow] =
    chargeReferenceInterestRowNew ++ interestTaxPeriodRow(data)

}

case class PenaltiesCache(psaId: String, psaName: String, penalties: Seq[PsaFSDetail])

object PenaltiesCache {
  implicit val format: OFormat[PenaltiesCache] = Json.format[PenaltiesCache]
}<|MERGE_RESOLUTION|>--- conflicted
+++ resolved
@@ -21,12 +21,9 @@
 import connectors.{FinancialStatementConnector, ListOfSchemesConnector, MinimalConnector}
 import helpers.FormatHelper
 import helpers.FormatHelper.formatCurrencyAmountAsString
-<<<<<<< HEAD
 import models.ChargeDetailsFilter.{All, Overdue, Upcoming}
-=======
 import models.ChargeDetailsFilter
 import models.ChargeDetailsFilter.{All, History, Overdue, Upcoming}
->>>>>>> 02ad8953
 import models.financialStatement.FSClearingReason._
 import models.financialStatement.PenaltyType.{AccountingForTaxPenalties, displayCharge, getPenaltyType}
 import models.financialStatement.PsaFSChargeType._
@@ -179,7 +176,11 @@
     }
   }
 
-<<<<<<< HEAD
+  def getChargeDetailsForClearedCharge(psaFSDetail: PsaFSDetail)(implicit messages: Messages): Seq[SummaryListRow] = {
+    pstrRow(psaFSDetail) ++
+      chargeReferenceRow(psaFSDetail) ++
+      getTaxPeriod(psaFSDetail)
+  }
   private def getPstrToSchemeNameMap(psaId: String)(implicit ec:ExecutionContext, hc: HeaderCarrier) =
     listOfSchemesConnector.getListOfSchemes(psaId).flatMap {
       case Right(ListOfSchemes(processingDate, totalSchemesRegistered, Some(schemeDetails))) =>
@@ -192,13 +193,6 @@
       case Left(response) => Future.failed(UpstreamErrorResponse(response.body, response.status))
     }
 
-=======
-  def getChargeDetailsForClearedCharge(psaFSDetail: PsaFSDetail)(implicit messages: Messages): Seq[SummaryListRow] = {
-    pstrRow(psaFSDetail) ++
-      chargeReferenceRow(psaFSDetail) ++
-      getTaxPeriod(psaFSDetail)
-  }
->>>>>>> 02ad8953
   //scalastyle:off parameter.number
   //scalastyle:off method.length
   //scalastyle:off cyclomatic.complexity
@@ -275,13 +269,6 @@
     }
   }
 
-<<<<<<< HEAD
-  private def getSchemeName(pstr: String, pstrToSchemeName: Map[String,String]): String = {
-    pstrToSchemeName.getOrElse(pstr, {
-      logger.warn("Scheme name not found")
-      "Scheme name not found"
-    })
-=======
   def getClearedPenaltiesAndCharges(psaId: String, period: String, penaltyType: PenaltyType, psaFs: Seq[PsaFSDetail])
                                    (implicit messages: Messages, hc: HeaderCarrier, ec: ExecutionContext): Future[Table] = {
     val clearedPenaltiesAndCharges = psaFs.filter(_.outstandingAmount <= 0)
@@ -297,11 +284,12 @@
       )
     }
 
-    def getRows = clearedPenaltiesAndCharges.zipWithIndex.map{ case (penaltyOrCharge, index) => {
+    def getRows = clearedPenaltiesAndCharges.zipWithIndex.map { case (penaltyOrCharge, index) =>
       val clearingDate = getClearingDate(penaltyOrCharge.documentLineItemDetails)
 
       val chargeLink = controllers.financialOverview.psa.routes.ClearedPenaltyOrChargeController.onPageLoad(period, penaltyType, index)
-      getSchemeName(psaId, penaltyOrCharge.pstr).map(schemeName =>
+      getPstrToSchemeNameMap(psaId).map { pstrToSchemeName =>
+        val schemeName = getSchemeName(penaltyOrCharge.pstr, pstrToSchemeName)
         Seq(
           TableRow(HtmlContent(
             s"<a id=${penaltyOrCharge.chargeReference} class=govuk-link href=$chargeLink>" +
@@ -313,8 +301,8 @@
           TableRow(HtmlContent(s"<p>$clearingDate</p>")),
           TableRow(HtmlContent(s"<p>${FormatHelper.formatCurrencyAmountAsString(penaltyOrCharge.documentLineItemDetails.map(_.clearedAmountItem).sum)}</p>"))
         )
-      )
-    }}
+      }
+    }
 
     val rows = Future.sequence(getRows)
 
@@ -351,12 +339,11 @@
     }
   }
 
-  private def getSchemeName(psaId: String, pstr: String)(implicit hc: HeaderCarrier, ec: ExecutionContext): Future[String] = {
-    val res = for {
-      schemeDetails <- schemeService.retrieveSchemeDetails(psaId, pstr, "pstr")
-    } yield schemeDetails.schemeName
-    res
->>>>>>> 02ad8953
+  private def getSchemeName(pstr: String, pstrToSchemeName: Map[String,String]): String = {
+    pstrToSchemeName.getOrElse(pstr, {
+      logger.warn("Scheme name not found")
+      "Scheme name not found"
+    })
   }
 
   private def getHeading()(implicit messages: Messages): Seq[HeadCell] = {
