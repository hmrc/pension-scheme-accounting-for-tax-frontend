/*
 * Copyright 2024 HM Revenue & Customs
 *
 * Licensed under the Apache License, Version 2.0 (the "License");
 * you may not use this file except in compliance with the License.
 * You may obtain a copy of the License at
 *
 *     http://www.apache.org/licenses/LICENSE-2.0
 *
 * Unless required by applicable law or agreed to in writing, software
 * distributed under the License is distributed on an "AS IS" BASIS,
 * WITHOUT WARRANTIES OR CONDITIONS OF ANY KIND, either express or implied.
 * See the License for the specific language governing permissions and
 * limitations under the License.
 */

package services.financialOverview.psa

import config.FrontendAppConfig
import connectors.cache.FinancialInfoCacheConnector
import connectors.{FinancialStatementConnector, ListOfSchemesConnector, MinimalConnector}
import helpers.FormatHelper
import helpers.FormatHelper.formatCurrencyAmountAsString
import models.ChargeDetailsFilter.{All, Overdue, Upcoming}
import models.ChargeDetailsFilter
import models.ChargeDetailsFilter.History
import models.financialStatement.FSClearingReason._
import models.financialStatement.PenaltyType.{AccountingForTaxPenalties, getPenaltyType}
import models.financialStatement.PsaFSChargeType._
import models.financialStatement.{DocumentLineItemDetail, PenaltyType, PsaFSChargeType, PsaFSDetail}
import models.viewModels.financialOverview.PsaPaymentsAndChargesDetails
import models.viewModels.paymentsAndCharges.PaymentAndChargeStatus
import models.viewModels.paymentsAndCharges.PaymentAndChargeStatus.{InterestIsAccruing, NoStatus, PaymentOverdue}
import models.{ListOfSchemes, ListSchemeDetails}
import play.api.Logging
import play.api.i18n.Messages
import play.api.libs.json.{JsSuccess, Json, OFormat}
import uk.gov.hmrc.govukfrontend.views.Aliases.{Key, Table, Text, Value}
import uk.gov.hmrc.govukfrontend.views.viewmodels.content.{Content, HtmlContent}
import uk.gov.hmrc.govukfrontend.views.viewmodels.summarylist.SummaryListRow
import uk.gov.hmrc.govukfrontend.views.viewmodels.table.{HeadCell, TableRow}
import uk.gov.hmrc.http.{HeaderCarrier, UpstreamErrorResponse}
import utils.DateHelper
import utils.DateHelper.{dateFormatterDMY, formatDateDMY, formatStartDate}

import java.time.LocalDate
import javax.inject.Inject
import scala.concurrent.{ExecutionContext, Future}

//scalastyle:off
class PsaPenaltiesAndChargesService @Inject()(fsConnector: FinancialStatementConnector,
                                              financialInfoCacheConnector: FinancialInfoCacheConnector,
                                              minimalConnector: MinimalConnector,
                                              listOfSchemesConnector: ListOfSchemesConnector) extends Logging {

  val isPaymentOverdue: PsaFSDetail => Boolean = data => data.amountDue > BigDecimal(0.00) && data.dueDate.exists(_.isBefore(LocalDate.now()))

  case class chargeAmount(upcomingCharge: String, overdueCharge: String, interestAccruing: String)

  def retrievePsaChargesAmount(psaFs: Seq[PsaFSDetail]): chargeAmount = {

    val upcomingCharges: Seq[PsaFSDetail] =
      psaFs.filter(_.dueDate.exists(!_.isBefore(DateHelper.today)))

    val overdueCharges: Seq[PsaFSDetail] =
      psaFs.filter(_.dueDate.exists(_.isBefore(DateHelper.today)))

    val totalUpcomingCharge: BigDecimal = upcomingCharges.map(_.amountDue).sum
    val totalOverdueCharge: BigDecimal = overdueCharges.map(_.amountDue).sum
    val totalInterestAccruing: BigDecimal = overdueCharges.map(_.accruedInterestTotal).sum

    val totalUpcomingChargeFormatted = s"${FormatHelper.formatCurrencyAmountAsString(totalUpcomingCharge)}"
    val totalOverdueChargeFormatted = s"${FormatHelper.formatCurrencyAmountAsString(totalOverdueCharge)}"
    val totalInterestAccruingFormatted = s"${FormatHelper.formatCurrencyAmountAsString(totalInterestAccruing)}"

    chargeAmount(totalUpcomingChargeFormatted, totalOverdueChargeFormatted, totalInterestAccruingFormatted)
  }

  //scalastyle:off parameter.number
  //scalastyle:off method.length
  //scalastyle:off cyclomatic.complexity
  def getPenaltiesAndCharges(
                              psaId: String,
                              penalties: Seq[PsaFSDetail],
                              journeyType: ChargeDetailsFilter,
                              config: FrontendAppConfig
                            )(implicit messages: Messages, hc: HeaderCarrier, ec: ExecutionContext): Future[Table] = {

    def seqPayments(pstrToSchemeNameMap: Map[String, (String, String)]): Seq[Table] = penalties.foldLeft[Seq[Table]](Nil) { (acc, detail) =>
      val tableRecords = {
        val schemeDetails = getSchemeDetails(detail.pstr, pstrToSchemeNameMap)
        val schemeName = schemeDetails._1
        val srn = schemeDetails._2
        val tableChargeType = if (detail.chargeType == CONTRACT_SETTLEMENT_INTEREST) INTEREST_ON_CONTRACT_SETTLEMENT else detail.chargeType
        val penaltyDetailsItemWithStatus: PaymentAndChargeStatus => PsaPaymentsAndChargesDetails =
          status =>
            PsaPaymentsAndChargesDetails(
              chargeType           = tableChargeType,
              chargeReference      = displayChargeReference(detail.chargeReference),
              originalChargeAmount = s"${formatCurrencyAmountAsString(detail.totalAmount)}",
              paymentDue           = s"${formatCurrencyAmountAsString(detail.amountDue)}",
              accruedInterestTotal = detail.accruedInterestTotal,
<<<<<<< HEAD
              status = status,
              pstr = detail.pstr,
              period =
                if (config.podsNewFinancialCredits)
                  setPeriodNew(detail.chargeType, detail.periodStartDate, detail.periodEndDate)
                else
                  setPeriod(detail.chargeType, detail.periodStartDate, detail.periodEndDate),
              schemeName = schemeName,
              redirectUrl = controllers.financialOverview.psa.routes.PsaPenaltiesAndChargeDetailsController
=======
              status               = status,
              pstr                 = detail.pstr,
              period               = setPeriodNew(detail.chargeType, detail.periodStartDate, detail.periodEndDate),
              schemeName           = schemeName,
              redirectUrl          = controllers.financialOverview.psa.routes.PsaPenaltiesAndChargeDetailsController
>>>>>>> 74e17bd3
                .onPageLoad(srn, detail.index.toString, journeyType)
                .url,
              visuallyHiddenText   = messages("paymentsAndCharges.visuallyHiddenText", displayChargeReference(detail.chargeReference)),
              dueDate              = Some(detail.dueDate.get.format(dateFormatterDMY))
            )

        val seqInterestCharge: Seq[PsaPaymentsAndChargesDetails] =
          if (detail.chargeType == CONTRACT_SETTLEMENT && detail.accruedInterestTotal > 0) {
            Seq(
              PsaPaymentsAndChargesDetails(
                chargeType           = INTEREST_ON_CONTRACT_SETTLEMENT,
                chargeReference      = messages("paymentsAndCharges.chargeReference.toBeAssigned"),
                originalChargeAmount = "",
                paymentDue           = s"${formatCurrencyAmountAsString(detail.accruedInterestTotal)}",
                accruedInterestTotal = detail.accruedInterestTotal,
<<<<<<< HEAD
                status = InterestIsAccruing,
                pstr = detail.pstr,
                period =
                  if (config.podsNewFinancialCredits)
                    setPeriodNew(detail.chargeType, detail.periodStartDate, detail.periodEndDate)
                  else
                    setPeriod(detail.chargeType, detail.periodStartDate, detail.periodEndDate),
                schemeName = schemeName,
                redirectUrl = controllers.financialOverview.psa.routes.PsaPaymentsAndChargesInterestController
=======
                status               = InterestIsAccruing,
                pstr                 = detail.pstr,
                period               = setPeriodNew(detail.chargeType, detail.periodStartDate, detail.periodEndDate),
                schemeName           = schemeName,
                redirectUrl          = controllers.financialOverview.psa.routes.PsaPaymentsAndChargesInterestController
>>>>>>> 74e17bd3
                  .onPageLoad(srn, detail.index.toString, journeyType).url,
                visuallyHiddenText   = messages("paymentsAndCharges.interest.visuallyHiddenText"),
                dueDate              = Some(detail.dueDate.get.format(dateFormatterDMY))
              ))
          } else {
            Nil
          }

        val seqForTable = if (isPaymentOverdue(detail)) {
          Seq(penaltyDetailsItemWithStatus(PaymentOverdue)) ++ seqInterestCharge
        } else {
          Seq(penaltyDetailsItemWithStatus(NoStatus)) ++ seqInterestCharge
        }

<<<<<<< HEAD
        if (config.podsNewFinancialCredits) {
          mapToTableNew(seqForTable, includeHeadings = true, journeyType)
        } else {
          mapToTable(seqForTable, includeHeadings = false, journeyType)
        }
=======
        mapToTableNew(seqForTable, includeHeadings = true, journeyType)

>>>>>>> 74e17bd3
      }
      acc :+ tableRecords
    }

    val pstrToSchemeNameMapFtr = getPstrToSchemeNameMap(psaId)
    pstrToSchemeNameMapFtr.map { pstrToSchemeNameMap =>
      seqPayments(pstrToSchemeNameMap).foldLeft(Table(
        head = Some(getHeadingNew()),
        rows = Nil
      )) { (acc, a) =>
        acc.copy(
          rows = acc.rows ++ a.rows
        )
      }
    }
  }

  def getChargeDetailsForClearedCharge(psaFSDetail: PsaFSDetail)(implicit messages: Messages): Seq[SummaryListRow] = {
    pstrRow(psaFSDetail) ++
      chargeReferenceRow(psaFSDetail) ++
      getTaxPeriod(psaFSDetail)
  }

  private def getPstrToSchemeNameMap(psaId: String)(implicit ec: ExecutionContext, hc: HeaderCarrier): Future[Map[String, (String, String)]] =
    listOfSchemesConnector.getListOfSchemes(psaId).flatMap {
      case Right(ListOfSchemes(processingDate, totalSchemesRegistered, Some(schemeDetails))) =>
        Future.successful(
          schemeDetails.collect {
            case ListSchemeDetails(name, referenceNumber, schemeStatus, openDate, windUpDate, Some(pstr), relationship, pspDetails, underAppeal) =>
              pstr -> (name, referenceNumber)
          }.toMap
        )
      case Right(ListOfSchemes(processingDate, totalSchemesRegistered, None)) => throw new RuntimeException("Scheme details are missing")
      case Left(response) => Future.failed(UpstreamErrorResponse(response.body, response.status))
    }

  //scalastyle:off parameter.number
  //scalastyle:off method.length
  //scalastyle:off cyclomatic.complexity
  def getAllPenaltiesAndCharges(
                                 psaId: String,
                                 penalties: Seq[PsaFSDetail],
                                 journeyType: ChargeDetailsFilter
                               )(implicit messages: Messages, hc: HeaderCarrier, ec: ExecutionContext): Future[Table] = {

    def seqPayments(pstrToSchemeNameMap: Map[String,(String, String)]) = penalties.foldLeft[Seq[Table]](
      Nil) { (acc, detail) =>

      val tableRecords = {
        val schemeDetails = getSchemeDetails(detail.pstr, pstrToSchemeNameMap)
        val schemeName = schemeDetails._1
        val srn = schemeDetails._2
        val tableChargeType = if (detail.chargeType == CONTRACT_SETTLEMENT_INTEREST) INTEREST_ON_CONTRACT_SETTLEMENT else detail.chargeType
        val penaltyDetailsItemWithStatus: PaymentAndChargeStatus => PsaPaymentsAndChargesDetails =
          status =>
            PsaPaymentsAndChargesDetails(
              chargeType = tableChargeType,
              chargeReference = if(detail.chargeReference == "") messages("paymentsAndCharges.chargeReference.toBeAssigned") else detail.chargeReference,
              originalChargeAmount = s"${formatCurrencyAmountAsString(detail.totalAmount)}",
              paymentDue = s"${formatCurrencyAmountAsString(detail.amountDue)}",
              accruedInterestTotal = detail.accruedInterestTotal,
              status = status,
              pstr = detail.pstr,
              period = setPeriod(detail.chargeType, detail.periodStartDate, detail.periodEndDate),
              schemeName = schemeName,
              redirectUrl = controllers.financialOverview.psa.routes.PsaPenaltiesAndChargeDetailsController
                .onPageLoad(srn, detail.index.toString, journeyType).url,
              visuallyHiddenText = messages("paymentsAndCharges.visuallyHiddenText", detail.chargeReference),
              dueDate = Some(detail.dueDate.get.format(dateFormatterDMY))
            )

        val seqInterestCharge: Seq[PsaPaymentsAndChargesDetails] =
          if (detail.chargeType == CONTRACT_SETTLEMENT && detail.accruedInterestTotal > 0) {
            Seq(
              PsaPaymentsAndChargesDetails(
                chargeType = INTEREST_ON_CONTRACT_SETTLEMENT,
                chargeReference = messages("paymentsAndCharges.chargeReference.toBeAssigned"),
                originalChargeAmount = "",
                paymentDue = s"${formatCurrencyAmountAsString(detail.accruedInterestTotal)}",
                accruedInterestTotal = detail.accruedInterestTotal,
                status = InterestIsAccruing,
                pstr = detail.pstr,
                period = setPeriod(detail.chargeType, detail.periodStartDate, detail.periodEndDate),
                schemeName = schemeName,
                redirectUrl = controllers.financialOverview.psa.routes.PsaPaymentsAndChargesInterestController
                  .onPageLoad(srn, detail.index.toString, journeyType).url,
                visuallyHiddenText = messages("paymentsAndCharges.interest.visuallyHiddenText"),
                dueDate = Some(detail.dueDate.get.format(dateFormatterDMY))
              ))
          } else {
            Nil
          }

        val seqForTable = if (isPaymentOverdue(detail)) {
          Seq(penaltyDetailsItemWithStatus(PaymentOverdue)) ++ seqInterestCharge
        } else {
          Seq(penaltyDetailsItemWithStatus(NoStatus)) ++ seqInterestCharge
        }
        mapToTable(seqForTable, includeHeadings = false, journeyType)

      }
      acc :+ tableRecords
    }

    val pstrToSchemeNameMapFtr = getPstrToSchemeNameMap(psaId)
    pstrToSchemeNameMapFtr.map { pstrToSchemeNameMap =>
        seqPayments(pstrToSchemeNameMap).foldLeft(Table(head = Some(getHeading()), rows = Nil)) { (acc, a) =>
        acc.copy(
          rows = acc.rows ++ a.rows
        )
      }
    }
  }

  def getClearedPenaltiesAndCharges(psaId: String, period: String, penaltyType: PenaltyType, psaFs: Seq[PsaFSDetail])
                                   (implicit messages: Messages, hc: HeaderCarrier, ec: ExecutionContext): Future[Table] = {
    val clearedPenaltiesAndCharges = psaFs.filter(_.outstandingAmount <= 0)

    val tableHeader = {
      Seq(
        HeadCell(
          HtmlContent(
            s"<span class='govuk-visually-hidden'>${messages("psa.financial.overview.penaltyOrCharge")}</span>"
          )),
        HeadCell(Text(Messages("psa.financial.overview.datePaid.table")), classes = "govuk-!-font-weight-bold"),
        HeadCell(Text(Messages("financial.overview.payment.charge.amount")), classes = "govuk-!-font-weight-bold")
      )
    }

    def getRows = clearedPenaltiesAndCharges.zipWithIndex.map { case (penaltyOrCharge, index) =>
      val clearingDate = getClearingDate(penaltyOrCharge.documentLineItemDetails)

      val chargeLink = controllers.financialOverview.psa.routes.ClearedPenaltyOrChargeController.onPageLoad(period, penaltyType, index)
      getPstrToSchemeNameMap(psaId).map { pstrToSchemeName =>
        val schemeName = getSchemeDetails(penaltyOrCharge.pstr, pstrToSchemeName)._1
        Seq(
          TableRow(HtmlContent(
            s"<a id=${penaltyOrCharge.chargeReference} class=govuk-link href=$chargeLink>" +
              formatChargeTypeWithHyphen(penaltyOrCharge.chargeType.toString) + "</a></br>" +
              schemeName + "</br>" +
              penaltyOrCharge.chargeReference + "</br>" +
              formatStartDate(penaltyOrCharge.periodStartDate) + " to " + formatDateDMY(penaltyOrCharge.periodEndDate)
          ), classes = "govuk-!-width-one-half"),
          TableRow(HtmlContent(s"<p>$clearingDate</p>")),
          TableRow(HtmlContent(s"<p>${FormatHelper.formatCurrencyAmountAsString(penaltyOrCharge.documentLineItemDetails.map(_.clearedAmountItem).sum)}</p>"))
        )
      }
    }

    val rows = Future.sequence(getRows)

    rows.map(tableRows =>
      Table(head = Some(tableHeader), rows = tableRows)
    )
  }

  def getClearingDate(documentLineItemDetails: Seq[DocumentLineItemDetail]): String = {
    val paymentDates = documentLineItemDetails.flatMap { documentLineItemDetail =>
      (documentLineItemDetail.paymDateOrCredDueDate, documentLineItemDetail.clearingDate) match {
        case (Some(paymDateOrCredDueDate), _) =>
          Some(paymDateOrCredDueDate)
        case (None, Some(clearingDate)) =>
          Some(clearingDate)
        case _ => None
      }
    }

    if (paymentDates.nonEmpty) {
      DateHelper.formatDateDMY(paymentDates.max)
    } else {
      ""
    }
  }

  private def formatChargeTypeWithHyphen(chargeTypeString: String) = {
    chargeTypeString match {
      case phrase if (phrase.contains("Accounting for Tax")) => phrase.replace("Accounting for Tax", "Accounting for Tax -")
      case phrase if (phrase.contains("Overseas Transfer Charge")) => phrase.replace("Overseas Transfer Charge", "Overseas Transfer Charge -")
      case phrase if (phrase.contains("Scheme Sanction Charge")) => phrase.replace("Scheme Sanction Charge", "Scheme Sanction Charge -")
      case phrase if (phrase.contains("Lifetime Allowance Discharge Assessment")) => phrase.replace("Lifetime Allowance Discharge Assessment", "Lifetime Allowance Discharge Assessment -")
      case _ => chargeTypeString
    }
  }

  private def getSchemeDetails(pstr: String, pstrToSchemeName: Map[String,(String, String)]): (String, String) = {
    pstrToSchemeName.get(pstr) match {
      case Some((schemeName, srn)) => (schemeName, srn)
      case None => throw new RuntimeException("Scheme details not found")
    }
  }

  private def getHeading()(implicit messages: Messages): Seq[HeadCell] = {
      Seq(
        HeadCell(
          HtmlContent(
            s"<span class='govuk-visually-hidden'>${messages("psa.financial.overview.penalty")}</span>"
          )),
        HeadCell(Text(Messages("psa.financial.overview.payment.dueDate")), classes = "govuk-!-font-weight-bold"),
        HeadCell(Text(Messages("financial.overview.payment.charge.amount")), classes = "govuk-!-font-weight-bold"),
        HeadCell(Text(Messages("psa.financial.overview.payment.due")), classes = "govuk-!-font-weight-bold"),
        HeadCell(Text(Messages("psa.financial.overview.payment.interest")), classes = "govuk-!-font-weight-bold")
      )
  }

  private def getHeadingNew()(implicit messages: Messages): Seq[HeadCell] = {
    Seq(
      HeadCell(
        HtmlContent(
          s"<span class='govuk-visually-hidden'>${messages("psa.financial.overview.penalty")}</span>"
        )),
      HeadCell(Text(Messages("psa.financial.overview.dueDate")), classes = "govuk-!-font-weight-bold"),
      HeadCell(Text(Messages("psa.financial.overview.payment.amount")), classes = "govuk-!-font-weight-bold"),
      HeadCell(Text(Messages("psa.financial.overview.payment.due")), classes = "govuk-!-font-weight-bold,table-nowrap"),
      HeadCell(
        HtmlContent(
          s"<span class='govuk-visually-hidden'>${messages("psa.financial.overview.paymentStatus")}</span>"
        ))
    )
  }

  private def mapToTable(allPayments: Seq[PsaPaymentsAndChargesDetails], includeHeadings: Boolean,
                         journeyType: ChargeDetailsFilter)(implicit messages: Messages): Table = {

    val head = if (includeHeadings) {
      getHeading()
    } else {
      Nil
    }

    val rows = allPayments.map { data =>
      val linkId =
        data.chargeReference match {
          case "To be assigned" => "to-be-assigned"
          case "None" => "none"
          case _ => data.chargeReference
        }

      val htmlChargeType = (journeyType, getPenaltyType(data.chargeType)) match {
        case (All, AccountingForTaxPenalties) =>
          HtmlContent(
            s"<a id=$linkId class=govuk-link href=" +
              s"${data.redirectUrl}>" +
              s"${data.chargeType} " +
              s"<span class=govuk-visually-hidden>${data.visuallyHiddenText}</span> </a>")
        case (All, _) =>
          HtmlContent(
            s"<a id=$linkId class=govuk-link href=" +
              s"${data.redirectUrl}>" +
              s"${data.chargeType} " +
              s"<span class=govuk-visually-hidden>${data.visuallyHiddenText}</span> </a>" +
              s"<p class=govuk-hint>" +
              s"${data.period} </br>")
        case _ =>
          HtmlContent(
            s"<a id=$linkId class=govuk-link href=" +
              s"${data.redirectUrl}>" +
              s"${data.chargeType} " +
              s"<span class=govuk-visually-hidden>${data.visuallyHiddenText}</span> </a></br>" +
              s"${data.schemeName} </br>" +
              s"${data.chargeReference} </br>" +
              s"${data.period}")
      }

        Seq(
          TableRow(htmlChargeType, classes = "govuk-!-width-one-half"),
          TableRow(Text(s"${data.dueDate.get.format(dateFormatterDMY)}"), classes = "govuk-!-width-one-quarter"),
          if (data.originalChargeAmount.isEmpty) {
            TableRow(HtmlContent(s"""<span class=govuk-visually-hidden>${messages("paymentsAndCharges.chargeDetails.visuallyHiddenText")}</span>"""))
          } else {
            TableRow(Text(data.originalChargeAmount), classes = "govuk-!-width-one-quarter")
          },
          TableRow(Text(data.paymentDue), classes = "govuk-!-width-one-quarter"),
          if (data.status == InterestIsAccruing && data.accruedInterestTotal!=0) {
            TableRow(Text(data.accruedInterestTotal.toString()), classes = "govuk-!-width-one-quarter")
          } else {
            TableRow(HtmlContent(s"""<span class=govuk-visually-hidden>${messages("paymentsAndCharges.chargeDetails.visuallyHiddenText")}</span>"""))
          }
        )
    }

    Table(
      head = Some(head),
      rows = rows.map(_.toSeq)
    )
  }

  private def mapToTableNew(allPayments: Seq[PsaPaymentsAndChargesDetails], includeHeadings: Boolean,
                         journeyType: ChargeDetailsFilter)(implicit messages: Messages): Table = {

    val head = if (includeHeadings) {
      getHeadingNew()
    } else {
      Nil
    }

    val rows = allPayments.map { data =>
      val linkId =
        data.chargeReference match {
          case "To be assigned" => "to-be-assigned"
          case "None" => "none"
          case _ => data.chargeReference
        }

      val htmlChargeType = (journeyType, getPenaltyType(data.chargeType)) match {
        case (All, AccountingForTaxPenalties) =>
          HtmlContent(
            s"<a id=$linkId class=govuk-link href=" +
              s"${data.redirectUrl}>" +
              s"${data.chargeType} " +
              s"<span class=govuk-visually-hidden>${data.visuallyHiddenText}</span></a>" +
              s"${data.chargeReference}")
        case (All, _) =>
          HtmlContent(
            s"<a id=$linkId class=govuk-link href=" +
              s"${data.redirectUrl}>" +
              s"${data.chargeType} " +
              s"<span class=govuk-visually-hidden>${data.visuallyHiddenText}</span></a>" +
              s"<span></br>" +
              s"${data.chargeReference}</br>" +
              s"${data.period}</span>")
        case _ =>
          HtmlContent(
            s"<a id=$linkId class=govuk-link href=" +
              s"${data.redirectUrl}>" +
              s"${data.chargeType} " +
              s"<span class=govuk-visually-hidden>${data.visuallyHiddenText}</span></a>" +
              s"<span></br>" +
              s"${data.schemeName}</br>" +
              s"${data.chargeReference}</span>")
      }

      Seq(
        TableRow(htmlChargeType, classes = "govuk-!-width-one-half"),
        TableRow(Text(s"${data.dueDate.get.format(dateFormatterDMY)}"), classes = "govuk-!-width-one-quarter"),
        if (data.originalChargeAmount.isEmpty) {
          TableRow(HtmlContent(s"""<span class=govuk-visually-hidden>${messages("paymentsAndCharges.chargeDetails.visuallyHiddenText")}</span>"""))
        } else {
          TableRow(Text(data.originalChargeAmount), classes = "govuk-!-width-one-quarter")
        },
        TableRow(Text(data.paymentDue), classes = "govuk-!-width-one-quarter"),
        TableRow(htmlStatus(data), classes = "")
      )
    }

    Table(
      head = Some(head),
      rows = rows.map(_.toSeq)
    )
  }

  private def htmlStatus(data: PsaPaymentsAndChargesDetails)(implicit messages: Messages): HtmlContent = {
    val status = data.status.toString
    val formattedStatus = if(status.nonEmpty) {
      s"${status.charAt(0)}${status.substring(1).toLowerCase}"
    } else {
      ""
    }
    val (classes, content) = (data.status, data.paymentDue) match {
      case (InterestIsAccruing, _) =>
        ("govuk-tag govuk-tag--blue", formattedStatus)
      case (PaymentOverdue, _) =>
        ("govuk-tag govuk-tag--red", formattedStatus)
      case (_, "£0.00") =>
        ("govuk-visually-hidden", messages("paymentsAndCharges.chargeDetails.visuallyHiddenText.noPaymentDue"))
      case _ =>
        ("govuk-visually-hidden", messages("paymentsAndCharges.chargeDetails.visuallyHiddenText.paymentIsDue"))
    }
    HtmlContent(s"<span class='$classes'>$content</span>")
  }

  def getTypeParam(penaltyType: PenaltyType)(implicit messages: Messages): String =
    if (penaltyType == AccountingForTaxPenalties) {
      messages(s"penaltyType.${penaltyType.toString}")
    } else {
      messages(s"penaltyType.${penaltyType.toString}").toLowerCase()
    }

  def getDueCharges(psaFSDetail: Seq[PsaFSDetail]): Seq[PsaFSDetail] =
    psaFSDetail.filter(_.dueDate.nonEmpty)

  def getInterestCharges(psaFSDetail: Seq[PsaFSDetail]): Seq[PsaFSDetail] =
    psaFSDetail
      .filter(_.accruedInterestTotal >= BigDecimal(0.00))

  def getPenaltiesForJourney(psaId: String, journeyType: ChargeDetailsFilter)
                            (implicit ec: ExecutionContext, hc: HeaderCarrier): Future[PenaltiesCache] =
    getPenaltiesFromCache(psaId).map { cache =>
      journeyType match {
        case Overdue => cache.copy(penalties = getOverdueCharges(cache.penalties))
        case Upcoming => cache.copy(penalties = extractUpcomingCharges(cache.penalties))
        case History => cache.copy(penalties = getClearedCharges(cache.penalties))
        case _ => cache
      }
    }

  def getPenaltiesFromCache(psaId: String)(implicit ec: ExecutionContext, hc: HeaderCarrier): Future[PenaltiesCache] =
    financialInfoCacheConnector.fetch flatMap {
      case Some(jsValue) =>
        jsValue.validate[PenaltiesCache] match {
          case JsSuccess(value, _) if value.psaId == psaId => Future.successful(value)
          case _ => saveAndReturnPenalties(psaId)
        }
      case _ => saveAndReturnPenalties(psaId)
    }

  def saveAndReturnPenalties(psaId: String)(implicit ec: ExecutionContext, hc: HeaderCarrier): Future[PenaltiesCache] =
    for {
      penalties <- fsConnector.getPsaFS(psaId)
      minimalDetails <- minimalConnector.getMinimalPsaDetails()
      _ <- financialInfoCacheConnector.save(Json.toJson(PenaltiesCache(psaId, minimalDetails.name, penalties.seqPsaFSDetail)))
    } yield PenaltiesCache(psaId, minimalDetails.name, penalties.seqPsaFSDetail)

  def getOverdueCharges(psaFS: Seq[PsaFSDetail]): Seq[PsaFSDetail] =
    psaFS
      .filter(_.dueDate.nonEmpty)
      .filter(_.dueDate.get.isBefore(DateHelper.today))
      .filter(_.amountDue > BigDecimal(0.00))

  def getClearedCharges(psaFS: Seq[PsaFSDetail]): Seq[PsaFSDetail] =
    psaFS.filter(_.outstandingAmount <= 0)

  def extractUpcomingCharges(psaFS: Seq[PsaFSDetail]): Seq[PsaFSDetail] =
    psaFS
      .filter(charge => charge.dueDate.nonEmpty && !charge.dueDate.get.isBefore(DateHelper.today))
      .filter(_.amountDue > BigDecimal(0.00))

  def chargeDetailsRows(data: PsaFSDetail, journeyType: ChargeDetailsFilter)(implicit messages: Messages): Seq[SummaryListRow] = {
    chargeReferenceRow(data) ++ penaltyAmountRow(data) ++ clearingChargeDetailsRow(data) ++
      stoodOverAmountChargeDetailsRow(data) ++ totalAmountDueChargeDetailsRow(data, journeyType)
  }

  def chargeHeaderDetailsRows(data: PsaFSDetail)(implicit messages: Messages): Seq[SummaryListRow] = {
    pstrRow(data) ++ chargeReferenceRowNew(data) ++ setTaxPeriod(data)
  }

  def getPaymentDueDate(data: PsaFSDetail): String = {
    data.dueDate match {
      case Some(date) =>
        date.format(dateFormatterDMY)
      case _ => ""
    }
  }

  private def chargeReferenceRow(data: PsaFSDetail)(implicit messages: Messages): Seq[SummaryListRow] = {
    Seq(
      SummaryListRow(
        key = Key(Text(Messages("psa.financial.overview.charge.reference")), classes = "govuk-!-padding-left-0 govuk-!-width-one-half"),
        value = Value(Text(s"${data.chargeReference}"), classes = "govuk-!-width-one-quarter")
      ))
  }

  private def chargeReferenceRowNew(data: PsaFSDetail)(implicit messages: Messages): Seq[SummaryListRow] = {
    Seq(
      SummaryListRow(
        key = Key(Text(Messages("psa.financial.overview.charge.reference")), classes = "govuk-!-padding-left-0 govuk-!-width-one-half"),
        value = Value(Text(s"${data.chargeReference}"), classes = "govuk-!-width-one-half")
      ))
  }

  private def pstrRow(data: PsaFSDetail)(implicit messages: Messages): Seq[SummaryListRow] = {
    Seq(
      SummaryListRow(
        key = Key(Text(Messages("psa.pension.scheme.tax.reference.new")), classes = "govuk-!-padding-left-0 govuk-!-width-one-half"),
        value = Value(Text(s"${data.pstr}"), classes = "govuk-!-width-one-half")
      ))
  }

  private def setTaxPeriod(data: PsaFSDetail)(implicit messages: Messages): Seq[SummaryListRow] = {
    Seq(
      SummaryListRow(
        key = Key(Text(Messages("psa.pension.scheme.tax.period.new")), classes = "govuk-!-padding-left-0 govuk-!-width-one-half"),
        value = Value(Text(s"${formatDateDMY(data.periodStartDate) + " to " + formatDateDMY(data.periodEndDate)}"), classes = "govuk-!-width-one-half")
      ))
  }

  private def penaltyAmountRow(data: PsaFSDetail)(implicit messages: Messages): Seq[SummaryListRow] = {

    Seq(
      SummaryListRow(
        key = Key(Text(Messages("psa.financial.overview.penaltyAmount")), classes = "govuk-!-padding-left-0 govuk-!-width-one-half"),
        value = Value(Text(s"${FormatHelper.formatCurrencyAmountAsString(data.totalAmount)}"),
          classes = "govuk-!-width-one-quarter")
      ))
  }

  def chargeAmountDetailsRows(data: PsaFSDetail, caption: Option[String] = None, captionClasses: String = "")(implicit messages: Messages): Table = {

    val chargeAmountRow = Seq(Seq(
      TableRow(Text(Messages("psa.pension.scheme.chargeAmount.label.new")), classes = "govuk-!-font-weight-bold"),
      TableRow(Text("")),
      TableRow(Text(s"${FormatHelper.formatCurrencyAmountAsString(data.totalAmount)}"), classes = "govuk-!-font-weight-regular")
    ))

    val paymentRecievedRow = data.documentLineItemDetails.map { documentLineItemDetail =>
      if (documentLineItemDetail.clearedAmountItem > 0) {
        getClearingDetailLabelNew(documentLineItemDetail) match {
          case Some(clearingDetailsValue) =>
            Seq(
              TableRow(clearingDetailsValue, classes = "govuk-!-font-weight-bold"),
              TableRow(Text(getChargeDateNew(documentLineItemDetail))),
              TableRow(Text(s"${FormatHelper.formatCurrencyAmountAsString(documentLineItemDetail.clearedAmountItem)}"))
            )
          case _ =>  Seq()
        }
      } else {
        Seq()
      }
    }

    val stoodOverAmountRow = if (data.stoodOverAmount > 0) {
      Seq(Seq(
        TableRow(Text(Messages("paymentsAndCharges.chargeDetails.stoodOverAmount")), classes = "govuk-!-font-weight-bold"),
        TableRow(Text("")),
        TableRow(Text(s"${FormatHelper.formatCurrencyAmountAsString(data.stoodOverAmount)}"),
          classes = "govuk-!-font-weight-regular,govuk-!-text-align-left")
      ))
    } else {
      Seq(Seq())
    }

    Table(
      rows = chargeAmountRow ++ paymentRecievedRow ++ stoodOverAmountRow,
      attributes = Map("role" -> "table"),
      caption = caption,
      captionClasses = captionClasses,
      firstCellIsHeader = true
    )
  }

  private def getClearingDetailLabelNew(documentLineItemDetail: DocumentLineItemDetail)(implicit messages: Messages): Option[Text] = {
    (documentLineItemDetail.clearingReason, documentLineItemDetail.paymDateOrCredDueDate, documentLineItemDetail.clearingDate) match {
      case (Some(clearingReason), _, _) =>
        clearingReason match {
          case CLEARED_WITH_PAYMENT => Some(Text(Messages("financialPaymentsAndCharges.clearingReason.c1.new")))
          case CLEARED_WITH_DELTA_CREDIT => Some(Text(Messages("financialPaymentsAndCharges.clearingReason.c2.new")))
          case REPAYMENT_TO_THE_CUSTOMER => Some(Text(Messages("financialPaymentsAndCharges.clearingReason.c3.new")))
          case WRITTEN_OFF => Some(Text(Messages("financialPaymentsAndCharges.clearingReason.c4.new")))
          case TRANSFERRED_TO_ANOTHER_ACCOUNT => Some(Text(Messages("financialPaymentsAndCharges.clearingReason.c5.new")))
          case OTHER_REASONS => Some(Text(Messages("financialPaymentsAndCharges.clearingReason.c6.new")))
        }
      case _ => None
    }
  }

  private def getChargeDateNew(documentLineItemDetail: DocumentLineItemDetail): String = {
    (documentLineItemDetail.paymDateOrCredDueDate, documentLineItemDetail.clearingDate) match {
      case (Some(paymDateOrCredDueDate), _) =>
        formatDateDMY(paymDateOrCredDueDate)
      case (None, Some(clearingDate)) =>
        formatDateDMY(clearingDate)
      case _ => ""
    }
  }

  private def clearingChargeDetailsRow(data: PsaFSDetail)(implicit messages: Messages): Seq[SummaryListRow] = {

    data.documentLineItemDetails.flatMap { documentLineItemDetail =>
      if (documentLineItemDetail.clearedAmountItem > 0) {
        getClearingDetailLabel(documentLineItemDetail) match {
          case Some(clearingDetailsValue) =>
            Seq(
              SummaryListRow(
                key = Key(
                  content = clearingDetailsValue,
                  classes = "govuk-!-padding-left-0 govuk-!-width-one-half"
                ),
                value = Value(
                  content = Text(s"-${formatCurrencyAmountAsString(documentLineItemDetail.clearedAmountItem)}"),
                  classes = "govuk-!-width-one-quarter"
                ),
                actions = None
              ))
          case _ => Nil
        }
      } else {
        Nil
      }
    }
  }

  private def getClearingDetailLabel(documentLineItemDetail: DocumentLineItemDetail)(implicit messages: Messages): Option[Text] = {
    (documentLineItemDetail.clearingReason, documentLineItemDetail.paymDateOrCredDueDate, documentLineItemDetail.clearingDate) match {
      case (Some(clearingReason), Some(paymDateOrCredDueDate), _) =>
        clearingReason match {
          case CLEARED_WITH_PAYMENT => Some(Text(Messages("financialPaymentsAndCharges.clearingReason.c1",formatDateDMY(paymDateOrCredDueDate))))
          case CLEARED_WITH_DELTA_CREDIT => Some(Text(Messages("financialPaymentsAndCharges.clearingReason.c2",formatDateDMY(paymDateOrCredDueDate))))
          case REPAYMENT_TO_THE_CUSTOMER => Some(Text(Messages("financialPaymentsAndCharges.clearingReason.c3",formatDateDMY(paymDateOrCredDueDate))))
          case WRITTEN_OFF => Some(Text(Messages("financialPaymentsAndCharges.clearingReason.c4",formatDateDMY(paymDateOrCredDueDate))))
          case TRANSFERRED_TO_ANOTHER_ACCOUNT => Some(Text(Messages("financialPaymentsAndCharges.clearingReason.c5",formatDateDMY(paymDateOrCredDueDate))))
          case OTHER_REASONS => Some(Text(Messages("financialPaymentsAndCharges.clearingReason.c6",formatDateDMY(paymDateOrCredDueDate))))
        }
      case (Some(clearingReason), None, Some(clearingDate)) =>
        clearingReason match {
          case CLEARED_WITH_PAYMENT => Some(Text(Messages("financialPaymentsAndCharges.clearingReason.c1",formatDateDMY(clearingDate))))
          case CLEARED_WITH_DELTA_CREDIT => Some(Text(Messages("financialPaymentsAndCharges.clearingReason.c2",formatDateDMY(clearingDate))))
          case REPAYMENT_TO_THE_CUSTOMER => Some(Text(Messages("financialPaymentsAndCharges.clearingReason.c3",formatDateDMY(clearingDate))))
          case WRITTEN_OFF => Some(Text(Messages("financialPaymentsAndCharges.clearingReason.c4",formatDateDMY(clearingDate))))
          case TRANSFERRED_TO_ANOTHER_ACCOUNT => Some(Text(Messages("financialPaymentsAndCharges.clearingReason.c5",formatDateDMY(clearingDate))))
          case OTHER_REASONS => Some(Text(Messages("financialPaymentsAndCharges.clearingReason.c6",formatDateDMY(clearingDate))))
        }
      case (Some(clearingReason), None, None) =>
        clearingReason match {
          case CLEARED_WITH_PAYMENT => Some(Text(Messages("financialPaymentsAndCharges.clearingReason.noClearingDate.c1")))
          case CLEARED_WITH_DELTA_CREDIT => Some(Text(Messages("financialPaymentsAndCharges.clearingReason.noClearingDate.c2")))
          case REPAYMENT_TO_THE_CUSTOMER => Some(Text(Messages("financialPaymentsAndCharges.clearingReason.noClearingDate.c3")))
          case WRITTEN_OFF => Some(Text(Messages("financialPaymentsAndCharges.clearingReason.noClearingDate.c4")))
          case TRANSFERRED_TO_ANOTHER_ACCOUNT => Some(Text(Messages("financialPaymentsAndCharges.noClearingDate.clearingReason.c5")))
          case OTHER_REASONS => Some(Text(Messages("financialPaymentsAndCharges.clearingReason.noClearingDate.c6")))
        }
      case _ => None
    }
  }

  private def getTaxPeriod(psaFSDetail: PsaFSDetail)(implicit messages: Messages): Seq[SummaryListRow] = {
    Seq(
      SummaryListRow(
        key = Key(Text(Messages("pension.scheme.interest.tax.period.new")), classes = "govuk-!-padding-left-0 govuk-!-width-one-half"),
        value = Value(Text(formatStartDate(psaFSDetail.periodStartDate) + " to " +
          formatDateDMY(psaFSDetail.periodEndDate)), classes = "govuk-!-width-one-half")
      ))
  }

  private def stoodOverAmountChargeDetailsRow(data: PsaFSDetail)(implicit messages: Messages): Seq[SummaryListRow] =
    if (data.stoodOverAmount > 0) {
      Seq(
        SummaryListRow(
          key = Key(
            content = Text(Messages("paymentsAndCharges.chargeDetails.stoodOverAmount")),
            classes = "govuk-!-padding-left-0 govuk-!-width-one-half"
          ),
          value = Value(
            content = Text(s"-${formatCurrencyAmountAsString(data.stoodOverAmount)}"),
            classes = "govuk-!-width-one-quarter"
          ),
          actions = None
        ))
    } else {
      Nil
    }

  private def totalAmountDueChargeDetailsRow(data: PsaFSDetail, journeyType: ChargeDetailsFilter)(implicit messages: Messages): Seq[SummaryListRow] = {
    val amountDueKey: Content = (data.dueDate, data.amountDue > 0) match {
      case (Some(date), true) =>
        Text(Messages(s"financialPaymentsAndCharges.paymentDue.${journeyType.toString}.dueDate", date.format(dateFormatterDMY)))
      case _ =>
        Text(Messages("financialPaymentsAndCharges.paymentDue.noDueDate"))
    }
    if (data.totalAmount > 0) {
      Seq(
        SummaryListRow(
          key = Key(
            content = amountDueKey,
            classes = "govuk-!-padding-left-0 govuk-!-width-one-half"
          ),
          value = Value(
            content = Text(s"${formatCurrencyAmountAsString(data.amountDue)}"),
            classes = "govuk-!-width-one-quarter govuk-!-font-weight-bold"
          ),
          actions = None
        ))
    } else {
      Nil
    }
  }

  def setPeriod(chargeType: PsaFSChargeType, periodStartDate: LocalDate, periodEndDate: LocalDate): String =
    chargeType match {
      case AFT_INITIAL_LFP | AFT_DAILY_LFP | AFT_30_DAY_LPP | AFT_6_MONTH_LPP
           | AFT_12_MONTH_LPP | OTC_30_DAY_LPP | OTC_6_MONTH_LPP | OTC_12_MONTH_LPP =>
        "Quarter: " + formatStartDate(periodStartDate) + " to " + formatDateDMY(periodEndDate)
      case PSS_PENALTY | PSS_INFO_NOTICE | CONTRACT_SETTLEMENT | CONTRACT_SETTLEMENT_INTEREST =>
        "Period: " + formatStartDate(periodStartDate) + " to " + formatDateDMY(periodEndDate)
      case _ => ""
    }

  def setPeriodNew(chargeType: PsaFSChargeType, periodStartDate: LocalDate, periodEndDate: LocalDate): String =
    chargeType match {
      case AFT_INITIAL_LFP | AFT_DAILY_LFP | AFT_30_DAY_LPP | AFT_6_MONTH_LPP
           | AFT_12_MONTH_LPP | OTC_30_DAY_LPP | OTC_6_MONTH_LPP | OTC_12_MONTH_LPP =>
        formatStartDate(periodStartDate) + " to " + formatDateDMY(periodEndDate)
      case PSS_PENALTY | PSS_INFO_NOTICE | CONTRACT_SETTLEMENT | CONTRACT_SETTLEMENT_INTEREST =>
        formatStartDate(periodStartDate) + " to " + formatDateDMY(periodEndDate)
      case _ => ""
    }

  private def totalInterestDueRow(data: PsaFSDetail)(implicit messages: Messages): Seq[SummaryListRow] = {
    val dateAsOf: String = LocalDate.now.format(dateFormatterDMY)
    Seq(SummaryListRow(
      key = Key(Text(Messages("psa.financial.overview.totalDueAsOf",dateAsOf)), classes = "govuk-!-width-two-quarters"),
      value = Value(Text(s"${FormatHelper.formatCurrencyAmountAsString(data.accruedInterestTotal)}"),
        classes = "govuk-!-width-one-quarter")
    ))
  }

  private def interestTaxPeriodRow(data: PsaFSDetail)(implicit messages: Messages): Seq[SummaryListRow] = {
    Seq(SummaryListRow(
      key = Key(Text(Messages("psa.pension.scheme.interest.tax.period.new")), classes = "govuk-!-width-one-half"),
      value = Value(Text(s"${formatDateDMY(data.periodStartDate) + " to " + formatDateDMY(data.periodEndDate)}"),
        classes = "govuk-!-width-one-half")
    ))
  }

  private def chargeReferenceInterestRow(implicit messages: Messages): Seq[SummaryListRow] = {

    Seq(
      SummaryListRow(
        key = Key(Text(Messages("psa.financial.overview.charge.reference")), classes = "govuk-!-width-two-quarters"),
        value = Value(Text(Messages("paymentsAndCharges.chargeReference.toBeAssigned")), classes = "govuk-!-width-one-quarter")
      ))
  }

  private def chargeReferenceInterestRowNew(implicit messages: Messages): Seq[SummaryListRow] = {
    Seq(
      SummaryListRow(
        key = Key(Text(Messages("psa.financial.overview.charge.reference")), classes = "govuk-!-width-one-half"),
        value = Value(Text(Messages("paymentsAndCharges.chargeReference.toBeAssigned")), classes = "govuk-!-width-one-half")
      ))
  }

  private def displayChargeReference(chargeReference: String)(implicit messages: Messages): String = {
    if (chargeReference == "") messages("paymentsAndCharges.chargeReference.toBeAssigned") else chargeReference
  }

  def interestRows(data: PsaFSDetail)(implicit messages: Messages): Seq[SummaryListRow] =
    chargeReferenceInterestRow ++ totalInterestDueRow(data)

  def interestRowsNew(data: PsaFSDetail)(implicit messages: Messages): Seq[SummaryListRow] =
    chargeReferenceInterestRowNew ++ interestTaxPeriodRow(data)

}

case class PenaltiesCache(psaId: String, psaName: String, penalties: Seq[PsaFSDetail])

object PenaltiesCache {
  implicit val format: OFormat[PenaltiesCache] = Json.format[PenaltiesCache]
}<|MERGE_RESOLUTION|>--- conflicted
+++ resolved
@@ -25,7 +25,7 @@
 import models.ChargeDetailsFilter
 import models.ChargeDetailsFilter.History
 import models.financialStatement.FSClearingReason._
-import models.financialStatement.PenaltyType.{AccountingForTaxPenalties, getPenaltyType}
+import models.financialStatement.PenaltyType.{AccountingForTaxPenalties, displayCharge, getPenaltyType}
 import models.financialStatement.PsaFSChargeType._
 import models.financialStatement.{DocumentLineItemDetail, PenaltyType, PsaFSChargeType, PsaFSDetail}
 import models.viewModels.financialOverview.PsaPaymentsAndChargesDetails
@@ -86,7 +86,14 @@
                               config: FrontendAppConfig
                             )(implicit messages: Messages, hc: HeaderCarrier, ec: ExecutionContext): Future[Table] = {
 
-    def seqPayments(pstrToSchemeNameMap: Map[String, (String, String)]): Seq[Table] = penalties.foldLeft[Seq[Table]](Nil) { (acc, detail) =>
+    def seqPayments(pstrToSchemeNameMap: Map[String, (String, String)]) = penalties.filter({ penalty =>
+      penalty.chargeType match {
+        case x:PenaltyType => displayCharge(x)
+        case _ => true
+      }
+    }).foldLeft[Seq[Table]](
+      Nil) { (acc, detail) =>
+
       val tableRecords = {
         val schemeDetails = getSchemeDetails(detail.pstr, pstrToSchemeNameMap)
         val schemeName = schemeDetails._1
@@ -100,23 +107,11 @@
               originalChargeAmount = s"${formatCurrencyAmountAsString(detail.totalAmount)}",
               paymentDue           = s"${formatCurrencyAmountAsString(detail.amountDue)}",
               accruedInterestTotal = detail.accruedInterestTotal,
-<<<<<<< HEAD
-              status = status,
-              pstr = detail.pstr,
-              period =
-                if (config.podsNewFinancialCredits)
-                  setPeriodNew(detail.chargeType, detail.periodStartDate, detail.periodEndDate)
-                else
-                  setPeriod(detail.chargeType, detail.periodStartDate, detail.periodEndDate),
-              schemeName = schemeName,
-              redirectUrl = controllers.financialOverview.psa.routes.PsaPenaltiesAndChargeDetailsController
-=======
               status               = status,
               pstr                 = detail.pstr,
               period               = setPeriodNew(detail.chargeType, detail.periodStartDate, detail.periodEndDate),
               schemeName           = schemeName,
               redirectUrl          = controllers.financialOverview.psa.routes.PsaPenaltiesAndChargeDetailsController
->>>>>>> 74e17bd3
                 .onPageLoad(srn, detail.index.toString, journeyType)
                 .url,
               visuallyHiddenText   = messages("paymentsAndCharges.visuallyHiddenText", displayChargeReference(detail.chargeReference)),
@@ -132,23 +127,11 @@
                 originalChargeAmount = "",
                 paymentDue           = s"${formatCurrencyAmountAsString(detail.accruedInterestTotal)}",
                 accruedInterestTotal = detail.accruedInterestTotal,
-<<<<<<< HEAD
-                status = InterestIsAccruing,
-                pstr = detail.pstr,
-                period =
-                  if (config.podsNewFinancialCredits)
-                    setPeriodNew(detail.chargeType, detail.periodStartDate, detail.periodEndDate)
-                  else
-                    setPeriod(detail.chargeType, detail.periodStartDate, detail.periodEndDate),
-                schemeName = schemeName,
-                redirectUrl = controllers.financialOverview.psa.routes.PsaPaymentsAndChargesInterestController
-=======
                 status               = InterestIsAccruing,
                 pstr                 = detail.pstr,
                 period               = setPeriodNew(detail.chargeType, detail.periodStartDate, detail.periodEndDate),
                 schemeName           = schemeName,
                 redirectUrl          = controllers.financialOverview.psa.routes.PsaPaymentsAndChargesInterestController
->>>>>>> 74e17bd3
                   .onPageLoad(srn, detail.index.toString, journeyType).url,
                 visuallyHiddenText   = messages("paymentsAndCharges.interest.visuallyHiddenText"),
                 dueDate              = Some(detail.dueDate.get.format(dateFormatterDMY))
@@ -163,16 +146,8 @@
           Seq(penaltyDetailsItemWithStatus(NoStatus)) ++ seqInterestCharge
         }
 
-<<<<<<< HEAD
-        if (config.podsNewFinancialCredits) {
-          mapToTableNew(seqForTable, includeHeadings = true, journeyType)
-        } else {
-          mapToTable(seqForTable, includeHeadings = false, journeyType)
-        }
-=======
         mapToTableNew(seqForTable, includeHeadings = true, journeyType)
 
->>>>>>> 74e17bd3
       }
       acc :+ tableRecords
     }
