/*
 * Copyright 2022 HM Revenue & Customs
 *
 * Licensed under the Apache License, Version 2.0 (the "License");
 * you may not use this file except in compliance with the License.
 * You may obtain a copy of the License at
 *
 *     http://www.apache.org/licenses/LICENSE-2.0
 *
 * Unless required by applicable law or agreed to in writing, software
 * distributed under the License is distributed on an "AS IS" BASIS,
 * WITHOUT WARRANTIES OR CONDITIONS OF ANY KIND, either express or implied.
 * See the License for the specific language governing permissions and
 * limitations under the License.
 */

package services.financialOverview

import connectors.cache.FinancialInfoCacheConnector
import connectors.{FinancialStatementConnector, MinimalConnector}
import helpers.FormatHelper
import helpers.FormatHelper.formatCurrencyAmountAsString
import models.ChargeDetailsFilter
import models.ChargeDetailsFilter.{Overdue, Upcoming}
import models.financialStatement.FSClearingReason.{CLEARED_WITH_DELTA_CREDIT, CLEARED_WITH_PAYMENT, OTHER_REASONS, REPAYMENT_TO_THE_CUSTOMER, TRANSFERRED_TO_ANOTHER_ACCOUNT, WRITTEN_OFF}
import models.financialStatement.PenaltyType.AccountingForTaxPenalties
import models.financialStatement.PsaFSChargeType.{AFT_12_MONTH_LPP, AFT_30_DAY_LPP, AFT_6_MONTH_LPP, AFT_DAILY_LFP, AFT_INITIAL_LFP, CONTRACT_SETTLEMENT, CONTRACT_SETTLEMENT_INTEREST, INTEREST_ON_CONTRACT_SETTLEMENT, OTC_12_MONTH_LPP, OTC_30_DAY_LPP, OTC_6_MONTH_LPP, PSS_INFO_NOTICE, PSS_PENALTY}
import models.financialStatement.{DocumentLineItemDetail, PenaltyType, PsaFSChargeType, PsaFSDetail}
import models.viewModels.financialOverview.PsaPaymentsAndChargesDetails
import models.viewModels.paymentsAndCharges.PaymentAndChargeStatus
import models.viewModels.paymentsAndCharges.PaymentAndChargeStatus.{InterestIsAccruing, PaymentOverdue}
import play.api.i18n.Messages
import play.api.libs.json.{JsSuccess, Json, OFormat}
import services.SchemeService
import uk.gov.hmrc.http.HeaderCarrier
import uk.gov.hmrc.viewmodels.SummaryList.{Key, Row, Value}
import uk.gov.hmrc.viewmodels.Text.Literal
import uk.gov.hmrc.viewmodels.{Content, Html, SummaryList, Text}
import utils.DateHelper
import utils.DateHelper.{dateFormatterDMY, formatDateDMY, formatStartDate}
import viewmodels.Radios.MessageInterpolators
import viewmodels.Table
import viewmodels.Table.Cell

import java.time.LocalDate
import javax.inject.Inject
import scala.collection.Seq
import scala.concurrent.{ExecutionContext, Future}

class PsaPenaltiesAndChargesService @Inject()(fsConnector: FinancialStatementConnector,
                                              financialInfoCacheConnector: FinancialInfoCacheConnector,
                                              schemeService: SchemeService,
                                              minimalConnector: MinimalConnector) {

  val isPaymentOverdue: PsaFSDetail => Boolean = data => data.amountDue > BigDecimal(0.00) && data.dueDate.exists(_.isBefore(LocalDate.now()))

  def retrievePsaChargesAmount(psaFs: Seq[PsaFSDetail])(implicit messages: Messages): (String, String, String) = {

    val upcomingCharges: Seq[PsaFSDetail] =
      psaFs.filter(_.dueDate.exists(!_.isBefore(DateHelper.today)))

    val overdueCharges: Seq[PsaFSDetail] =
      psaFs.filter(charge => charge.dueDate.exists(_.isBefore(DateHelper.today)))

    val totalUpcomingCharge = upcomingCharges.map(_.amountDue).sum
    val totalOverdueCharge: BigDecimal = overdueCharges.map(_.amountDue).sum
    val totalInterestAccruing: BigDecimal = overdueCharges.map(_.accruedInterestTotal).sum

    val totalUpcomingChargeFormatted = s"${FormatHelper.formatCurrencyAmountAsString(totalUpcomingCharge)}"
    val totalOverdueChargeFormatted = s"${FormatHelper.formatCurrencyAmountAsString(totalOverdueCharge)}"
    val totalInterestAccruingFormatted = s"${FormatHelper.formatCurrencyAmountAsString(totalInterestAccruing)}"

    (totalUpcomingChargeFormatted, totalOverdueChargeFormatted, totalInterestAccruingFormatted)
  }

  //scalastyle:off parameter.number
  //scalastyle:off method.length
  //scalastyle:off cyclomatic.complexity
  def getAllPaymentsAndCharges(
      psaId: String,
      penalties: Seq[PsaFSDetail],
      chargeDetailsFilter: ChargeDetailsFilter)(implicit messages: Messages, hc: HeaderCarrier, ec: ExecutionContext): Future[Table] = {

    val seqPayments = penalties.foldLeft[Seq[Future[Table]]] (
      Nil) { (acc, details) =>

      val chargeRefsIndex: String => String = cr => penalties.map(_.chargeReference).indexOf(cr).toString

      val tableRecords = getSchemeName(psaId, details.pstr).map { schemeName =>

        val tableChargeType = if (details.chargeType == CONTRACT_SETTLEMENT_INTEREST) INTEREST_ON_CONTRACT_SETTLEMENT else details.chargeType
        val penaltyDetailsItemWithStatus: PaymentAndChargeStatus => PsaPaymentsAndChargesDetails =
          status =>
            PsaPaymentsAndChargesDetails(
              chargeType = tableChargeType.toString,
              chargeReference = details.chargeReference,
              originalChargeAmount = s"${formatCurrencyAmountAsString(details.totalAmount)}",
              paymentDue = s"${formatCurrencyAmountAsString(details.amountDue)}",
              status = status,
              pstr = details.pstr,
              schemeName = schemeName,
              redirectUrl = controllers.financialOverview.routes.PsaPenaltiesAndChargeDetailsController
                .onPageLoad(details.pstr, chargeRefsIndex(details.chargeReference), chargeDetailsFilter)
                .url,
              visuallyHiddenText = messages("paymentsAndCharges.visuallyHiddenText", details.chargeReference)
            )

        val seqInterestCharge: Seq[PsaPaymentsAndChargesDetails] =
          if (details.chargeType == CONTRACT_SETTLEMENT && details.accruedInterestTotal > 0) {
            Seq(
              PsaPaymentsAndChargesDetails(
                chargeType = INTEREST_ON_CONTRACT_SETTLEMENT.toString,
                chargeReference = messages("paymentsAndCharges.chargeReference.toBeAssigned"),
                originalChargeAmount = "",
                paymentDue = s"${formatCurrencyAmountAsString(details.accruedInterestTotal)}",
                status = InterestIsAccruing,
                pstr = details.pstr,
                schemeName = schemeName,
                redirectUrl = controllers.financialOverview.routes.PsaPaymentsAndChargesInterestController
                  .onPageLoad(details.pstr, chargeRefsIndex(details.chargeReference), chargeDetailsFilter).url,
                visuallyHiddenText = messages("paymentsAndCharges.interest.visuallyHiddenText")
              ))
          } else {
            Nil
          }

        val seqForTable = Seq(penaltyDetailsItemWithStatus(PaymentOverdue)) ++ seqInterestCharge
        mapToTable(seqForTable, includeHeadings = false)

      }
      acc :+ tableRecords
    }
    Future.sequence(seqPayments).map {
      x => x.foldLeft(Table(head = getHeading(), rows = Nil)) { (acc, a) =>
        acc.copy(
        rows = acc.rows ++ a.rows
        )
      }
    }
  }

  def getPenaltyChargeRefs(penalties: Seq[PsaFSDetail]): Map[(String, String), Seq[String]] = {
    val indexRefs: Seq[IndexRef] = penalties.map { penalty =>
      val chargeType = PenaltyType.getPenaltyType(penalty.chargeType).toString
      val period: String = if (chargeType == AccountingForTaxPenalties.toString) {
        penalty.periodStartDate.toString
      } else {
        penalty.periodEndDate.getYear.toString
      }
      IndexRef(chargeType, penalty.chargeReference, period)
    }

    val ref: Map[(String, String), Seq[IndexRef]] = indexRefs.groupBy { x =>
      (x.chargeType, x.period)
    }

    val chargeRefs = ref.map { item =>
      val chargeRef = item._2.map { value =>
        value.chargeReference
      }
      Tuple2(item._1, chargeRef)
    }
    chargeRefs
  }

  private def getSchemeName(psaId: String, pstr: String)(implicit hc: HeaderCarrier, ec: ExecutionContext): Future[String] = {
    val res = for {
      schemeDetails <- schemeService.retrieveSchemeDetails(psaId, pstr, "pstr")
    } yield schemeDetails.schemeName
    res
  }

  private def getHeading() (implicit messages: Messages): Seq[Cell] = {
   Seq(
      Cell(msg"psa.financial.overview.penalty", classes = Seq("govuk-!-width-one-half")),
      Cell(msg"psa.financial.overview.charge.reference", classes = Seq("govuk-!-font-weight-bold")),
      Cell(msg"psa.financial.overview.payment.amount", classes = Seq("govuk-!-font-weight-bold")),
      Cell(msg"psa.financial.overview.payment.due", classes = Seq("govuk-!-font-weight-bold")),
      Cell(
        Html(
          s"<span class='govuk-visually-hidden'>${messages("psa.financial.overview.paymentStatus")}</span>"
        ))
    )
  }

  private def mapToTable(allPayments: Seq[PsaPaymentsAndChargesDetails], includeHeadings: Boolean = true)(implicit messages: Messages): Table = {

    val head = if (includeHeadings) {
      getHeading()
    } else {
      Nil
    }

    val rows = allPayments.map { data =>
      val linkId =
        data.chargeReference match {
          case "To be assigned" => "to-be-assigned"
          case "None"           => "none"
          case _                => data.chargeReference
        }

      val htmlChargeType = Html(
        s"<a id=$linkId class=govuk-link href=" +
          s"${data.redirectUrl}>" +
          s"${data.chargeType} " +
          s"<span class=govuk-visually-hidden>${data.visuallyHiddenText}</span> </a>" +
          s"<p class=govuk-hint>" +
          s"${data.schemeName} </br>" +
          s"(${data.pstr})")

      Seq(
        Cell(htmlChargeType, classes = Seq("govuk-!-width-one-half")),
<<<<<<< HEAD
        Cell(Literal(s"${data.chargeReference}"), classes = Seq("govuk-!-width-one-quarter")),
        Cell(Literal(data.originalChargeAmount), classes = Seq("govuk-!-width-one-quarter")),
        Cell(Literal(data.paymentDue), classes = Seq("govuk-!-width-one-quarter")),
=======
        Cell(Literal(s"${data.chargeReference}")),
        if (data.originalChargeAmount.isEmpty) {
          Cell(Html(s"""<span class=govuk-visually-hidden>${messages("paymentsAndCharges.chargeDetails.visuallyHiddenText")}</span>"""))
        } else {
          Cell(Literal(data.originalChargeAmount))
        },
        Cell(Literal(data.paymentDue)),
>>>>>>> 8231f098
        Cell(htmlStatus(data), classes = Nil)
      )
    }

    Table(
      head = head,
      rows = rows,
      attributes = Map("role" -> "table")
    )
  }

  private def htmlStatus(data: PsaPaymentsAndChargesDetails)(implicit messages: Messages): Html = {
    val (classes, content) = (data.status, data.paymentDue) match {
      case (InterestIsAccruing, _) =>
        ("govuk-tag govuk-tag--blue", data.status.toString)
      case (PaymentOverdue, _) =>
        ("govuk-tag govuk-tag--red", data.status.toString)
      case (_, "£0.00") =>
        ("govuk-visually-hidden", messages("paymentsAndCharges.chargeDetails.visuallyHiddenText.noPaymentDue"))
      case _ =>
        ("govuk-visually-hidden", messages("paymentsAndCharges.chargeDetails.visuallyHiddenText.paymentIsDue"))
    }
    Html(s"<span class='$classes'>$content</span>")
  }

  def getPenaltiesForJourney(psaId: String, journeyType: ChargeDetailsFilter)
                            (implicit ec: ExecutionContext, hc: HeaderCarrier): Future[PenaltiesCache] =
    getPenaltiesFromCache(psaId).map { cache =>
      journeyType match {
        case Overdue  => cache.copy(penalties = getOverdueCharges(cache.penalties))
        case Upcoming => cache.copy(penalties = extractUpcomingCharges(cache.penalties))
        case _        => cache
      }
    }

  def getPenaltiesFromCache(psaId: String)(implicit ec: ExecutionContext, hc: HeaderCarrier): Future[PenaltiesCache] =
    financialInfoCacheConnector.fetch flatMap {
      case Some(jsValue) =>
        jsValue.validate[PenaltiesCache] match {
          case JsSuccess(value, _) if value.psaId == psaId => Future.successful(value)
          case _                                           => saveAndReturnPenalties(psaId)
        }
      case _ => saveAndReturnPenalties(psaId)
    }

  def saveAndReturnPenalties(psaId: String)(implicit ec: ExecutionContext, hc: HeaderCarrier): Future[PenaltiesCache] =
    for {
      penalties <- fsConnector.getPsaFS(psaId)
      minimalDetails <- minimalConnector.getMinimalPsaDetails(psaId)
      _ <- financialInfoCacheConnector.save(Json.toJson(PenaltiesCache(psaId, minimalDetails.name, penalties.seqPsaFSDetail)))
    } yield PenaltiesCache(psaId, minimalDetails.name, penalties.seqPsaFSDetail)

  def getOverdueCharges(psaFS: Seq[PsaFSDetail]): Seq[PsaFSDetail] =
    psaFS
      .filter(_.dueDate.nonEmpty)
      .filter(_.dueDate.get.isBefore(DateHelper.today))
      .filter(_.amountDue > BigDecimal(0.00))

  def extractUpcomingCharges(psaFS: Seq[PsaFSDetail]): Seq[PsaFSDetail] =
    psaFS
      .filter(charge => charge.dueDate.nonEmpty && !charge.dueDate.get.isBefore(DateHelper.today))
      .filter(_.amountDue > BigDecimal(0.00))

  def chargeDetailsRows(data: PsaFSDetail): Seq[SummaryList.Row] = {
    chargeReferenceRow(data) ++ penaltyAmountRow(data) ++ clearingChargeDetailsRow(data) ++
      stoodOverAmountChargeDetailsRow(data) ++ totalAmountDueChargeDetailsRow(data, "overdue")
  }

  private def chargeReferenceRow(data: PsaFSDetail): Seq[SummaryList.Row] = {

    Seq(
      Row(
        key = Key(msg"psa.financial.overview.charge.reference", classes = Seq("govuk-!-padding-left-0", "govuk-!-width-one-half")),
        value = Value(Literal(s"${data.chargeReference}"), classes = Seq("govuk-!-width-one-quarter"))
      ))
  }

  private def penaltyAmountRow(data: PsaFSDetail): Seq[SummaryList.Row] = {

    Seq(
      Row(
        key = Key(msg"psa.financial.overview.penaltyAmount", classes = Seq("govuk-!-padding-left-0", "govuk-!-width-one-half")),
        value = Value(Literal(s"${FormatHelper.formatCurrencyAmountAsString(data.totalAmount)}"),
                      classes = Seq("govuk-!-width-one-quarter"))
      ))
  }

  private def clearingChargeDetailsRow(data: PsaFSDetail): Seq[SummaryList.Row] = {

    data.documentLineItemDetails.flatMap { documentLineItemDetail =>
      if (documentLineItemDetail.clearedAmountItem > 0) {
        getClearingDetailLabel(documentLineItemDetail) match {
          case Some(clearingDetailsValue) =>
            Seq(
              Row(
                key = Key(
                  content = clearingDetailsValue,
                  classes = Seq("govuk-!-padding-left-0", "govuk-!-width-one-half")
                ),
                value = Value(
                  content = Literal(s"-${formatCurrencyAmountAsString(documentLineItemDetail.clearedAmountItem)}"),
                  classes = Seq("govuk-!-width-one-quarter")
                ),
                actions = Nil
              ))
          case _ => Nil
        }
      } else {
        Nil
      }
    }
  }

  private def getClearingDetailLabel(documentLineItemDetail: DocumentLineItemDetail): Option[Text.Message] = {
    (documentLineItemDetail.clearingReason, documentLineItemDetail.clearingDate) match {
      case (Some(clearingReason), Some(clearingDate)) =>
        clearingReason match {
          case CLEARED_WITH_PAYMENT           => Some(msg"financialPaymentsAndCharges.clearingReason.c1".withArgs(formatDateDMY(clearingDate)))
          case CLEARED_WITH_DELTA_CREDIT      => Some(msg"financialPaymentsAndCharges.clearingReason.c2".withArgs(formatDateDMY(clearingDate)))
          case REPAYMENT_TO_THE_CUSTOMER      => Some(msg"financialPaymentsAndCharges.clearingReason.c3".withArgs(formatDateDMY(clearingDate)))
          case WRITTEN_OFF                    => Some(msg"financialPaymentsAndCharges.clearingReason.c4".withArgs(formatDateDMY(clearingDate)))
          case TRANSFERRED_TO_ANOTHER_ACCOUNT => Some(msg"financialPaymentsAndCharges.clearingReason.c5".withArgs(formatDateDMY(clearingDate)))
          case OTHER_REASONS                  => Some(msg"financialPaymentsAndCharges.clearingReason.c6".withArgs(formatDateDMY(clearingDate)))
        }
      case (Some(clearingReason), None) =>
        clearingReason match {
          case CLEARED_WITH_PAYMENT           => Some(msg"financialPaymentsAndCharges.clearingReason.noClearingDate.c1")
          case CLEARED_WITH_DELTA_CREDIT      => Some(msg"financialPaymentsAndCharges.clearingReason.noClearingDate.c2")
          case REPAYMENT_TO_THE_CUSTOMER      => Some(msg"financialPaymentsAndCharges.clearingReason.noClearingDate.c3")
          case WRITTEN_OFF                    => Some(msg"financialPaymentsAndCharges.clearingReason.noClearingDate.c4")
          case TRANSFERRED_TO_ANOTHER_ACCOUNT => Some(msg"financialPaymentsAndCharges.noClearingDate.clearingReason.c5")
          case OTHER_REASONS                  => Some(msg"financialPaymentsAndCharges.clearingReason.noClearingDate.c6")
        }
      case _ => None
    }
  }

  private def stoodOverAmountChargeDetailsRow(data: PsaFSDetail): Seq[SummaryList.Row] =
    if (data.stoodOverAmount > 0) {
      Seq(
        Row(
          key = Key(
            content = msg"paymentsAndCharges.chargeDetails.stoodOverAmount",
            classes = Seq("govuk-!-padding-left-0", "govuk-!-width-one-half")
          ),
          value = Value(
            content = Literal(s"-${formatCurrencyAmountAsString(data.stoodOverAmount)}"),
            classes = Seq("govuk-!-width-one-quarter")
          ),
          actions = Nil
        ))
    } else {
      Nil
    }

  private def totalAmountDueChargeDetailsRow(data: PsaFSDetail, journeyType: ChargeDetailsFilter): Seq[SummaryList.Row] = {
    val amountDueKey: Content = (data.dueDate, data.amountDue > 0) match {
      case (Some(date), true) =>
        msg"financialPaymentsAndCharges.paymentDue.${journeyType.toString}.dueDate".withArgs(date.format(dateFormatterDMY))
      case _ =>
        msg"financialPaymentsAndCharges.paymentDue.noDueDate"
    }
    if (data.totalAmount > 0) {
      Seq(
        Row(
          key = Key(
            content = amountDueKey,
            classes = Seq("govuk-!-padding-left-0", "govuk-!-width-one-half")
          ),
          value = Value(
            content = Literal(s"${formatCurrencyAmountAsString(data.amountDue)}"),
            classes = Seq("govuk-!-width-one-quarter","govuk-!-font-weight-bold")
          ),
          actions = Nil
        ))
    } else {
      Nil
    }
  }

  case class IndexRef(chargeType: String, chargeReference: String, period: String)

  def setPeriod(chargeType: PsaFSChargeType, periodStartDate: LocalDate, periodEndDate: LocalDate): String = {
    "Tax period: " + formatDateDMY(periodStartDate) + " to " + formatDateDMY(periodEndDate)
    chargeType match {
      case AFT_INITIAL_LFP | AFT_DAILY_LFP | AFT_30_DAY_LPP | AFT_6_MONTH_LPP
           | AFT_12_MONTH_LPP | OTC_30_DAY_LPP | OTC_6_MONTH_LPP | OTC_12_MONTH_LPP =>
        "Quarter: " + formatStartDate(periodStartDate) + " to " + formatDateDMY(periodEndDate)
      case PSS_PENALTY | PSS_INFO_NOTICE | CONTRACT_SETTLEMENT | CONTRACT_SETTLEMENT_INTEREST =>
        "Period: " + formatStartDate(periodStartDate) + " to " + formatDateDMY(periodEndDate)
      case _ => ""
    }
  }

  private def totalInterestDueRow(data: PsaFSDetail): Seq[SummaryList.Row] = {
    val dateAsOf: String = LocalDate.now.format(dateFormatterDMY)
    Seq(Row(
      key = Key(msg"psa.financial.overview.totalDueAsOf".withArgs(dateAsOf), classes = Seq("govuk-!-width-two-quarters")),
      value = Value(Literal(s"${FormatHelper.formatCurrencyAmountAsString(data.accruedInterestTotal)}"),
        classes = Seq("govuk-!-width-one-quarter"))
    ))
  }

  private def chargeReferenceInterestRow(data: PsaFSDetail): Seq[SummaryList.Row] = {

    Seq(
      Row(
        key = Key(msg"psa.financial.overview.charge.reference", classes = Seq("govuk-!-width-two-quarters")),
        value = Value(msg"paymentsAndCharges.chargeReference.toBeAssigned", classes = Seq("govuk-!-width-one-quarter"))
      ))
  }

  def interestRows(data: PsaFSDetail): Seq[SummaryList.Row] =
    chargeReferenceInterestRow(data) ++ totalInterestDueRow(data)

}

case class PenaltiesCache(psaId: String, psaName: String, penalties: Seq[PsaFSDetail])
object PenaltiesCache {
  implicit val format: OFormat[PenaltiesCache] = Json.format[PenaltiesCache]
}<|MERGE_RESOLUTION|>--- conflicted
+++ resolved
@@ -210,19 +210,13 @@
 
       Seq(
         Cell(htmlChargeType, classes = Seq("govuk-!-width-one-half")),
-<<<<<<< HEAD
         Cell(Literal(s"${data.chargeReference}"), classes = Seq("govuk-!-width-one-quarter")),
-        Cell(Literal(data.originalChargeAmount), classes = Seq("govuk-!-width-one-quarter")),
-        Cell(Literal(data.paymentDue), classes = Seq("govuk-!-width-one-quarter")),
-=======
-        Cell(Literal(s"${data.chargeReference}")),
         if (data.originalChargeAmount.isEmpty) {
           Cell(Html(s"""<span class=govuk-visually-hidden>${messages("paymentsAndCharges.chargeDetails.visuallyHiddenText")}</span>"""))
         } else {
-          Cell(Literal(data.originalChargeAmount))
+          Cell(Literal(data.originalChargeAmount), classes = Seq("govuk-!-width-one-quarter"))
         },
-        Cell(Literal(data.paymentDue)),
->>>>>>> 8231f098
+        Cell(Literal(data.paymentDue), classes = Seq("govuk-!-width-one-quarter")),
         Cell(htmlStatus(data), classes = Nil)
       )
     }
