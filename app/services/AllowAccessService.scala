--- conflicted
+++ resolved
@@ -75,26 +75,8 @@
         errorHandler.onClientError(request, NOT_FOUND, message = "Scheme Status Check Failed for status " + schemeStatus.toString).map(Option(_))
       case (isSuspended, _) =>
         pensionsSchemeConnector.checkForAssociation(request.psaId.id, srn)(hc, implicitly, request).flatMap {
-<<<<<<< HEAD
-          case true =>
-            (isSuspended, request.isViewOnly, optionCurrentPage, optionVersion, isPreviousPageWithinAFT) match {
-              case (true, _, Some(AFTSummaryPage), Some(_), false) =>
-                Future.successful(Option(Redirect(CannotChangeAFTReturnController.onPageLoad(srn, startDate, optionVersion))))
-              case (true, _, Some(ChargeTypePage), _, _) =>
-                Future.successful(Option(Redirect(CannotStartAFTReturnController.onPageLoad(srn, startDate))))
-              case (false, true, Some(ChargeTypePage), _, _) =>
-                Future.successful(Option(Redirect(controllers.routes.AFTSummaryController.onPageLoad(srn, startDate, None))))
-              case (false, true, None, _, _) =>
-                Future.successful(Option(Redirect(controllers.routes.AFTSummaryController.onPageLoad(srn, startDate, None))))
-              case _ =>
-                Future.successful(None)
-            }
-          case _ =>
-            errorHandler.onClientError(request, NOT_FOUND).map(Option(_))
-=======
           case true => associatedPsaRedirection(srn, startDate, isSuspended, optPage, optVersion)
           case _ => errorHandler.onClientError(request, NOT_FOUND).map(Option(_))
->>>>>>> bad7e73f
         }
     }
   }
@@ -105,7 +87,7 @@
                                        optPage: Option[Page],
                                        optVersion: Option[String])
                                       (implicit request: DataRequest[_]): Future[Option[Result]] =
-    (isSuspended, request.sessionData.isViewOnly, optPage, optVersion, isPreviousPageWithinAFT) match {
+    (isSuspended, request.isViewOnly, optPage, optVersion, isPreviousPageWithinAFT) match {
     case (true, _, Some(AFTSummaryPage), Some(_), false) =>
       Future.successful(Option(Redirect(CannotChangeAFTReturnController.onPageLoad(srn, startDate, optVersion))))
     case (true, _, Some(ChargeTypePage), _, _) =>
