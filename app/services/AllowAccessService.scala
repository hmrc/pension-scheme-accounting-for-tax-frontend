--- conflicted
+++ resolved
@@ -52,7 +52,7 @@
   private def isPreviousPageWithinAFT(implicit request: OptionalDataRequest[_]):Boolean =
     request.headers.get("Referer").getOrElse("").contains("manage-pension-scheme-accounting-for-tax")
 
-  def filterForIllegalPageAccess(srn: String, ua: UserAnswers, optionCurrentPage: Option[Page] = None, optionVersion: Option[String] = None)
+  def filterForIllegalPageAccess(srn: String, startDate: LocalDate, ua: UserAnswers, optionCurrentPage: Option[Page] = None, optionVersion: Option[String] = None)
                                 (implicit request: OptionalDataRequest[_]): Future[Option[Result]] = {
 
     implicit val hc: HeaderCarrier = HeaderCarrierConverter.fromHeadersAndSession(request.headers, Some(request.session))
@@ -65,20 +65,16 @@
           case true =>
             (isSuspended, request.viewOnly, optionCurrentPage, optionVersion, isPreviousPageWithinAFT) match {
               case (true, _, Some(AFTSummaryPage), Some(_), false) =>
-                Future.successful(Option(Redirect(CannotChangeAFTReturnController.onPageLoad(srn, optionVersion))))
+                Future.successful(Option(Redirect(CannotChangeAFTReturnController.onPageLoad(srn, startDate, optionVersion))))
               case (true, _, Some(ChargeTypePage), _, _) =>
-                Future.successful(Option(Redirect(CannotStartAFTReturnController.onPageLoad(srn))))
+                Future.successful(Option(Redirect(CannotStartAFTReturnController.onPageLoad(srn, startDate))))
               case (false, true, Some(ChargeTypePage), _, _) =>
-                Future.successful(Option(Redirect(controllers.routes.AFTSummaryController.onPageLoad(srn, None))))
+                Future.successful(Option(Redirect(controllers.routes.AFTSummaryController.onPageLoad(srn, startDate, None))))
               case _ =>
                 Future.successful(None)
             }
           case _ =>
-<<<<<<< HEAD
-            errorHandler.onClientError(request, NOT_FOUND).map(Some.apply)
-=======
             errorHandler.onClientError(request, NOT_FOUND).map(Option(_))
->>>>>>> 67bc2cc9
         }
     }
   }
