--- conflicted
+++ resolved
@@ -23,11 +23,7 @@
 import models.SchemeStatus.{Deregistered, Open, WoundUp}
 import models.UserAnswers
 import models.requests.OptionalDataRequest
-<<<<<<< HEAD
-import pages.{AFTSummaryPage, ChargeTypePage, IsPsaSuspendedQuery, Page}
-=======
-import pages.{IsPsaSuspendedQuery, QuarterPage, SchemeStatusQuery}
->>>>>>> 3c00d160
+import pages._
 import play.api.http.Status.NOT_FOUND
 import play.api.mvc.{Result, Results}
 import uk.gov.hmrc.http.HeaderCarrier
@@ -40,63 +36,39 @@
                                    errorHandler: ErrorHandler)
                                   (implicit val executionContext: ExecutionContext) extends Results {
 
+  private val validStatus = Seq(Open, WoundUp, Deregistered)
+
   def filterForIllegalPageAccess(srn: String, ua: UserAnswers, optionPage: Option[Page] = None, optionVersion: Option[String] = None)
                                 (implicit request: OptionalDataRequest[_]): Future[Option[Result]] = {
 
     implicit val hc: HeaderCarrier = HeaderCarrierConverter.fromHeadersAndSession(request.headers, Some(request.session))
 
-<<<<<<< HEAD
-    ua.get(IsPsaSuspendedQuery).fold(Future.successful(Option(Redirect(SessionExpiredController.onPageLoad())))) { isSuspended =>
-      pensionsSchemeConnector.checkForAssociation(request.psaId.id, srn)(hc, implicitly, request).flatMap {
-        case true =>
-          (isSuspended, request.viewOnly, optionPage, optionVersion) match {
-            case (true, false, Some(AFTSummaryPage), Some(_)) =>
-              Future.successful(Option(Redirect(CannotChangeAFTReturnController.onPageLoad(srn, optionVersion))))
-            case (true, false, Some(ChargeTypePage), _) =>
-              Future.successful(Option(Redirect(CannotStartAFTReturnController.onPageLoad(srn))))
-            case _ =>
-              Future.successful(None)
-          }
-        case _ =>
-          errorHandler.onClientError(request, NOT_FOUND).map(Option(_))
-      }
-=======
-    val validStatus = Seq(Open, WoundUp, Deregistered)
-
     (ua.get(IsPsaSuspendedQuery), ua.get(SchemeStatusQuery)) match {
-      case (None, None) | (_, None) | (None, _) =>
-        Future.successful(Some(Redirect(controllers.routes.SessionExpiredController.onPageLoad())))
-
+      case q if q._1.isEmpty | q._2.isEmpty => Future.successful(Some(Redirect(controllers.routes.SessionExpiredController.onPageLoad())))
       case (_, Some(status)) if !validStatus.contains(status) =>
-        errorHandler.onClientError(request, NOT_FOUND, message = "Scheme Status Check Failed").map(Some.apply)
-
-      case (Some(false), _) =>
-        checkForAssociation(srn)
-
-      case (Some(true), _) =>
-        Future.successful(Some(Redirect(controllers.routes.CannotMakeChangesController.onPageLoad(srn))))
-
-      case _ =>
-        Future.successful(None)
+        errorHandler.onClientError(request, NOT_FOUND, message = "Scheme Status Check Failed for status " + status.toString).map(Option(_))
+      case (Some(isSuspended), _) =>
+        pensionsSchemeConnector.checkForAssociation(request.psaId.id, srn)(hc, implicitly, request).flatMap {
+          case true =>
+            (isSuspended, request.viewOnly, optionPage, optionVersion) match {
+              case (true, false, Some(AFTSummaryPage), Some(_)) =>
+                Future.successful(Option(Redirect(CannotChangeAFTReturnController.onPageLoad(srn, optionVersion))))
+              case (true, false, Some(ChargeTypePage), _) =>
+                Future.successful(Option(Redirect(CannotStartAFTReturnController.onPageLoad(srn))))
+              case _ =>
+                Future.successful(None)
+            }
+          case _ =>
+            errorHandler.onClientError(request, NOT_FOUND).map(Option(_))
+        }
     }
   }
 
-  private def checkForAssociation(srn: String)(implicit request: OptionalDataRequest[_], hc: HeaderCarrier) = {
-    pensionsSchemeConnector.checkForAssociation(request.psaId.id, srn)(hc, implicitly, request).flatMap {
-      case true =>
-        Future.successful(None)
-      case _ =>
-        errorHandler.onClientError(request, NOT_FOUND, message = "Check for association failed").map(Some.apply)
-    }
-  }
-
-  def allowSubmission(ua: UserAnswers)(implicit request: OptionalDataRequest[_]): Future[Option[Result]] = {
+  def allowSubmission(ua: UserAnswers)(implicit request: OptionalDataRequest[_]): Future[Option[Result]] =
     ua.get(QuarterPage) match {
       case Some(quarter) if !aftService.isSubmissionDisabled(quarter.endDate) =>
         Future.successful(None)
       case _ =>
         errorHandler.onClientError(request, NOT_FOUND, "").map(Some.apply)
->>>>>>> 3c00d160
     }
-  }
 }