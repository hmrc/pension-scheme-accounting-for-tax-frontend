--- conflicted
+++ resolved
@@ -21,10 +21,6 @@
 import com.google.inject.Inject
 import helpers.FormatHelper
 import javax.inject.Singleton
-<<<<<<< HEAD
-import models.{AccessType, ChargeType, Member, UserAnswers}
-=======
->>>>>>> c6995c94
 import models.requests.DataRequest
 import models.{ChargeType, Member, UserAnswers}
 import play.api.i18n.Messages
@@ -58,11 +54,7 @@
       }
     }
 
-<<<<<<< HEAD
-    listOfRows(listOfMembers(ua, srn, startDate, accessType, version).filter(searchFunc))
-=======
     listOfRows(listOfMembers(ua, srn, startDate).filter(searchFunc), request.isViewOnly)
->>>>>>> c6995c94
   }
 
   private def listOfMembers(ua: UserAnswers, srn: String, startDate: LocalDate, accessType: AccessType, version: Int)
