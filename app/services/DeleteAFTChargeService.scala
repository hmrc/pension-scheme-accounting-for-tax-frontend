--- conflicted
+++ resolved
@@ -52,13 +52,8 @@
       }
     }
 
-<<<<<<< HEAD
-    aftConnector.fileAFTReturn(pstr, updateAnswers).flatMap { _ =>
+    aftService.fileAFTReturn(pstr, updateAnswers).flatMap { _ =>
       if (isDeletingLastCharge && !isAmendment) {
-=======
-    aftService.fileAFTReturn(pstr, updateAnswers).flatMap { _ =>
-      if (isDeletingLastCharge) {
->>>>>>> 0cf51746
         userAnswersCacheConnector.removeAll(request.internalId).map(_ => ())
       } else {
         userAnswersCacheConnector.save(request.internalId, updateAnswers.data).map(_ => ())
