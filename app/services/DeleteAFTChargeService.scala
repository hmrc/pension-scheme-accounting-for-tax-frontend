--- conflicted
+++ resolved
@@ -53,11 +53,7 @@
       }
     }
 
-<<<<<<< HEAD
-    aftConnector.fileAFTReturn(pstr, updateAnswers).flatMap { _ =>
-=======
     aftService.fileAFTReturn(pstr, updateAnswers).flatMap { _ =>
->>>>>>> 69c7646c
       if (isDeletingLastCharge && !isAmendment) {
         userAnswersCacheConnector.removeAll(request.internalId).map(_ => ())
       } else {
