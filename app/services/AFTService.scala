/*
 * Copyright 2020 HM Revenue & Customs
 *
 * Licensed under the Apache License, Version 2.0 (the "License");
 * you may not use this file except in compliance with the License.
 * You may obtain a copy of the License at
 *
 *     http://www.apache.org/licenses/LICENSE-2.0
 *
 * Unless required by applicable law or agreed to in writing, software
 * distributed under the License is distributed on an "AS IS" BASIS,
 * WITHOUT WARRANTIES OR CONDITIONS OF ANY KIND, either express or implied.
 * See the License for the specific language governing permissions and
 * limitations under the License.
 */

package services

import com.google.inject.Inject
import connectors.cache.UserAnswersCacheConnector
import connectors.{AFTConnector, MinimalPsaConnector}
import models.requests.{DataRequest, OptionalDataRequest}
import models.{Quarter, SchemeDetails, UserAnswers}
import pages._
import play.api.libs.json.{JsObject, JsValue}
import uk.gov.hmrc.http.HeaderCarrier

import scala.concurrent.{ExecutionContext, Future}
import scala.util.{Failure, Success}

class AFTService @Inject()(
                            aftConnector: AFTConnector,
                            userAnswersCacheConnector: UserAnswersCacheConnector,
                            schemeService: SchemeService,
                            minimalPsaConnector: MinimalPsaConnector,
                            allowService: AllowAccessService
                          ) {
  def fileAFTReturn(pstr: String, answers: UserAnswers)(implicit ec: ExecutionContext, hc: HeaderCarrier, request: DataRequest[_]): Future[Unit] = {
    aftConnector.fileAFTReturn(pstr, answers).flatMap { _ =>
      answers.remove(IsNewReturn) match {
        case Success(userAnswersWithIsNewReturnRemoved) =>
          userAnswersCacheConnector
            .save(request.internalId, userAnswersWithIsNewReturnRemoved.data)
            .map(_ => ())
        case Failure(ex) => throw ex
      }
    }
  }

  def getAFTDetails(pstr: String, startDate: String, aftVersion: String)(implicit ec: ExecutionContext, hc: HeaderCarrier): Future[JsValue] =
    aftConnector.getAFTDetails(pstr, startDate, aftVersion)

  def retrieveAFTRequiredDetails(srn: String, optionVersion: Option[String])(implicit hc: HeaderCarrier, ec: ExecutionContext, request: OptionalDataRequest[_]): Future[(SchemeDetails, UserAnswers)] = {

    def addRequiredDetailsToUserAnswers(schemeDetails: SchemeDetails, userAnswers: UserAnswers): UserAnswers =
      userAnswers
        .setOrExceptionIfNotPresent(QuarterPage, Quarter("2020-04-01", "2020-06-30"))
        .setOrExceptionIfNotPresent(AFTStatusQuery, value = "Compiled")
        .setOrExceptionIfNotPresent(SchemeNameQuery, schemeDetails.schemeName)
        .setOrExceptionIfNotPresent(PSTRQuery, schemeDetails.pstr)

    for {
      schemeDetails <- schemeService.retrieveSchemeDetails(request.psaId.id, srn)
<<<<<<< HEAD
      uaWithSuspendedFlag <- retrieveAFTDetailsAndSuspendedFlag(optionVersion, schemeDetails)
      uaWithLock <- setLock(uaWithSuspendedFlag)
      ua <- userAnswersCacheConnector.save(request.internalId, addRequiredDetailsToUserAnswers(schemeDetails, uaWithLock).data)
=======
      uaWithSuspendedFlag <- retrieveAFTDetailsAndStoreInUserAnswers(optionVersion, schemeDetails)
      ua <- userAnswersCacheConnector.save(request.internalId, addRequiredDetailsToUserAnswers(schemeDetails, uaWithSuspendedFlag).data)
>>>>>>> ce313de4
    } yield {
      (schemeDetails, UserAnswers(ua.as[JsObject]))
    }
  }

<<<<<<< HEAD
  private def setLock(ua: UserAnswers)(implicit request: OptionalDataRequest[_], hc: HeaderCarrier, ec: ExecutionContext): Future[UserAnswers] =
    if(request.viewOnly) {
      Future.successful(ua)
    } else {
      userAnswersCacheConnector.saveAndLock(request.internalId, ua.data).map(jsVal => UserAnswers(jsVal.as[JsObject]))
    }

  private def retrieveAFTDetailsAndSuspendedFlag(optionVersion: Option[String], schemeDetails: SchemeDetails)
                                                                    (implicit hc: HeaderCarrier, ec: ExecutionContext, request: OptionalDataRequest[_]): Future[UserAnswers] = {
=======
  private def retrieveAFTDetailsAndStoreInUserAnswers(optionVersion: Option[String], schemeDetails: SchemeDetails)
                                                     (implicit hc: HeaderCarrier, ec: ExecutionContext, request: OptionalDataRequest[_]): Future[UserAnswers] = {
    def currentUserAnswers:UserAnswers = request.userAnswers.getOrElse(UserAnswers())
>>>>>>> ce313de4

    val futureUserAnswers = optionVersion match {
      case None =>
        aftConnector.getListOfVersions(schemeDetails.pstr).map { listOfVersions =>
          if (listOfVersions.isEmpty) {
            currentUserAnswers.setOrException(IsNewReturn, true)
          } else {
            currentUserAnswers
          }
        }
      case Some(version) =>
        getAFTDetails(schemeDetails.pstr, "2020-04-01", version)
          .map(aftDetails => UserAnswers(aftDetails.as[JsObject]))
    }

    futureUserAnswers.flatMap { ua =>
      ua.get(IsPsaSuspendedQuery) match {
        case None =>
          minimalPsaConnector.isPsaSuspended(request.psaId.id).map { retrievedIsSuspendedValue =>
            ua.setOrException(IsPsaSuspendedQuery, retrievedIsSuspendedValue)
          }
        case Some(_) =>
          Future.successful(ua)
      }
    }
  }
}<|MERGE_RESOLUTION|>--- conflicted
+++ resolved
@@ -32,8 +32,7 @@
                             aftConnector: AFTConnector,
                             userAnswersCacheConnector: UserAnswersCacheConnector,
                             schemeService: SchemeService,
-                            minimalPsaConnector: MinimalPsaConnector,
-                            allowService: AllowAccessService
+                            minimalPsaConnector: MinimalPsaConnector
                           ) {
   def fileAFTReturn(pstr: String, answers: UserAnswers)(implicit ec: ExecutionContext, hc: HeaderCarrier, request: DataRequest[_]): Future[Unit] = {
     aftConnector.fileAFTReturn(pstr, answers).flatMap { _ =>
@@ -61,34 +60,25 @@
 
     for {
       schemeDetails <- schemeService.retrieveSchemeDetails(request.psaId.id, srn)
-<<<<<<< HEAD
-      uaWithSuspendedFlag <- retrieveAFTDetailsAndSuspendedFlag(optionVersion, schemeDetails)
+      uaWithSuspendedFlag <- retrieveAFTDetailsAndStoreInUserAnswers(optionVersion, schemeDetails)
       uaWithLock <- setLock(uaWithSuspendedFlag)
       ua <- userAnswersCacheConnector.save(request.internalId, addRequiredDetailsToUserAnswers(schemeDetails, uaWithLock).data)
-=======
-      uaWithSuspendedFlag <- retrieveAFTDetailsAndStoreInUserAnswers(optionVersion, schemeDetails)
-      ua <- userAnswersCacheConnector.save(request.internalId, addRequiredDetailsToUserAnswers(schemeDetails, uaWithSuspendedFlag).data)
->>>>>>> ce313de4
     } yield {
       (schemeDetails, UserAnswers(ua.as[JsObject]))
     }
   }
 
-<<<<<<< HEAD
   private def setLock(ua: UserAnswers)(implicit request: OptionalDataRequest[_], hc: HeaderCarrier, ec: ExecutionContext): Future[UserAnswers] =
-    if(request.viewOnly) {
+    if (request.viewOnly) {
       Future.successful(ua)
     } else {
       userAnswersCacheConnector.saveAndLock(request.internalId, ua.data).map(jsVal => UserAnswers(jsVal.as[JsObject]))
     }
 
-  private def retrieveAFTDetailsAndSuspendedFlag(optionVersion: Option[String], schemeDetails: SchemeDetails)
-                                                                    (implicit hc: HeaderCarrier, ec: ExecutionContext, request: OptionalDataRequest[_]): Future[UserAnswers] = {
-=======
   private def retrieveAFTDetailsAndStoreInUserAnswers(optionVersion: Option[String], schemeDetails: SchemeDetails)
                                                      (implicit hc: HeaderCarrier, ec: ExecutionContext, request: OptionalDataRequest[_]): Future[UserAnswers] = {
-    def currentUserAnswers:UserAnswers = request.userAnswers.getOrElse(UserAnswers())
->>>>>>> ce313de4
+    def currentUserAnswers: UserAnswers = request.userAnswers.getOrElse(UserAnswers())
+
 
     val futureUserAnswers = optionVersion match {
       case None =>
