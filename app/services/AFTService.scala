/*
 * Copyright 2020 HM Revenue & Customs
 *
 * Licensed under the Apache License, Version 2.0 (the "License");
 * you may not use this file except in compliance with the License.
 * You may obtain a copy of the License at
 *
 *     http://www.apache.org/licenses/LICENSE-2.0
 *
 * Unless required by applicable law or agreed to in writing, software
 * distributed under the License is distributed on an "AS IS" BASIS,
 * WITHOUT WARRANTIES OR CONDITIONS OF ANY KIND, either express or implied.
 * See the License for the specific language governing permissions and
 * limitations under the License.
 */

package services

import java.time.LocalDate

import com.google.inject.Inject
import connectors.cache.UserAnswersCacheConnector
import connectors.AFTConnector
import javax.inject.Singleton
import models.requests.DataRequest
import models.UserAnswers
import uk.gov.hmrc.http.HeaderCarrier
import utils.DateHelper

import scala.concurrent.ExecutionContext
import scala.concurrent.Future

@Singleton
class AFTService @Inject()(
    aftConnector: AFTConnector,
    userAnswersCacheConnector: UserAnswersCacheConnector,
<<<<<<< HEAD
    schemeService: SchemeService,
    minimalPsaConnector: MinimalPsaConnector
=======
    aftReturnTidyService: AFTReturnTidyService
>>>>>>> bc6e0bd5
) {


  def fileAFTReturn(pstr: String, answers: UserAnswers)(implicit ec: ExecutionContext, hc: HeaderCarrier, request: DataRequest[_]): Future[Unit] = {
<<<<<<< HEAD
    aftConnector.fileAFTReturn(pstr, answers).flatMap { _ =>
      answers.remove(IsNewReturn) match {
        case Success(userAnswersWithIsNewReturnRemoved) =>
          userAnswersCacheConnector
            .save(request.internalId, userAnswersWithIsNewReturnRemoved.data)
            .map(_ => ())
        case Failure(ex) => throw ex
      }
    }
  }

  def getAFTDetails(pstr: String, startDate: String, aftVersion: String)(implicit ec: ExecutionContext, hc: HeaderCarrier): Future[JsValue] =
    aftConnector.getAFTDetails(pstr, startDate, aftVersion)

  def retrieveAFTRequiredDetails(srn: String, startDate: LocalDate, optionVersion: Option[String])(
      implicit hc: HeaderCarrier,
      ec: ExecutionContext,
      request: OptionalDataRequest[_]): Future[(SchemeDetails, UserAnswers)] = {
    for {
      schemeDetails <- schemeService.retrieveSchemeDetails(request.psaId.id, srn)
      updatedUA <- updateUserAnswersWithAFTDetails(optionVersion, schemeDetails, startDate)
      savedUA <- save(updatedUA)
    } yield {
      (schemeDetails, savedUA)
    }
  }

  private def save(ua: UserAnswers)(implicit request: OptionalDataRequest[_], hc: HeaderCarrier, ec: ExecutionContext): Future[UserAnswers] = {
    val psaSuspended = ua.get(IsPsaSuspendedQuery).getOrElse(true)

    val savedJson = if (request.viewOnly || psaSuspended) {
      userAnswersCacheConnector.save(request.internalId, ua.data)
    } else {
      userAnswersCacheConnector.saveAndLock(request.internalId, ua.data)
    }
    savedJson.map(jsVal => UserAnswers(jsVal.as[JsObject]))
  }

  private def updateUserAnswersWithAFTDetails(optionVersion: Option[String], schemeDetails: SchemeDetails, startDate: LocalDate)(
      implicit hc: HeaderCarrier,
      ec: ExecutionContext,
      request: OptionalDataRequest[_]): Future[UserAnswers] = {
    def currentUserAnswers: UserAnswers = request.userAnswers.getOrElse(UserAnswers())

    val futureUserAnswers = optionVersion match {
      case None =>
        aftConnector.getListOfVersions(schemeDetails.pstr, startDate).map { listOfVersions =>
          if (listOfVersions.isEmpty) {
            currentUserAnswers
              .setOrException(IsNewReturn, true)
              .setOrException(QuarterPage, Quarters.getQuarter(startDate))
              .setOrException(AFTStatusQuery, value = "Compiled")
              .setOrException(SchemeNameQuery, schemeDetails.schemeName)
              .setOrException(PSTRQuery, schemeDetails.pstr)
          } else {
            currentUserAnswers
          }
        }
      case Some(version) =>
        getAFTDetails(schemeDetails.pstr, startDate, version)
          .map(aftDetails => UserAnswers(aftDetails.as[JsObject]))
    }

    futureUserAnswers.flatMap { ua =>
      val uaWithStatus = ua.setOrException(SchemeStatusQuery, statusByName(schemeDetails.schemeStatus))
      uaWithStatus.get(IsPsaSuspendedQuery) match {
        case None =>
          minimalPsaConnector.getMinimalPsaDetails(request.psaId.id).map { psaDetails =>
            uaWithStatus
              .setOrException(IsPsaSuspendedQuery, psaDetails.isPsaSuspended)
              .setOrException(PSAEmailQuery, psaDetails.email)
              .setOrException(PSANameQuery, psaDetails.name)
          }
        case Some(_) =>
          Future.successful(uaWithStatus)
=======

    val hasDeletedLastMemberOrEmployerFromLastCharge = !aftReturnTidyService.isAtLeastOneValidCharge(answers)

    val ua = if (hasDeletedLastMemberOrEmployerFromLastCharge) {
      aftReturnTidyService.reinstateDeletedMemberOrEmployer(answers)
    } else {
      aftReturnTidyService.removeChargesHavingNoMembersOrEmployers(answers)
    }

    aftConnector.fileAFTReturn(pstr, ua).flatMap { _ =>
      if (hasDeletedLastMemberOrEmployerFromLastCharge) {
        userAnswersCacheConnector.removeAll(request.internalId).map(_ => ())
      } else {
        Future.successful(())
>>>>>>> bc6e0bd5
      }
    }
  }

  def isSubmissionDisabled(quarterEndDate: String): Boolean = {
    val nextDay = LocalDate.parse(quarterEndDate).plusDays(1)
    !(DateHelper.today.compareTo(nextDay) >= 0)
  }
}<|MERGE_RESOLUTION|>--- conflicted
+++ resolved
@@ -19,124 +19,23 @@
 import java.time.LocalDate
 
 import com.google.inject.Inject
-import connectors.cache.UserAnswersCacheConnector
 import connectors.AFTConnector
 import javax.inject.Singleton
+import models.UserAnswers
 import models.requests.DataRequest
-import models.UserAnswers
 import uk.gov.hmrc.http.HeaderCarrier
 import utils.DateHelper
 
-import scala.concurrent.ExecutionContext
-import scala.concurrent.Future
+import scala.concurrent.{ExecutionContext, Future}
 
 @Singleton
 class AFTService @Inject()(
-    aftConnector: AFTConnector,
-    userAnswersCacheConnector: UserAnswersCacheConnector,
-<<<<<<< HEAD
-    schemeService: SchemeService,
-    minimalPsaConnector: MinimalPsaConnector
-=======
-    aftReturnTidyService: AFTReturnTidyService
->>>>>>> bc6e0bd5
+    aftConnector: AFTConnector
 ) {
 
+  def fileAFTReturn(pstr: String, answers: UserAnswers)(implicit ec: ExecutionContext, hc: HeaderCarrier, request: DataRequest[_]): Future[Unit] = {
 
-  def fileAFTReturn(pstr: String, answers: UserAnswers)(implicit ec: ExecutionContext, hc: HeaderCarrier, request: DataRequest[_]): Future[Unit] = {
-<<<<<<< HEAD
-    aftConnector.fileAFTReturn(pstr, answers).flatMap { _ =>
-      answers.remove(IsNewReturn) match {
-        case Success(userAnswersWithIsNewReturnRemoved) =>
-          userAnswersCacheConnector
-            .save(request.internalId, userAnswersWithIsNewReturnRemoved.data)
-            .map(_ => ())
-        case Failure(ex) => throw ex
-      }
-    }
-  }
-
-  def getAFTDetails(pstr: String, startDate: String, aftVersion: String)(implicit ec: ExecutionContext, hc: HeaderCarrier): Future[JsValue] =
-    aftConnector.getAFTDetails(pstr, startDate, aftVersion)
-
-  def retrieveAFTRequiredDetails(srn: String, startDate: LocalDate, optionVersion: Option[String])(
-      implicit hc: HeaderCarrier,
-      ec: ExecutionContext,
-      request: OptionalDataRequest[_]): Future[(SchemeDetails, UserAnswers)] = {
-    for {
-      schemeDetails <- schemeService.retrieveSchemeDetails(request.psaId.id, srn)
-      updatedUA <- updateUserAnswersWithAFTDetails(optionVersion, schemeDetails, startDate)
-      savedUA <- save(updatedUA)
-    } yield {
-      (schemeDetails, savedUA)
-    }
-  }
-
-  private def save(ua: UserAnswers)(implicit request: OptionalDataRequest[_], hc: HeaderCarrier, ec: ExecutionContext): Future[UserAnswers] = {
-    val psaSuspended = ua.get(IsPsaSuspendedQuery).getOrElse(true)
-
-    val savedJson = if (request.viewOnly || psaSuspended) {
-      userAnswersCacheConnector.save(request.internalId, ua.data)
-    } else {
-      userAnswersCacheConnector.saveAndLock(request.internalId, ua.data)
-    }
-    savedJson.map(jsVal => UserAnswers(jsVal.as[JsObject]))
-  }
-
-  private def updateUserAnswersWithAFTDetails(optionVersion: Option[String], schemeDetails: SchemeDetails, startDate: LocalDate)(
-      implicit hc: HeaderCarrier,
-      ec: ExecutionContext,
-      request: OptionalDataRequest[_]): Future[UserAnswers] = {
-    def currentUserAnswers: UserAnswers = request.userAnswers.getOrElse(UserAnswers())
-
-    val futureUserAnswers = optionVersion match {
-      case None =>
-        aftConnector.getListOfVersions(schemeDetails.pstr, startDate).map { listOfVersions =>
-          if (listOfVersions.isEmpty) {
-            currentUserAnswers
-              .setOrException(IsNewReturn, true)
-              .setOrException(QuarterPage, Quarters.getQuarter(startDate))
-              .setOrException(AFTStatusQuery, value = "Compiled")
-              .setOrException(SchemeNameQuery, schemeDetails.schemeName)
-              .setOrException(PSTRQuery, schemeDetails.pstr)
-          } else {
-            currentUserAnswers
-          }
-        }
-      case Some(version) =>
-        getAFTDetails(schemeDetails.pstr, startDate, version)
-          .map(aftDetails => UserAnswers(aftDetails.as[JsObject]))
-    }
-
-    futureUserAnswers.flatMap { ua =>
-      val uaWithStatus = ua.setOrException(SchemeStatusQuery, statusByName(schemeDetails.schemeStatus))
-      uaWithStatus.get(IsPsaSuspendedQuery) match {
-        case None =>
-          minimalPsaConnector.getMinimalPsaDetails(request.psaId.id).map { psaDetails =>
-            uaWithStatus
-              .setOrException(IsPsaSuspendedQuery, psaDetails.isPsaSuspended)
-              .setOrException(PSAEmailQuery, psaDetails.email)
-              .setOrException(PSANameQuery, psaDetails.name)
-          }
-        case Some(_) =>
-          Future.successful(uaWithStatus)
-=======
-
-    val hasDeletedLastMemberOrEmployerFromLastCharge = !aftReturnTidyService.isAtLeastOneValidCharge(answers)
-
-    val ua = if (hasDeletedLastMemberOrEmployerFromLastCharge) {
-      aftReturnTidyService.reinstateDeletedMemberOrEmployer(answers)
-    } else {
-      aftReturnTidyService.removeChargesHavingNoMembersOrEmployers(answers)
-    }
-
-    aftConnector.fileAFTReturn(pstr, ua).flatMap { _ =>
-      if (hasDeletedLastMemberOrEmployerFromLastCharge) {
-        userAnswersCacheConnector.removeAll(request.internalId).map(_ => ())
-      } else {
-        Future.successful(())
->>>>>>> bc6e0bd5
-      }
+    aftConnector.fileAFTReturn(pstr, answers).flatMap { _ => Future.successful(())
     }
   }
 
