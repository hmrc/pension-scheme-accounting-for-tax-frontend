--- conflicted
+++ resolved
@@ -38,21 +38,6 @@
                             userAnswersCacheConnector: UserAnswersCacheConnector,
                             schemeService: SchemeService,
                             minimalPsaConnector: MinimalPsaConnector,
-<<<<<<< HEAD
-                            aftReturnValidatorService: UserAnswersValidationService
-                          ) {
-
-  def fileAFTReturn(pstr: String, answers: UserAnswers)(implicit ec: ExecutionContext, hc: HeaderCarrier, request: DataRequest[_]): Future[Unit] = {
-    val userHasDeletedLastMemberOrEmployerFromLastCharge = ! aftReturnValidatorService.isAtLeastOneValidCharge(answers)
-    val ua = if (userHasDeletedLastMemberOrEmployerFromLastCharge) {
-      aftReturnValidatorService.reinstateDeletedMemberOrEmployer(answers)
-    } else {
-      aftReturnValidatorService.removeChargesHavingNoMembersOrEmployers(answers)
-    }
-
-    aftConnector.fileAFTReturn(pstr, ua).flatMap { _ =>
-      if (userHasDeletedLastMemberOrEmployerFromLastCharge) {
-=======
                             aftReturnTidyService: AFTReturnTidyService
                           ) {
 
@@ -69,7 +54,6 @@
     aftConnector.fileAFTReturn(pstr, ua).flatMap { _ =>
 
       if (hasDeletedLastMemberOrEmployerFromLastCharge) {
->>>>>>> 363540ef
         userAnswersCacheConnector.removeAll(request.internalId).map(_ => ())
       } else {
         ua.remove(IsNewReturn) match {
