/*
 * Copyright 2024 HM Revenue & Customs
 *
 * Licensed under the Apache License, Version 2.0 (the "License");
 * you may not use this file except in compliance with the License.
 * You may obtain a copy of the License at
 *
 *     http://www.apache.org/licenses/LICENSE-2.0
 *
 * Unless required by applicable law or agreed to in writing, software
 * distributed under the License is distributed on an "AS IS" BASIS,
 * WITHOUT WARRANTIES OR CONDITIONS OF ANY KIND, either express or implied.
 * See the License for the specific language governing permissions and
 * limitations under the License.
 */

package connectors

import com.google.inject.Inject
import config.FrontendAppConfig
import models.financialStatement._
import play.api.Logger
import play.api.http.Status._
import uk.gov.hmrc.http.HttpReads.Implicits._
import uk.gov.hmrc.http.client.HttpClientV2
import uk.gov.hmrc.http.{HeaderCarrier, HttpClient, HttpResponse, StringContextOps}
import utils.HttpResponseHelper

import scala.concurrent.{ExecutionContext, Future}

class FinancialStatementConnector @Inject()(http: HttpClient, httpClientV2: HttpClientV2, config: FrontendAppConfig)
  extends HttpResponseHelper {

  private val logger = Logger(classOf[FinancialStatementConnector])

  def getPsaFS(psaId: String)
              (implicit hc: HeaderCarrier, ec: ExecutionContext): Future[PsaFS] = {

    val url = config.psaFinancialStatementUrl
    val schemeHc = hc.withExtraHeaders("psaId" -> psaId)

    http.GET[HttpResponse](url)(implicitly, schemeHc, implicitly).map { response =>
      response.status match {
        case OK =>
          val psaFS = response.json.as[PsaFS]
          PsaFS(
            inhibitRefundSignal = psaFS.inhibitRefundSignal,
            seqPsaFSDetail = psaFS.seqPsaFSDetail.filterNot(_.chargeType == PsaFSChargeType.PAYMENT_ON_ACCOUNT))
        case _ =>
          handleErrorResponse("GET", url)(response)
      }
    }
  }

  def getPsaFSWithPaymentOnAccount(psaId: String)
                                  (implicit hc: HeaderCarrier, ec: ExecutionContext): Future[PsaFS] = {

    val url = config.psaFinancialStatementUrl
    val schemeHc = hc.withExtraHeaders("psaId" -> psaId)

    http.GET[HttpResponse](url)(implicitly, schemeHc, implicitly).map { response =>
      response.status match {
        case OK =>
          response.json.as[PsaFS]
        case _ =>
          handleErrorResponse("GET", url)(response)
      }
    }
  }

  def getSchemeFS(pstr: String)
                 (implicit hc: HeaderCarrier, ec: ExecutionContext): Future[SchemeFS] = {

<<<<<<< HEAD
    val url = config.schemeFinancialStatementUrl //this url hits the timeout ifs link
=======
    val url = url"${config.schemeFinancialStatementUrl}"
>>>>>>> 9e61abb7
    val schemeHc = hc.withExtraHeaders("pstr" -> pstr)
    httpClientV2
      .get(url)(schemeHc)
      .transform(_.withRequestTimeout(config.ifsTimeout))
      .execute[HttpResponse].map{ response => response.status match {
        case OK =>
          val schemeFS = response.json.as[SchemeFS]
          SchemeFS(
            inhibitRefundSignal = schemeFS.inhibitRefundSignal,
            seqSchemeFSDetail = schemeFS.seqSchemeFSDetail.filterNot(_.chargeType == SchemeFSChargeType.PAYMENT_ON_ACCOUNT)
          )
        case _ =>
          handleErrorResponse("GET", url.toString)(response)
        }
      }
  }

  def getSchemeFSPaymentOnAccount(pstr: String)
                                 (implicit hc: HeaderCarrier, ec: ExecutionContext): Future[SchemeFS] = {

    val url = config.schemeFinancialStatementUrl
    val schemeHc = hc.withExtraHeaders("pstr" -> pstr)
    http.GET[HttpResponse](url)(implicitly, schemeHc, implicitly).map { response =>
      response.status match {
        case OK =>
          response.json.as[SchemeFS]
        case _ =>
          handleErrorResponse("GET", url)(response)
      }
    }
  }
}<|MERGE_RESOLUTION|>--- conflicted
+++ resolved
@@ -71,11 +71,7 @@
   def getSchemeFS(pstr: String)
                  (implicit hc: HeaderCarrier, ec: ExecutionContext): Future[SchemeFS] = {
 
-<<<<<<< HEAD
-    val url = config.schemeFinancialStatementUrl //this url hits the timeout ifs link
-=======
     val url = url"${config.schemeFinancialStatementUrl}"
->>>>>>> 9e61abb7
     val schemeHc = hc.withExtraHeaders("pstr" -> pstr)
     httpClientV2
       .get(url)(schemeHc)
