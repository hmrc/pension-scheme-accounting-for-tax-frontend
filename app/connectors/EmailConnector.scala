--- conflicted
+++ resolved
@@ -39,7 +39,9 @@
                                 http: HttpClient,
                                 crypto: ApplicationCrypto
                               ) {
-<<<<<<< HEAD
+
+  private val logger = Logger(classOf[EmailConnector])
+
   private def callBackUrl(
     schemeAdministratorType: SchemeAdministratorType,
     requestId: String,
@@ -48,12 +50,6 @@
     email: String
   ): String = {
     val encryptedPsaOrPspId = crypto.QueryParameterCrypto.encrypt(PlainText(psaOrPspId)).value
-=======
-  private val logger = Logger(classOf[EmailConnector])
-
-  private def callBackUrl(requestId: String, journeyType: String, psaOrPspId: String, email: String): String = {
-    val encryptedPsaId = crypto.QueryParameterCrypto.encrypt(PlainText(psaOrPspId)).value
->>>>>>> c55d7a98
     val encryptedEmail = crypto.QueryParameterCrypto.encrypt(PlainText(email)).value
 
     appConfig.aftEmailCallback(schemeAdministratorType, journeyType, requestId, encryptedEmail, encryptedPsaOrPspId)
