--- conflicted
+++ resolved
@@ -37,15 +37,7 @@
     appConfig: FrontendAppConfig,
     http: HttpClient
 ) {
-<<<<<<< HEAD
-  def callbackUrl(journeyType: String, pstr: String): String = {
-    val encryptedPstr = crypto.QueryParameterCrypto.encrypt(PlainText(pstr)).value
-
-    s"${appConfig.aftUrl}/pension-scheme-accounting-for-tax/email-response/$journeyType/$encryptedPstr"
-  }
-=======
   def callbackUrl: String = s"${appConfig.aftUrl}/pension-scheme-accounting-for-tax/email-response"
->>>>>>> 9d915d39
 
   def sendEmail(
       journeyType: String,
@@ -55,11 +47,7 @@
   )(implicit hc: HeaderCarrier, executionContext: ExecutionContext): Future[EmailStatus] = {
     val emailServiceUrl = s"${appConfig.emailApiUrl}/hmrc/email"
 
-<<<<<<< HEAD
-    val sendEmailReq = SendEmailRequest(List(emailAddress), templateName, templateParams, appConfig.emailSendForce, callbackUrl(journeyType, pstr))
-=======
     val sendEmailReq = SendEmailRequest(List(emailAddress), templateName, templateParams, appConfig.emailSendForce, callbackUrl)
->>>>>>> 9d915d39
 
     val jsonData = Json.toJson(sendEmailReq)
 
