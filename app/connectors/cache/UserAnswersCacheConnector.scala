--- conflicted
+++ resolved
@@ -19,13 +19,11 @@
 import com.google.inject.Inject
 import config.FrontendAppConfig
 import models.{SessionAccessData, LockDetail, SessionData}
-import play.api.Logger
 import play.api.http.Status._
 import play.api.libs.json._
-import uk.gov.hmrc.http.NotFoundException
 import play.api.mvc.Result
 import play.api.mvc.Results._
-import uk.gov.hmrc.http.{HttpClient, HttpResponse, HttpException, HeaderCarrier}
+import uk.gov.hmrc.http.{HttpResponse, HeaderCarrier, NotFoundException, HttpException, HttpClient}
 
 import scala.concurrent.{ExecutionContext, Future}
 
@@ -33,8 +31,6 @@
                                                config: FrontendAppConfig,
                                                http: HttpClient
                                              ) extends UserAnswersCacheConnector {
-  private val logger = Logger(classOf[UserAnswersCacheConnectorImpl])
-
   override protected def saveUrl = s"${config.aftUrl}/pension-scheme-accounting-for-tax/journey-cache/aft"
 
   override protected def saveSessionUrl = s"${config.aftUrl}/pension-scheme-accounting-for-tax/journey-cache/aft/session-data"
@@ -74,27 +70,12 @@
   }
 
   private def savePost(headers: Seq[(String, String)], url: String, value: JsValue)
-<<<<<<< HEAD
                       (implicit ec: ExecutionContext, headerCarrier: HeaderCarrier): Future[JsValue] = {
     val hc: HeaderCarrier = headerCarrier.withExtraHeaders(headers: _*)
 
     http.POST[JsValue, HttpResponse](url, value, CacheConnectorHeaders.headers(hc.withExtraHeaders(headers: _*)))(
       implicitly, implicitly, hc, implicitly)
       .map { response =>
-=======
-                      (implicit ec: ExecutionContext, hc: HeaderCarrier): Future[JsValue] = {
-
-    val a = Option(Json.stringify(value))
-    val b = Option(PlainText(Json.stringify(value)).value)
-
-    logger.warn(s"SAVEPOST: value length is: ${value.toString.length}. Stringified value of " +
-      s"body length: ${a.map(_.length)}. Plaintext value length: ${b.map(_.length)}.")
-    http
-      .url(url)
-      .withHttpHeaders(CacheConnectorHeaders.headers(hc.withExtraHeaders(headers: _*)): _*)
-      .post(PlainText(Json.stringify(value)).value)
-      .flatMap { response =>
->>>>>>> 9c18910a
         response.status match {
           case CREATED =>
             value
@@ -153,11 +134,6 @@
     }
   }
 
-  private def mapExceptionsToStatus: PartialFunction[Throwable, Future[HttpResponse]] = {
-    case _: NotFoundException =>
-      Future.successful(HttpResponse(NOT_FOUND, "Not found"))
-  }
-
   override def lockDetail(srn: String, startDate: String)
                          (implicit ec: ExecutionContext, headerCarrier: HeaderCarrier): Future[Option[LockDetail]] = {
 
@@ -178,6 +154,11 @@
             throw new HttpException(response.body, response.status)
         }
     }
+  }
+
+  private def mapExceptionsToStatus: PartialFunction[Throwable, Future[HttpResponse]] = {
+    case _: NotFoundException =>
+      Future.successful(HttpResponse(NOT_FOUND, "Not found"))
   }
 }
 
