--- conflicted
+++ resolved
@@ -66,16 +66,11 @@
     save(id, value, url, None)
   }
 
-<<<<<<< HEAD
   override def saveAndLock(id: String, value: JsValue, sessionData: Option[SessionDataMinusLockInfo] = None)(implicit ec: ExecutionContext, hc: HeaderCarrier): Future[JsValue] = {
-    save(id, value, lockUrl)
-=======
-  override def saveAndLock(id: String, value: JsValue, sessionData: Option[SessionData] = None)(implicit ec: ExecutionContext, hc: HeaderCarrier): Future[JsValue] = {
     save(id, value, lockUrl, sessionData)
->>>>>>> 982b8ee4
   }
 
-  private def save(id: String, value: JsValue, url: String, sessionData: Option[SessionData])(implicit
+  private def save(id: String, value: JsValue, url: String, sessionData: Option[SessionDataMinusLockInfo])(implicit
                                                     ec: ExecutionContext,
                                                     hc: HeaderCarrier
   ): Future[JsValue] = {
@@ -105,15 +100,9 @@
   }
 
   override def getSessionData(id: String)(implicit
-<<<<<<< HEAD
                                     ec: ExecutionContext,
                                     hc: HeaderCarrier
   ): Future[Option[SessionData]] = {
-=======
-                                          ec: ExecutionContext,
-                                          hc: HeaderCarrier
-  ): Future[SessionData] = {
->>>>>>> 982b8ee4
     http.url(lockUrl)
       .withHttpHeaders(hc.withExtraHeaders(("id", id)).headers: _*)
       .get()
@@ -147,12 +136,8 @@
 
   def removeAll(cacheId: String)(implicit ec: ExecutionContext, hc: HeaderCarrier): Future[Result]
 
-<<<<<<< HEAD
   def getSessionData(id: String)(implicit
                                  ec: ExecutionContext,
                                  hc: HeaderCarrier): Future[Option[SessionData]]
-=======
-  def getSessionData(id: String)(implicit ec: ExecutionContext, hc: HeaderCarrier): Future[SessionData]
->>>>>>> 982b8ee4
 }
 
