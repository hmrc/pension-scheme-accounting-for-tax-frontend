--- conflicted
+++ resolved
@@ -239,11 +239,7 @@
       Seq(
         Row(
           key = Key(msg"cya.memberName.label", classes = Seq("govuk-!-width-one-half")),
-<<<<<<< HEAD
-          value = Value(Literal(answer.fullName.toString), classes = Seq("govuk-!-width-one-quarter")),
-=======
           value = Value(Literal(answer.fullName.toString),classes = Seq("govuk-!-width-one-third")),
->>>>>>> 6d8f29ba
           actions = List(
             Action(
               content = msg"site.edit",
@@ -254,11 +250,7 @@
         ),
         Row(
           key = Key(msg"cya.nino.label".withArgs(answer.fullName), classes = Seq("govuk-!-width-one-half")),
-<<<<<<< HEAD
-          value = Value(Literal(answer.nino), classes = Seq("govuk-!-width-one-quarter")),
-=======
           value = Value(Literal(answer.nino),classes = Seq("govuk-!-width-one-third")),
->>>>>>> 6d8f29ba
           actions = List(
             Action(
               content = msg"site.edit",
@@ -334,11 +326,7 @@
       Seq(
         Row(
           key = Key(msg"cya.memberName.label", classes = Seq("govuk-!-width-one-half")),
-<<<<<<< HEAD
-          value = Value(Literal(answer.fullName.toString), classes = Seq("govuk-!-width-one-quarter")),
-=======
           value = Value(Literal(answer.fullName.toString),classes = Seq("govuk-!-width-one-third")),
->>>>>>> 6d8f29ba
           actions = List(
             Action(
               content = msg"site.edit",
@@ -349,11 +337,7 @@
         ),
         Row(
           key = Key(msg"cya.nino.label".withArgs(answer.fullName), classes = Seq("govuk-!-width-one-half")),
-<<<<<<< HEAD
-          value = Value(Literal(answer.nino), classes = Seq("govuk-!-width-one-quarter")),
-=======
           value = Value(Literal(answer.nino),classes = Seq("govuk-!-width-one-third")),
->>>>>>> 6d8f29ba
           actions = List(
             Action(
               content = msg"site.edit",
