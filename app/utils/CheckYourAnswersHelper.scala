/*
 * Copyright 2019 HM Revenue & Customs
 *
 * Licensed under the Apache License, Version 2.0 (the "License");
 * you may not use this file except in compliance with the License.
 * You may obtain a copy of the License at
 *
 *     http://www.apache.org/licenses/LICENSE-2.0
 *
 * Unless required by applicable law or agreed to in writing, software
 * distributed under the License is distributed on an "AS IS" BASIS,
 * WITHOUT WARRANTIES OR CONDITIONS OF ANY KIND, either express or implied.
 * See the License for the specific language governing permissions and
 * limitations under the License.
 */

package utils

import java.text.DecimalFormat
import java.time.format.DateTimeFormatter

import models.{CheckMode, UserAnswers}
<<<<<<< HEAD
import pages._
import play.api.i18n.Messages
import CheckYourAnswersHelper._
import pages.chargeB.ChargeBDetailsPage
=======
>>>>>>> be4ab95f
import pages.chargeF.ChargeDetailsPage
import play.api.i18n.Messages
import uk.gov.hmrc.viewmodels.SummaryList._
import uk.gov.hmrc.viewmodels.Text.Literal
import uk.gov.hmrc.viewmodels._
import utils.CheckYourAnswersHelper._

class CheckYourAnswersHelper(userAnswers: UserAnswers, srn: String)(implicit messages: Messages) {


  def date: Option[Row] = userAnswers.get(ChargeDetailsPage) map {
    answer =>
      Row(
        key = Key(msg"chargeDetails.date.checkYourAnswersLabel", classes = Seq("govuk-!-width-one-half")),
        value = Value(Literal(answer.deRegistrationDate.format(dateFormatter))),
        actions = List(
          Action(
            content = msg"site.edit",
            href = controllers.chargeF.routes.ChargeDetailsController.onPageLoad(CheckMode, srn).url,
            visuallyHiddenText = Some(msg"site.edit.hidden".withArgs(msg"chargeDetails.checkYourAnswersLabel"))
          )
        )
      )
  }

  def amount: Option[Row] = userAnswers.get(pages.chargeF.ChargeDetailsPage) map {
    answer =>
      Row(
        key = Key(msg"chargeDetails.amount.checkYourAnswersLabel", classes = Seq("govuk-!-width-one-half")),
        value = Value(Literal(answer.amountTaxDue.toString())),
        actions = List(
          Action(
            content = msg"site.edit",
            href = controllers.chargeF.routes.ChargeDetailsController.onPageLoad(CheckMode, srn).url,
            visuallyHiddenText = Some(msg"site.edit.hidden".withArgs(msg"chargeDetails.checkYourAnswersLabel"))
          )
        )
      )
  }

<<<<<<< HEAD
  def chargeBDetails: Option[Seq[Row]] = userAnswers.get(ChargeBDetailsPage) map {
    answer =>
      Seq(
        Row(
        key = Key(msg"numberOfDeceased.checkYourAnswersLabel", classes = Seq("govuk-!-width-one-half")),
        value = Value(Literal(answer.numberOfDeceased.toString)),
        actions = List(
          Action(
            content = msg"site.edit",
            href = routes.ChargeDetailsController.onPageLoad(CheckMode, srn).url,
            visuallyHiddenText = Some(msg"site.edit.hidden".withArgs(msg"numberOfDeceased.checkYourAnswersLabel"))
          )
        )
      ),
        Row(
          key = Key(msg"totalTaxDue.checkYourAnswersLabel", classes = Seq("govuk-!-width-one-half")),
          value = Value(Literal(s"£${answer.amountTaxDue.toString()}")),
          actions = List(
            Action(
              content = msg"site.edit",
              href = routes.ChargeDetailsController.onPageLoad(CheckMode, srn).url,
              visuallyHiddenText = Some(msg"site.edit.hidden".withArgs(msg"totalTaxDue.checkYourAnswersLabel"))
            )
          )
        )
      )

=======
  def chargeAMembers: Option[Row] = userAnswers.get(pages.chargeA.ChargeDetailsPage) map {
    answer =>
      Row(
        key = Key(msg"chargeA.chargeDetails.numberOfMembers.checkYourAnswersLabel", classes = Seq("govuk-!-width-one-half")),
        value = Value(Literal(answer.numberOfMembers.toString)),
        actions = List(
          Action(
            content = msg"site.edit",
            href = controllers.chargeA.routes.ChargeDetailsController.onPageLoad(CheckMode, srn).url,
            visuallyHiddenText = Some(msg"site.edit.hidden".withArgs(msg"chargeA.chargeDetails.numberOfMembers.checkYourAnswersLabel"))
          )
        )
      )
  }

  def chargeAAmountLowerRate: Option[Row] = userAnswers.get(pages.chargeA.ChargeDetailsPage) map {
    answer =>
      Row(
        key = Key(msg"chargeA.chargeDetails.amountLowerRate.checkYourAnswersLabel", classes = Seq("govuk-!-width-one-half")),
        value = Value(Literal(formatBigDecimalAsString(answer.totalAmtOfTaxDueAtLowerRate))),
        actions = List(
          Action(
            content = msg"site.edit",
            href = controllers.chargeA.routes.ChargeDetailsController.onPageLoad(CheckMode, srn).url,
            visuallyHiddenText = Some(msg"site.edit.hidden".withArgs(msg"chargeA.chargeDetails.amountLowerRate.checkYourAnswersLabel"))
          )
        )
      )
  }

  def chargeAAmountHigherRate: Option[Row] = userAnswers.get(pages.chargeA.ChargeDetailsPage) map {
    answer =>
      Row(
        key = Key(msg"chargeA.chargeDetails.amountHigherRate.checkYourAnswersLabel", classes = Seq("govuk-!-width-one-half")),
        value = Value(Literal(formatBigDecimalAsString(answer.totalAmtOfTaxDueAtHigherRate))),
        actions = List(
          Action(
            content = msg"site.edit",
            href = controllers.chargeA.routes.ChargeDetailsController.onPageLoad(CheckMode, srn).url,
            visuallyHiddenText = Some(msg"site.edit.hidden".withArgs(msg"chargeA.chargeDetails.amountHigherRate.checkYourAnswersLabel"))
          )
        )
      )
>>>>>>> be4ab95f
  }

  private def yesOrNo(answer: Boolean): Content =
    if (answer) {
      msg"site.yes"
    } else {
      msg"site.no"
    }
}

object CheckYourAnswersHelper {
  private val decimalFormat = new DecimalFormat("0.00")
  private val dateFormatter = DateTimeFormatter.ofPattern("d MMMM yyyy")

  def formatBigDecimalAsString(bd:BigDecimal):String = decimalFormat.format(bd)
}<|MERGE_RESOLUTION|>--- conflicted
+++ resolved
@@ -20,13 +20,7 @@
 import java.time.format.DateTimeFormatter
 
 import models.{CheckMode, UserAnswers}
-<<<<<<< HEAD
-import pages._
-import play.api.i18n.Messages
-import CheckYourAnswersHelper._
 import pages.chargeB.ChargeBDetailsPage
-=======
->>>>>>> be4ab95f
 import pages.chargeF.ChargeDetailsPage
 import play.api.i18n.Messages
 import uk.gov.hmrc.viewmodels.SummaryList._
@@ -67,35 +61,6 @@
       )
   }
 
-<<<<<<< HEAD
-  def chargeBDetails: Option[Seq[Row]] = userAnswers.get(ChargeBDetailsPage) map {
-    answer =>
-      Seq(
-        Row(
-        key = Key(msg"numberOfDeceased.checkYourAnswersLabel", classes = Seq("govuk-!-width-one-half")),
-        value = Value(Literal(answer.numberOfDeceased.toString)),
-        actions = List(
-          Action(
-            content = msg"site.edit",
-            href = routes.ChargeDetailsController.onPageLoad(CheckMode, srn).url,
-            visuallyHiddenText = Some(msg"site.edit.hidden".withArgs(msg"numberOfDeceased.checkYourAnswersLabel"))
-          )
-        )
-      ),
-        Row(
-          key = Key(msg"totalTaxDue.checkYourAnswersLabel", classes = Seq("govuk-!-width-one-half")),
-          value = Value(Literal(s"£${answer.amountTaxDue.toString()}")),
-          actions = List(
-            Action(
-              content = msg"site.edit",
-              href = routes.ChargeDetailsController.onPageLoad(CheckMode, srn).url,
-              visuallyHiddenText = Some(msg"site.edit.hidden".withArgs(msg"totalTaxDue.checkYourAnswersLabel"))
-            )
-          )
-        )
-      )
-
-=======
   def chargeAMembers: Option[Row] = userAnswers.get(pages.chargeA.ChargeDetailsPage) map {
     answer =>
       Row(
@@ -139,7 +104,35 @@
           )
         )
       )
->>>>>>> be4ab95f
+  }
+
+  def chargeBDetails: Option[Seq[Row]] = userAnswers.get(ChargeBDetailsPage) map {
+    answer =>
+      Seq(
+        Row(
+        key = Key(msg"numberOfDeceased.checkYourAnswersLabel", classes = Seq("govuk-!-width-one-half")),
+        value = Value(Literal(answer.numberOfDeceased.toString)),
+        actions = List(
+          Action(
+            content = msg"site.edit",
+            href = controllers.chargeB.routes.ChargeDetailsController.onPageLoad(CheckMode, srn).url,
+            visuallyHiddenText = Some(msg"site.edit.hidden".withArgs(msg"numberOfDeceased.checkYourAnswersLabel"))
+          )
+        )
+      ),
+        Row(
+          key = Key(msg"totalTaxDue.checkYourAnswersLabel", classes = Seq("govuk-!-width-one-half")),
+          value = Value(Literal(s"£${answer.amountTaxDue.toString()}")),
+          actions = List(
+            Action(
+              content = msg"site.edit",
+              href = controllers.chargeB.routes.ChargeDetailsController.onPageLoad(CheckMode, srn).url,
+              visuallyHiddenText = Some(msg"site.edit.hidden".withArgs(msg"totalTaxDue.checkYourAnswersLabel"))
+            )
+          )
+        )
+      )
+
   }
 
   private def yesOrNo(answer: Boolean): Content =
