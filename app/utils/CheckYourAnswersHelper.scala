--- conflicted
+++ resolved
@@ -24,13 +24,9 @@
 import pages.chargeB.ChargeBDetailsPage
 import pages.chargeC._
 import pages.chargeD.{ChargeDetailsPage => ChargeDDetailsPage, MemberDetailsPage => ChargeDMemberDetailsPage}
-<<<<<<< HEAD
 import pages.chargeE.{AnnualAllowanceYearPage, MemberDetailsPage, ChargeDetailsPage => ChargeEDetailsPage}
-=======
+import pages.chargeF.ChargeDetailsPage
 import pages.chargeG.{ChargeAmountsPage, ChargeDetailsPage => ChargeGDetailsPage, MemberDetailsPage => ChargeGMemberDetailsPage}
-import pages.chargeD.{ChargeDetailsPage => ChargeDDetailsPage, MemberDetailsPage => ChargeDMemberDetailsPage}
->>>>>>> bbffe645
-import pages.chargeF.ChargeDetailsPage
 import play.api.i18n.Messages
 import uk.gov.hmrc.viewmodels.SummaryList._
 import uk.gov.hmrc.viewmodels.Text.Literal
@@ -38,10 +34,10 @@
 import utils.CheckYourAnswersHelper._
 
 class CheckYourAnswersHelper(userAnswers: UserAnswers, srn: String)(implicit messages: Messages) {
+
   private def addressAnswer(addr: SponsoringEmployerAddress)(implicit messages: Messages): Html = {
     def addrLineToHtml(l: String): String = s"""<span class="govuk-!-display-block">$l</span>"""
 
-<<<<<<< HEAD
     def optionalAddrLineToHtml(optionalAddrLine: Option[String]): String = optionalAddrLine match {
       case None => ""
       case Some(l) => addrLineToHtml(l)
@@ -75,40 +71,6 @@
 
   private def chargeCIsSponsoringEmployerIndividual(isIndividual: Boolean): Seq[Row] = {
     Seq(
-=======
-  def chargeGDate(index: Int): Option[Row] = userAnswers.get(pages.chargeG.ChargeDetailsPage(index)) map {
-    answer =>
-      Row(
-        key     = Key(msg"chargeG.chargeDetails.qropsTransferDate.checkYourAnswersLabel", classes = Seq("govuk-!-width-one-half")),
-        value   = Value(Literal(answer.qropsTransferDate.format(dateFormatter))),
-        actions = List(
-          Action(
-            content            = msg"site.edit",
-            href               = controllers.chargeG.routes.ChargeDetailsController.onPageLoad(CheckMode, srn, index).url,
-            visuallyHiddenText = Some(msg"site.edit.hidden".withArgs(msg"chargeG.chargeDetails.qropsTransferDate.visuallyHidden.checkYourAnswersLabel"))
-          )
-        )
-      )
-  }
-
-  def chargeGQROPSReferenceNumber(index: Int): Option[Row] = userAnswers.get(pages.chargeG.ChargeDetailsPage(index)) map {
-    answer =>
-      Row(
-        key     = Key(msg"chargeG.chargeDetails.GQROPSReferenceNumber.checkYourAnswersLabel", classes = Seq("govuk-!-width-one-half")),
-        value   = Value(Literal(answer.qropsReferenceNumber)),
-        actions = List(
-          Action(
-            content            = msg"site.edit",
-            href               = controllers.chargeG.routes.ChargeDetailsController.onPageLoad(CheckMode, srn, index).url,
-            visuallyHiddenText = Some(msg"site.edit.hidden".withArgs(msg"chargeG.chargeDetails.qropsReferenceNumber.visuallyHidden.checkYourAnswersLabel"))
-          )
-        )
-      )
-  }
-
-  def sponsoringIndividualDetails: Option[Row] = userAnswers.get(SponsoringIndividualDetailsPage) map {
-    answer =>
->>>>>>> bbffe645
       Row(
         key = Key(msg"chargeC.isSponsoringEmployerIndividual.checkYourAnswersLabel", classes = Seq("govuk-!-width-one-half")),
         value = Value(yesOrNo(isIndividual)),
@@ -211,11 +173,101 @@
     )
   )
 
+  def chargeGDate(index: Int): Option[Row] = userAnswers.get(pages.chargeG.ChargeDetailsPage(index)) map {
+    answer =>
+      Row(
+        key     = Key(msg"chargeG.chargeDetails.qropsTransferDate.checkYourAnswersLabel", classes = Seq("govuk-!-width-one-half")),
+        value   = Value(Literal(answer.qropsTransferDate.format(dateFormatter))),
+        actions = List(
+          Action(
+            content            = msg"site.edit",
+            href               = controllers.chargeG.routes.ChargeDetailsController.onPageLoad(CheckMode, srn, index).url,
+            visuallyHiddenText = Some(msg"site.edit.hidden".withArgs(msg"chargeG.chargeDetails.qropsTransferDate.visuallyHidden.checkYourAnswersLabel"))
+          )
+        )
+      )
+  }
+
+  def chargeGQROPSReferenceNumber(index: Int): Option[Row] = userAnswers.get(pages.chargeG.ChargeDetailsPage(index)) map {
+    answer =>
+      Row(
+        key     = Key(msg"chargeG.chargeDetails.GQROPSReferenceNumber.checkYourAnswersLabel", classes = Seq("govuk-!-width-one-half")),
+        value   = Value(Literal(answer.qropsReferenceNumber)),
+        actions = List(
+          Action(
+            content            = msg"site.edit",
+            href               = controllers.chargeG.routes.ChargeDetailsController.onPageLoad(CheckMode, srn, index).url,
+            visuallyHiddenText = Some(msg"site.edit.hidden".withArgs(msg"chargeG.chargeDetails.qropsReferenceNumber.visuallyHidden.checkYourAnswersLabel"))
+          )
+        )
+      )
+  }
+
+  def sponsoringIndividualDetails: Option[Row] = userAnswers.get(SponsoringIndividualDetailsPage) map {
+    answer =>
+      Row(
+        key     = Key(msg"sponsoringIndividualDetails.checkYourAnswersLabel", classes = Seq("govuk-!-width-one-half")),
+        value   = Value(lit"$answer"),
+        actions = List(
+          Action(
+            content            = msg"site.edit",
+            href               = controllers.chargeC.routes.SponsoringIndividualDetailsController.onPageLoad(CheckMode, srn).url,
+            visuallyHiddenText = Some(msg"site.edit.hidden".withArgs(msg"sponsoringIndividualDetails.checkYourAnswersLabel"))
+          )
+        )
+      )
+  }
+
+  def sponsoringEmployerAddress: Option[Row] = userAnswers.get(SponsoringEmployerAddressPage) map {
+    answer =>
+      Row(
+        key     = Key(msg"sponsoringEmployerAddress.checkYourAnswersLabel", classes = Seq("govuk-!-width-one-half")),
+        value   = Value(lit"$answer"),
+        actions = List(
+          Action(
+            content            = msg"site.edit",
+            href               = controllers.chargeC.routes.SponsoringEmployerAddressController.onPageLoad(CheckMode, srn).url,
+            visuallyHiddenText = Some(msg"site.edit.hidden".withArgs(msg"sponsoringEmployerAddress.checkYourAnswersLabel"))
+          )
+        )
+      )
+  }
+
+  def sponsoringOrganisationDetails: Option[Row] = userAnswers.get(SponsoringOrganisationDetailsPage) map {
+    answer =>
+      Row(
+        key     = Key(msg"chargeC.sponsoringOrganisationDetails.checkYourAnswersLabel", classes = Seq("govuk-!-width-one-half")),
+        value   = Value(lit"$answer"),
+        actions = List(
+          Action(
+            content            = msg"site.edit",
+            href               = controllers.chargeC.routes.SponsoringOrganisationDetailsController.onPageLoad(CheckMode, srn).url,
+            visuallyHiddenText = Some(msg"site.edit.hidden".withArgs(msg"chargeC.sponsoringOrganisationDetails.checkYourAnswersLabel"))
+          )
+        )
+      )
+  }
+
+  def isSponsoringEmployerIndividual: Option[Row] = userAnswers.get(IsSponsoringEmployerIndividualPage) map {
+    answer =>
+      Row(
+        key     = Key(msg"chargeC.isSponsoringEmployerIndividual.checkYourAnswersLabel", classes = Seq("govuk-!-width-one-half")),
+        value   = Value(yesOrNo(answer)),
+        actions = List(
+          Action(
+            content            = msg"site.edit",
+            href               = controllers.chargeC.routes.IsSponsoringEmployerIndividualController.onPageLoad(CheckMode, srn).url,
+            visuallyHiddenText = Some(msg"site.edit.hidden".withArgs(msg"chargeC.isSponsoringEmployerIndividual.checkYourAnswersLabel"))
+          )
+        )
+      )
+  }
+
   def chargeFDate: Option[Row] = userAnswers.get(ChargeDetailsPage) map {
     answer =>
       Row(
         key = Key(msg"chargeF.chargeDetails.date.checkYourAnswersLabel", classes = Seq("govuk-!-width-one-half")),
-        value = Value(Literal(answer.deRegistrationDate.format(dateFormatter)), classes = Seq("govuk-!-width-one-quarter")),
+        value = Value(Literal(answer.deRegistrationDate.format(dateFormatter)),classes = Seq("govuk-!-width-one-quarter")),
         actions = List(
           Action(
             content = msg"site.edit",
@@ -229,8 +281,8 @@
   def chargeFAmount: Option[Row] = userAnswers.get(pages.chargeF.ChargeDetailsPage) map {
     answer =>
       Row(
-        key = Key(msg"chargeF.chargeDetails.amount.checkYourAnswersLabel", classes = Seq("govuk-!-width-one-half")),
-        value = Value(Literal(s"£${formatBigDecimalAsString(answer.amountTaxDue)}"), classes = Seq("govuk-!-width-one-quarter")),
+        key = Key(msg"chargeF.chargeDetails.amount.checkYourAnswersLabel",  classes = Seq("govuk-!-width-one-half")),
+        value = Value(Literal(s"£${formatBigDecimalAsString(answer.amountTaxDue)}"),classes = Seq("govuk-!-width-one-quarter")),
         actions = List(
           Action(
             content = msg"site.edit",
@@ -245,7 +297,7 @@
     answer =>
       Row(
         key = Key(msg"chargeA.chargeDetails.numberOfMembers.checkYourAnswersLabel", classes = Seq("govuk-!-width-one-half")),
-        value = Value(Literal(answer.numberOfMembers.toString), classes = Seq("govuk-!-width-one-quarter")),
+        value = Value(Literal(answer.numberOfMembers.toString),classes = Seq("govuk-!-width-one-quarter")),
         actions = List(
           Action(
             content = msg"site.edit",
@@ -261,7 +313,7 @@
     answer =>
       Row(
         key = Key(msg"chargeA.chargeDetails.amountLowerRate.checkYourAnswersLabel", classes = Seq("govuk-!-width-one-half")),
-        value = Value(Literal(s"£${formatBigDecimalAsString(answer.totalAmtOfTaxDueAtLowerRate)}"), classes = Seq("govuk-!-width-one-quarter")),
+        value = Value(Literal(s"£${formatBigDecimalAsString(answer.totalAmtOfTaxDueAtLowerRate)}"),classes = Seq("govuk-!-width-one-quarter")),
         actions = List(
           Action(
             content = msg"site.edit",
@@ -276,7 +328,7 @@
     answer =>
       Row(
         key = Key(msg"chargeA.chargeDetails.amountHigherRate.checkYourAnswersLabel", classes = Seq("govuk-!-width-one-half")),
-        value = Value(Literal(s"£${formatBigDecimalAsString(answer.totalAmtOfTaxDueAtHigherRate)}"), classes = Seq("govuk-!-width-one-quarter")),
+        value = Value(Literal(s"£${formatBigDecimalAsString(answer.totalAmtOfTaxDueAtHigherRate)}"),classes = Seq("govuk-!-width-one-quarter")),
         actions = List(
           Action(
             content = msg"site.edit",
@@ -287,7 +339,7 @@
       )
   }
 
-  def total(total: BigDecimal) = Row(Key(msg"total", classes = Seq("govuk-!-width-one-half", "govuk-table__cell--numeric", "govuk-!-font-weight-bold")),
+  def total(total:BigDecimal) = Row(Key(msg"total", classes = Seq("govuk-!-width-one-half", "govuk-table__cell--numeric","govuk-!-font-weight-bold")),
     value = Value(Literal(s"£${formatBigDecimalAsString(total)}"))
   )
 
@@ -296,7 +348,7 @@
       Seq(
         Row(
           key = Key(msg"chargeB.numberOfDeceased.checkYourAnswersLabel", classes = Seq("govuk-!-width-one-half")),
-          value = Value(Literal(answer.numberOfDeceased.toString), classes = Seq("govuk-!-width-one-quarter")),
+          value = Value(Literal(answer.numberOfDeceased.toString),classes = Seq("govuk-!-width-one-quarter")),
           actions = List(
             Action(
               content = msg"site.edit",
@@ -307,7 +359,7 @@
         ),
         Row(
           key = Key(msg"chargeB.totalTaxDue.checkYourAnswersLabel", classes = Seq("govuk-!-width-one-half")),
-          value = Value(Literal(s"£${formatBigDecimalAsString(answer.amountTaxDue)}"), classes = Seq("govuk-!-width-one-quarter")),
+          value = Value(Literal(s"£${formatBigDecimalAsString(answer.amountTaxDue)}"),classes = Seq("govuk-!-width-one-quarter")),
           actions = List(
             Action(
               content = msg"site.edit",
@@ -325,11 +377,7 @@
       Seq(
         Row(
           key = Key(msg"cya.memberName.label", classes = Seq("govuk-!-width-one-half")),
-<<<<<<< HEAD
-          value = Value(Literal(answer.fullName.toString), classes = Seq("govuk-!-width-one-quarter")),
-=======
           value = Value(Literal(answer.fullName.toString),classes = Seq("govuk-!-width-one-third")),
->>>>>>> bbffe645
           actions = List(
             Action(
               content = msg"site.edit",
@@ -340,11 +388,7 @@
         ),
         Row(
           key = Key(msg"cya.nino.label".withArgs(answer.fullName), classes = Seq("govuk-!-width-one-half")),
-<<<<<<< HEAD
-          value = Value(Literal(answer.nino), classes = Seq("govuk-!-width-one-quarter")),
-=======
           value = Value(Literal(answer.nino),classes = Seq("govuk-!-width-one-third")),
->>>>>>> bbffe645
           actions = List(
             Action(
               content = msg"site.edit",
@@ -420,11 +464,7 @@
       Seq(
         Row(
           key = Key(msg"cya.memberName.label", classes = Seq("govuk-!-width-one-half")),
-<<<<<<< HEAD
-          value = Value(Literal(answer.fullName.toString), classes = Seq("govuk-!-width-one-quarter")),
-=======
           value = Value(Literal(answer.fullName.toString),classes = Seq("govuk-!-width-one-third")),
->>>>>>> bbffe645
           actions = List(
             Action(
               content = msg"site.edit",
@@ -435,11 +475,7 @@
         ),
         Row(
           key = Key(msg"cya.nino.label".withArgs(answer.fullName), classes = Seq("govuk-!-width-one-half")),
-<<<<<<< HEAD
-          value = Value(Literal(answer.nino), classes = Seq("govuk-!-width-one-quarter")),
-=======
           value = Value(Literal(answer.nino),classes = Seq("govuk-!-width-one-third")),
->>>>>>> bbffe645
           actions = List(
             Action(
               content = msg"site.edit",
@@ -599,5 +635,5 @@
   private val decimalFormat = new DecimalFormat("0.00")
   private val dateFormatter = DateTimeFormatter.ofPattern("d/M/yyyy")
 
-  def formatBigDecimalAsString(bd: BigDecimal): String = decimalFormat.format(bd)
+  def formatBigDecimalAsString(bd:BigDecimal):String = decimalFormat.format(bd)
 }