/*
 * Copyright 2020 HM Revenue & Customs
 *
 * Licensed under the Apache License, Version 2.0 (the "License");
 * you may not use this file except in compliance with the License.
 * You may obtain a copy of the License at
 *
 *     http://www.apache.org/licenses/LICENSE-2.0
 *
 * Unless required by applicable law or agreed to in writing, software
 * distributed under the License is distributed on an "AS IS" BASIS,
 * WITHOUT WARRANTIES OR CONDITIONS OF ANY KIND, either express or implied.
 * See the License for the specific language governing permissions and
 * limitations under the License.
 */

package utils

import java.text.DecimalFormat
import java.time.format.DateTimeFormatter

import models.{CheckMode, UserAnswers, YearRange}
import pages.chargeB.ChargeBDetailsPage
import pages.chargeC.IsSponsoringEmployerIndividualPage
import pages.chargeE.{AnnualAllowanceYearPage, MemberDetailsPage, ChargeDetailsPage => ChargeEDetailsPage}
import pages.chargeF.ChargeDetailsPage
import play.api.i18n.Messages
import uk.gov.hmrc.viewmodels.SummaryList._
import uk.gov.hmrc.viewmodels.Text.Literal
import uk.gov.hmrc.viewmodels._
import utils.CheckYourAnswersHelper._

class CheckYourAnswersHelper(userAnswers: UserAnswers, srn: String)(implicit messages: Messages) {

<<<<<<< HEAD
  def chargeGDate(index: Int): Option[Row] = userAnswers.get(pages.chargeG.ChargeDetailsPage(index)) map {
    answer =>
      Row(
        key     = Key(msg"chargeG.chargeDetails.qropsTransferDate.checkYourAnswersLabel", classes = Seq("govuk-!-width-one-half")),
        value   = Value(Literal(answer.qropsTransferDate.format(dateFormatter))),
        actions = List(
          Action(
            content            = msg"site.edit",
            href               = controllers.chargeG.routes.ChargeDetailsController.onPageLoad(CheckMode, srn, index).url,
            visuallyHiddenText = Some(msg"site.edit.hidden".withArgs(msg"chargeG.chargeDetails.qropsTransferDate.visuallyHidden.checkYourAnswersLabel"))
          )
        )
      )
  }

  def chargeGQROPSReferenceNumber(index: Int): Option[Row] = userAnswers.get(pages.chargeG.ChargeDetailsPage(index)) map {
    answer =>
      Row(
        key     = Key(msg"chargeG.chargeDetails.GQROPSReferenceNumber.checkYourAnswersLabel", classes = Seq("govuk-!-width-one-half")),
        value   = Value(Literal(answer.qropsReferenceNumber)),
        actions = List(
          Action(
            content            = msg"site.edit",
            href               = controllers.chargeG.routes.ChargeDetailsController.onPageLoad(CheckMode, srn, index).url,
            visuallyHiddenText = Some(msg"site.edit.hidden".withArgs(msg"chargeG.chargeDetails.qropsReferenceNumber.visuallyHidden.checkYourAnswersLabel"))
=======
  def isSponsoringEmployerIndividual: Option[Row] = userAnswers.get(IsSponsoringEmployerIndividualPage) map {
    answer =>
      Row(
        key     = Key(msg"chargeC.isSponsoringEmployerIndividual.checkYourAnswersLabel", classes = Seq("govuk-!-width-one-half")),
        value   = Value(yesOrNo(answer)),
        actions = List(
          Action(
            content            = msg"site.edit",
            href               = controllers.chargeC.routes.IsSponsoringEmployerIndividualController.onPageLoad(CheckMode, srn).url,
            visuallyHiddenText = Some(msg"site.edit.hidden".withArgs(msg"chargeC.isSponsoringEmployerIndividual.checkYourAnswersLabel"))
>>>>>>> 7969926a
          )
        )
      )
  }

  def chargeFDate: Option[Row] = userAnswers.get(ChargeDetailsPage) map {
    answer =>
      Row(
        key = Key(msg"chargeF.chargeDetails.date.checkYourAnswersLabel", classes = Seq("govuk-!-width-one-half")),
        value = Value(Literal(answer.deRegistrationDate.format(dateFormatter)),classes = Seq("govuk-!-width-one-quarter")),
        actions = List(
          Action(
            content = msg"site.edit",
            href = controllers.chargeF.routes.ChargeDetailsController.onPageLoad(CheckMode, srn).url,
            visuallyHiddenText = Some(msg"site.edit.hidden".withArgs(msg"chargeF.chargeDetails.date.visuallyHidden.checkYourAnswersLabel"))
          )
        )
      )
  }

  def chargeFAmount: Option[Row] = userAnswers.get(pages.chargeF.ChargeDetailsPage) map {
    answer =>
      Row(
        key = Key(msg"chargeF.chargeDetails.amount.checkYourAnswersLabel",  classes = Seq("govuk-!-width-one-half")),
        value = Value(Literal(s"£${formatBigDecimalAsString(answer.amountTaxDue)}"),classes = Seq("govuk-!-width-one-quarter")),
        actions = List(
          Action(
            content = msg"site.edit",
            href = controllers.chargeF.routes.ChargeDetailsController.onPageLoad(CheckMode, srn).url,
            visuallyHiddenText = Some(msg"site.edit.hidden".withArgs(msg"chargeF.chargeDetails.amount.visuallyHidden.checkYourAnswersLabel"))
          )
        )
      )
  }

  def chargeAMembers: Option[Row] = userAnswers.get(pages.chargeA.ChargeDetailsPage) map {
    answer =>
      Row(
        key = Key(msg"chargeA.chargeDetails.numberOfMembers.checkYourAnswersLabel", classes = Seq("govuk-!-width-one-half")),
        value = Value(Literal(answer.numberOfMembers.toString),classes = Seq("govuk-!-width-one-quarter")),
        actions = List(
          Action(
            content = msg"site.edit",
            href = controllers.chargeA.routes.ChargeDetailsController.onPageLoad(CheckMode, srn).url,
            visuallyHiddenText = Some(msg"site.edit.hidden".withArgs(msg"chargeA.chargeDetails.numberOfMembers.visuallyHidden.checkYourAnswersLabel")
              )
          )
        )
      )
  }

  def chargeAAmountLowerRate: Option[Row] = userAnswers.get(pages.chargeA.ChargeDetailsPage) map {
    answer =>
      Row(
        key = Key(msg"chargeA.chargeDetails.amountLowerRate.checkYourAnswersLabel", classes = Seq("govuk-!-width-one-half")),
        value = Value(Literal(s"£${formatBigDecimalAsString(answer.totalAmtOfTaxDueAtLowerRate)}"),classes = Seq("govuk-!-width-one-quarter")),
        actions = List(
          Action(
            content = msg"site.edit",
            href = controllers.chargeA.routes.ChargeDetailsController.onPageLoad(CheckMode, srn).url,
            visuallyHiddenText = Some(msg"site.edit.hidden".withArgs(msg"chargeA.chargeDetails.amountLowerRate.visuallyHidden.checkYourAnswersLabel"))
          )
        )
      )
  }

  def chargeAAmountHigherRate: Option[Row] = userAnswers.get(pages.chargeA.ChargeDetailsPage) map {
    answer =>
      Row(
        key = Key(msg"chargeA.chargeDetails.amountHigherRate.checkYourAnswersLabel", classes = Seq("govuk-!-width-one-half")),
        value = Value(Literal(s"£${formatBigDecimalAsString(answer.totalAmtOfTaxDueAtHigherRate)}"),classes = Seq("govuk-!-width-one-quarter")),
        actions = List(
          Action(
            content = msg"site.edit",
            href = controllers.chargeA.routes.ChargeDetailsController.onPageLoad(CheckMode, srn).url,
            visuallyHiddenText = Some(msg"site.edit.hidden".withArgs(msg"chargeA.chargeDetails.amountHigherRate.visuallyHidden.checkYourAnswersLabel"))
          )
        )
      )
  }

  def total(total:BigDecimal) = Row(Key(msg"total", classes = Seq("govuk-!-width-one-half", "govuk-table__cell--numeric","govuk-!-font-weight-bold")),
    value = Value(Literal(s"£${formatBigDecimalAsString(total)}"))
  )

  def chargeBDetails: Option[Seq[Row]] = userAnswers.get(ChargeBDetailsPage) map {
    answer =>
      Seq(
        Row(
        key = Key(msg"chargeB.numberOfDeceased.checkYourAnswersLabel", classes = Seq("govuk-!-width-one-half")),
        value = Value(Literal(answer.numberOfDeceased.toString),classes = Seq("govuk-!-width-one-quarter")),
        actions = List(
          Action(
            content = msg"site.edit",
            href = controllers.chargeB.routes.ChargeDetailsController.onPageLoad(CheckMode, srn).url,
            visuallyHiddenText = Some(msg"site.edit.hidden".withArgs(msg"chargeB.numberOfDeceased.visuallyHidden.checkYourAnswersLabel"))
          )
        )
      ),
        Row(
          key = Key(msg"chargeB.totalTaxDue.checkYourAnswersLabel", classes = Seq("govuk-!-width-one-half")),
          value = Value(Literal(s"£${formatBigDecimalAsString(answer.amountTaxDue)}"),classes = Seq("govuk-!-width-one-quarter")),
          actions = List(
            Action(
              content = msg"site.edit",
              href = controllers.chargeB.routes.ChargeDetailsController.onPageLoad(CheckMode, srn).url,
              visuallyHiddenText = Some(msg"site.edit.hidden".withArgs(msg"chargeB.totalTaxDue.visuallyHidden.checkYourAnswersLabel"))
            )
          )
        )
      )

  }

  def chargeEMemberDetails(index: Int): Option[Seq[Row]] = userAnswers.get(MemberDetailsPage(index)) map {
    answer =>
      Seq(
        Row(
          key = Key(msg"chargeE.cya.memberName.label", classes = Seq("govuk-!-width-one-half")),
          value = Value(Literal(answer.fullName.toString),classes = Seq("govuk-!-width-one-quarter")),
          actions = List(
            Action(
              content = msg"site.edit",
              href = controllers.chargeE.routes.MemberDetailsController.onPageLoad(CheckMode, srn, index).url,
              visuallyHiddenText = Some(msg"chargeE.visuallyHidden.memberName.label")
            )
          )
        ),
        Row(
          key = Key(msg"chargeE.cya.nino.label".withArgs(answer.fullName), classes = Seq("govuk-!-width-one-half")),
          value = Value(Literal(answer.nino),classes = Seq("govuk-!-width-one-quarter")),
          actions = List(
            Action(
              content = msg"site.edit",
              href = controllers.chargeE.routes.MemberDetailsController.onPageLoad(CheckMode, srn, index).url,
              visuallyHiddenText = Some(msg"site.edit.hidden".withArgs(msg"chargeE.cya.nino.label".withArgs(answer.fullName)))
            )
          )
        )
      )

  }

  def chargeETaxYear(index: Int): Option[Seq[Row]] = userAnswers.get(AnnualAllowanceYearPage(index)) map {
    answer =>
      Seq(
        Row(
          key = Key(msg"chargeE.cya.taxYear.label", classes = Seq("govuk-!-width-one-half")),
          value = Value(YearRange.getLabel(answer), classes = Seq("govuk-!-width-one-quarter")),
          actions = List(
            Action(
              content = msg"site.edit",
              href = controllers.chargeE.routes.AnnualAllowanceYearController.onPageLoad(CheckMode, srn, index).url,
              visuallyHiddenText = Some(msg"chargeE.visuallyHidden.taxYear.label")
            )
          )
        )
      )

  }


  def chargeEDetails(index: Int): Option[Seq[Row]] = userAnswers.get(ChargeEDetailsPage(index)) map {
    answer =>
      Seq(
        Row(
          key = Key(msg"chargeEDetails.chargeAmount.label", classes = Seq("govuk-!-width-one-half")),
          value = Value(Literal(s"£${formatBigDecimalAsString(answer.chargeAmount)}"),classes = Seq("govuk-!-width-one-quarter")),
          actions = List(
            Action(
              content = msg"site.edit",
              href = controllers.chargeE.routes.ChargeDetailsController.onPageLoad(CheckMode, srn, index).url,
              visuallyHiddenText = Some(msg"chargeE.visuallyHidden.chargeAmount.label")
            )
          )
        ),
        Row(
          key = Key(msg"chargeEDetails.dateNoticeReceived.label", classes = Seq("govuk-!-width-one-half")),
          value = Value(Literal(answer.dateNoticeReceived.format(dateFormatter)),classes = Seq("govuk-!-width-one-quarter")),
          actions = List(
            Action(
              content = msg"site.edit",
              href = controllers.chargeE.routes.ChargeDetailsController.onPageLoad(CheckMode, srn, index).url,
              visuallyHiddenText = Some(msg"chargeE.visuallyHidden.dateNoticeReceived.label")
            )
          )
        ),
        Row(
          key = Key(msg"chargeE.cya.mandatoryPayment.label", classes = Seq("govuk-!-width-one-half")),
          value = Value(yesOrNo(answer.isPaymentMandatory), classes = Seq("govuk-!-width-one-quarter")),
          actions = List(
            Action(
              content = msg"site.edit",
              href = controllers.chargeE.routes.ChargeDetailsController.onPageLoad(CheckMode, srn, index).url,
              visuallyHiddenText = Some(msg"chargeE.visuallyHidden.isPaymentMandatory.label")
            )
          )
        )
      )

  }

  private def yesOrNo(answer: Boolean): Content =
    if (answer) {
      msg"site.yes"
    } else {
      msg"site.no"
    }
}

object CheckYourAnswersHelper {
  private val decimalFormat = new DecimalFormat("0.00")
  private val dateFormatter = DateTimeFormatter.ofPattern("d/M/yyyy")

  def formatBigDecimalAsString(bd:BigDecimal):String = decimalFormat.format(bd)
}<|MERGE_RESOLUTION|>--- conflicted
+++ resolved
@@ -32,7 +32,6 @@
 
 class CheckYourAnswersHelper(userAnswers: UserAnswers, srn: String)(implicit messages: Messages) {
 
-<<<<<<< HEAD
   def chargeGDate(index: Int): Option[Row] = userAnswers.get(pages.chargeG.ChargeDetailsPage(index)) map {
     answer =>
       Row(
@@ -58,7 +57,11 @@
             content            = msg"site.edit",
             href               = controllers.chargeG.routes.ChargeDetailsController.onPageLoad(CheckMode, srn, index).url,
             visuallyHiddenText = Some(msg"site.edit.hidden".withArgs(msg"chargeG.chargeDetails.qropsReferenceNumber.visuallyHidden.checkYourAnswersLabel"))
-=======
+          )
+        )
+      )
+  }
+
   def isSponsoringEmployerIndividual: Option[Row] = userAnswers.get(IsSponsoringEmployerIndividualPage) map {
     answer =>
       Row(
@@ -69,7 +72,6 @@
             content            = msg"site.edit",
             href               = controllers.chargeC.routes.IsSponsoringEmployerIndividualController.onPageLoad(CheckMode, srn).url,
             visuallyHiddenText = Some(msg"site.edit.hidden".withArgs(msg"chargeC.isSponsoringEmployerIndividual.checkYourAnswersLabel"))
->>>>>>> 7969926a
           )
         )
       )
