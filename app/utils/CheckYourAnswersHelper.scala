/*
 * Copyright 2020 HM Revenue & Customs
 *
 * Licensed under the Apache License, Version 2.0 (the "License");
 * you may not use this file except in compliance with the License.
 * You may obtain a copy of the License at
 *
 *     http://www.apache.org/licenses/LICENSE-2.0
 *
 * Unless required by applicable law or agreed to in writing, software
 * distributed under the License is distributed on an "AS IS" BASIS,
 * WITHOUT WARRANTIES OR CONDITIONS OF ANY KIND, either express or implied.
 * See the License for the specific language governing permissions and
 * limitations under the License.
 */

package utils

import java.text.DecimalFormat
import java.time.format.DateTimeFormatter

import models.{CheckMode, UserAnswers, YearRange}
import pages.chargeB.ChargeBDetailsPage
import pages.chargeC.{IsSponsoringEmployerIndividualPage, SponsoringEmployerAddressPage, SponsoringIndividualDetailsPage, SponsoringOrganisationDetailsPage}
import pages.chargeE.{AnnualAllowanceYearPage, MemberDetailsPage, ChargeDetailsPage => ChargeEDetailsPage}
import pages.chargeD.{ChargeDetailsPage => ChargeDDetailsPage, MemberDetailsPage => ChargeDMemberDetailsPage}
<<<<<<< HEAD
import pages.chargeG.{ChargeAmountsPage, ChargeDetailsPage => ChargeGDetailsPage, MemberDetailsPage => ChargeGMemberDetailsPage}
=======
>>>>>>> 6d03cebb
import pages.chargeF.ChargeDetailsPage
import play.api.i18n.Messages
import uk.gov.hmrc.viewmodels.SummaryList._
import uk.gov.hmrc.viewmodels.Text.Literal
import uk.gov.hmrc.viewmodels._
import utils.CheckYourAnswersHelper._

class CheckYourAnswersHelper(userAnswers: UserAnswers, srn: String)(implicit messages: Messages) {

<<<<<<< HEAD
  def chargeGDate(index: Int): Option[Row] = userAnswers.get(pages.chargeG.ChargeDetailsPage(index)) map {
    answer =>
      Row(
        key     = Key(msg"chargeG.chargeDetails.qropsTransferDate.checkYourAnswersLabel", classes = Seq("govuk-!-width-one-half")),
        value   = Value(Literal(answer.qropsTransferDate.format(dateFormatter))),
        actions = List(
          Action(
            content            = msg"site.edit",
            href               = controllers.chargeG.routes.ChargeDetailsController.onPageLoad(CheckMode, srn, index).url,
            visuallyHiddenText = Some(msg"site.edit.hidden".withArgs(msg"chargeG.chargeDetails.qropsTransferDate.visuallyHidden.checkYourAnswersLabel"))
          )
        )
      )
  }

  def chargeGQROPSReferenceNumber(index: Int): Option[Row] = userAnswers.get(pages.chargeG.ChargeDetailsPage(index)) map {
    answer =>
      Row(
        key     = Key(msg"chargeG.chargeDetails.GQROPSReferenceNumber.checkYourAnswersLabel", classes = Seq("govuk-!-width-one-half")),
        value   = Value(Literal(answer.qropsReferenceNumber)),
        actions = List(
          Action(
            content            = msg"site.edit",
            href               = controllers.chargeG.routes.ChargeDetailsController.onPageLoad(CheckMode, srn, index).url,
            visuallyHiddenText = Some(msg"site.edit.hidden".withArgs(msg"chargeG.chargeDetails.qropsReferenceNumber.visuallyHidden.checkYourAnswersLabel"))
=======
  def sponsoringIndividualDetails: Option[Row] = userAnswers.get(SponsoringIndividualDetailsPage) map {
    answer =>
      Row(
        key     = Key(msg"sponsoringIndividualDetails.checkYourAnswersLabel", classes = Seq("govuk-!-width-one-half")),
        value   = Value(lit"$answer"),
        actions = List(
          Action(
            content            = msg"site.edit",
            href               = controllers.chargeC.routes.SponsoringIndividualDetailsController.onPageLoad(CheckMode, srn).url,
            visuallyHiddenText = Some(msg"site.edit.hidden".withArgs(msg"sponsoringIndividualDetails.checkYourAnswersLabel"))
>>>>>>> 6d03cebb
          )
        )
      )
  }

  def sponsoringEmployerAddress: Option[Row] = userAnswers.get(SponsoringEmployerAddressPage) map {
    answer =>
      Row(
        key     = Key(msg"sponsoringEmployerAddress.checkYourAnswersLabel", classes = Seq("govuk-!-width-one-half")),
        value   = Value(lit"$answer"),
        actions = List(
          Action(
            content            = msg"site.edit",
            href               = controllers.chargeC.routes.SponsoringEmployerAddressController.onPageLoad(CheckMode, srn).url,
            visuallyHiddenText = Some(msg"site.edit.hidden".withArgs(msg"sponsoringEmployerAddress.checkYourAnswersLabel"))
          )
        )
      )
  }

  def sponsoringOrganisationDetails: Option[Row] = userAnswers.get(SponsoringOrganisationDetailsPage) map {
    answer =>
      Row(
        key     = Key(msg"chargeC.sponsoringOrganisationDetails.checkYourAnswersLabel", classes = Seq("govuk-!-width-one-half")),
        value   = Value(lit"$answer"),
        actions = List(
          Action(
            content            = msg"site.edit",
            href               = controllers.chargeC.routes.SponsoringOrganisationDetailsController.onPageLoad(CheckMode, srn).url,
            visuallyHiddenText = Some(msg"site.edit.hidden".withArgs(msg"chargeC.sponsoringOrganisationDetails.checkYourAnswersLabel"))
          )
        )
      )
  }

  def isSponsoringEmployerIndividual: Option[Row] = userAnswers.get(IsSponsoringEmployerIndividualPage) map {
    answer =>
      Row(
        key     = Key(msg"chargeC.isSponsoringEmployerIndividual.checkYourAnswersLabel", classes = Seq("govuk-!-width-one-half")),
        value   = Value(yesOrNo(answer)),
        actions = List(
          Action(
            content            = msg"site.edit",
            href               = controllers.chargeC.routes.IsSponsoringEmployerIndividualController.onPageLoad(CheckMode, srn).url,
            visuallyHiddenText = Some(msg"site.edit.hidden".withArgs(msg"chargeC.isSponsoringEmployerIndividual.checkYourAnswersLabel"))
          )
        )
      )
  }

  def chargeFDate: Option[Row] = userAnswers.get(ChargeDetailsPage) map {
    answer =>
      Row(
        key = Key(msg"chargeF.chargeDetails.date.checkYourAnswersLabel", classes = Seq("govuk-!-width-one-half")),
        value = Value(Literal(answer.deRegistrationDate.format(dateFormatter)),classes = Seq("govuk-!-width-one-quarter")),
        actions = List(
          Action(
            content = msg"site.edit",
            href = controllers.chargeF.routes.ChargeDetailsController.onPageLoad(CheckMode, srn).url,
            visuallyHiddenText = Some(msg"site.edit.hidden".withArgs(msg"chargeF.chargeDetails.date.visuallyHidden.checkYourAnswersLabel"))
          )
        )
      )
  }

  def chargeFAmount: Option[Row] = userAnswers.get(pages.chargeF.ChargeDetailsPage) map {
    answer =>
      Row(
        key = Key(msg"chargeF.chargeDetails.amount.checkYourAnswersLabel",  classes = Seq("govuk-!-width-one-half")),
        value = Value(Literal(s"£${formatBigDecimalAsString(answer.amountTaxDue)}"),classes = Seq("govuk-!-width-one-quarter")),
        actions = List(
          Action(
            content = msg"site.edit",
            href = controllers.chargeF.routes.ChargeDetailsController.onPageLoad(CheckMode, srn).url,
            visuallyHiddenText = Some(msg"site.edit.hidden".withArgs(msg"chargeF.chargeDetails.amount.visuallyHidden.checkYourAnswersLabel"))
          )
        )
      )
  }

  def chargeAMembers: Option[Row] = userAnswers.get(pages.chargeA.ChargeDetailsPage) map {
    answer =>
      Row(
        key = Key(msg"chargeA.chargeDetails.numberOfMembers.checkYourAnswersLabel", classes = Seq("govuk-!-width-one-half")),
        value = Value(Literal(answer.numberOfMembers.toString),classes = Seq("govuk-!-width-one-quarter")),
        actions = List(
          Action(
            content = msg"site.edit",
            href = controllers.chargeA.routes.ChargeDetailsController.onPageLoad(CheckMode, srn).url,
            visuallyHiddenText = Some(msg"site.edit.hidden".withArgs(msg"chargeA.chargeDetails.numberOfMembers.visuallyHidden.checkYourAnswersLabel")
              )
          )
        )
      )
  }

  def chargeAAmountLowerRate: Option[Row] = userAnswers.get(pages.chargeA.ChargeDetailsPage) map {
    answer =>
      Row(
        key = Key(msg"chargeA.chargeDetails.amountLowerRate.checkYourAnswersLabel", classes = Seq("govuk-!-width-one-half")),
        value = Value(Literal(s"£${formatBigDecimalAsString(answer.totalAmtOfTaxDueAtLowerRate)}"),classes = Seq("govuk-!-width-one-quarter")),
        actions = List(
          Action(
            content = msg"site.edit",
            href = controllers.chargeA.routes.ChargeDetailsController.onPageLoad(CheckMode, srn).url,
            visuallyHiddenText = Some(msg"site.edit.hidden".withArgs(msg"chargeA.chargeDetails.amountLowerRate.visuallyHidden.checkYourAnswersLabel"))
          )
        )
      )
  }

  def chargeAAmountHigherRate: Option[Row] = userAnswers.get(pages.chargeA.ChargeDetailsPage) map {
    answer =>
      Row(
        key = Key(msg"chargeA.chargeDetails.amountHigherRate.checkYourAnswersLabel", classes = Seq("govuk-!-width-one-half")),
        value = Value(Literal(s"£${formatBigDecimalAsString(answer.totalAmtOfTaxDueAtHigherRate)}"),classes = Seq("govuk-!-width-one-quarter")),
        actions = List(
          Action(
            content = msg"site.edit",
            href = controllers.chargeA.routes.ChargeDetailsController.onPageLoad(CheckMode, srn).url,
            visuallyHiddenText = Some(msg"site.edit.hidden".withArgs(msg"chargeA.chargeDetails.amountHigherRate.visuallyHidden.checkYourAnswersLabel"))
          )
        )
      )
  }

  def total(total:BigDecimal) = Row(Key(msg"total", classes = Seq("govuk-!-width-one-half", "govuk-table__cell--numeric","govuk-!-font-weight-bold")),
    value = Value(Literal(s"£${formatBigDecimalAsString(total)}"))
  )

  def chargeBDetails: Option[Seq[Row]] = userAnswers.get(ChargeBDetailsPage) map {
    answer =>
      Seq(
        Row(
        key = Key(msg"chargeB.numberOfDeceased.checkYourAnswersLabel", classes = Seq("govuk-!-width-one-half")),
        value = Value(Literal(answer.numberOfDeceased.toString),classes = Seq("govuk-!-width-one-quarter")),
        actions = List(
          Action(
            content = msg"site.edit",
            href = controllers.chargeB.routes.ChargeDetailsController.onPageLoad(CheckMode, srn).url,
            visuallyHiddenText = Some(msg"site.edit.hidden".withArgs(msg"chargeB.numberOfDeceased.visuallyHidden.checkYourAnswersLabel"))
          )
        )
      ),
        Row(
          key = Key(msg"chargeB.totalTaxDue.checkYourAnswersLabel", classes = Seq("govuk-!-width-one-half")),
          value = Value(Literal(s"£${formatBigDecimalAsString(answer.amountTaxDue)}"),classes = Seq("govuk-!-width-one-quarter")),
          actions = List(
            Action(
              content = msg"site.edit",
              href = controllers.chargeB.routes.ChargeDetailsController.onPageLoad(CheckMode, srn).url,
              visuallyHiddenText = Some(msg"site.edit.hidden".withArgs(msg"chargeB.totalTaxDue.visuallyHidden.checkYourAnswersLabel"))
            )
          )
        )
      )

  }

  def chargeEMemberDetails(index: Int): Option[Seq[Row]] = userAnswers.get(MemberDetailsPage(index)) map {
    answer =>
      Seq(
        Row(
          key = Key(msg"cya.memberName.label", classes = Seq("govuk-!-width-one-half")),
          value = Value(Literal(answer.fullName.toString),classes = Seq("govuk-!-width-one-third")),
          actions = List(
            Action(
              content = msg"site.edit",
              href = controllers.chargeE.routes.MemberDetailsController.onPageLoad(CheckMode, srn, index).url,
              visuallyHiddenText = Some(msg"visuallyHidden.memberName.label")
            )
          )
        ),
        Row(
          key = Key(msg"cya.nino.label".withArgs(answer.fullName), classes = Seq("govuk-!-width-one-half")),
          value = Value(Literal(answer.nino),classes = Seq("govuk-!-width-one-third")),
          actions = List(
            Action(
              content = msg"site.edit",
              href = controllers.chargeE.routes.MemberDetailsController.onPageLoad(CheckMode, srn, index).url,
              visuallyHiddenText = Some(msg"site.edit.hidden".withArgs(msg"cya.nino.label".withArgs(answer.fullName)))
            )
          )
        )
      )

  }

  def chargeETaxYear(index: Int): Option[Seq[Row]] = userAnswers.get(AnnualAllowanceYearPage(index)) map {
    answer =>
      Seq(
        Row(
          key = Key(msg"chargeE.cya.taxYear.label", classes = Seq("govuk-!-width-one-half")),
          value = Value(YearRange.getLabel(answer), classes = Seq("govuk-!-width-one-third")),
          actions = List(
            Action(
              content = msg"site.edit",
              href = controllers.chargeE.routes.AnnualAllowanceYearController.onPageLoad(CheckMode, srn, index).url,
              visuallyHiddenText = Some(msg"chargeE.visuallyHidden.taxYear.label")
            )
          )
        )
      )

  }


  def chargeEDetails(index: Int): Option[Seq[Row]] = userAnswers.get(ChargeEDetailsPage(index)) map {
    answer =>
      Seq(
        Row(
          key = Key(msg"chargeEDetails.chargeAmount.label", classes = Seq("govuk-!-width-one-half")),
          value = Value(Literal(s"£${formatBigDecimalAsString(answer.chargeAmount)}"), classes = Seq("govuk-!-width-one-third")),
          actions = List(
            Action(
              content = msg"site.edit",
              href = controllers.chargeE.routes.ChargeDetailsController.onPageLoad(CheckMode, srn, index).url,
              visuallyHiddenText = Some(msg"chargeE.visuallyHidden.chargeAmount.label")
            )
          )
        ),
        Row(
          key = Key(msg"chargeEDetails.dateNoticeReceived.label", classes = Seq("govuk-!-width-one-half")),
          value = Value(Literal(answer.dateNoticeReceived.format(dateFormatter)), classes = Seq("govuk-!-width-one-third")),
          actions = List(
            Action(
              content = msg"site.edit",
              href = controllers.chargeE.routes.ChargeDetailsController.onPageLoad(CheckMode, srn, index).url,
              visuallyHiddenText = Some(msg"chargeE.visuallyHidden.dateNoticeReceived.label")
            )
          )
        ),
        Row(
          key = Key(msg"chargeE.cya.mandatoryPayment.label", classes = Seq("govuk-!-width-one-half")),
          value = Value(yesOrNo(answer.isPaymentMandatory), classes = Seq("govuk-!-width-one-third")),
          actions = List(
            Action(
              content = msg"site.edit",
              href = controllers.chargeE.routes.ChargeDetailsController.onPageLoad(CheckMode, srn, index).url,
              visuallyHiddenText = Some(msg"chargeE.visuallyHidden.isPaymentMandatory.label")
            )
          )
        )
      )
  }

  def chargeDMemberDetails(index: Int): Option[Seq[Row]] = userAnswers.get(ChargeDMemberDetailsPage(index)) map {
    answer =>
      Seq(
        Row(
          key = Key(msg"cya.memberName.label", classes = Seq("govuk-!-width-one-half")),
          value = Value(Literal(answer.fullName.toString),classes = Seq("govuk-!-width-one-third")),
          actions = List(
            Action(
              content = msg"site.edit",
              href = controllers.chargeD.routes.MemberDetailsController.onPageLoad(CheckMode, srn, index).url,
              visuallyHiddenText = Some(msg"visuallyHidden.memberName.label")
            )
          )
        ),
        Row(
          key = Key(msg"cya.nino.label".withArgs(answer.fullName), classes = Seq("govuk-!-width-one-half")),
          value = Value(Literal(answer.nino),classes = Seq("govuk-!-width-one-third")),
          actions = List(
            Action(
              content = msg"site.edit",
              href = controllers.chargeD.routes.MemberDetailsController.onPageLoad(CheckMode, srn, index).url,
              visuallyHiddenText = Some(msg"cya.nino.label".withArgs(answer.fullName))
            )
          )
        )
      )
  }

  def chargeDDetails(index: Int): Option[Seq[Row]] = userAnswers.get(ChargeDDetailsPage(index)) map {
    answer =>
      Seq(

        Row(
          key = Key(msg"chargeDDetails.dateOfEvent.label", classes = Seq("govuk-!-width-one-half")),
          value = Value(Literal(answer.dateOfEvent.format(dateFormatter)), classes = Seq("govuk-!-width-one-third")),
          actions = List(
            Action(
              content = msg"site.edit",
              href = controllers.chargeD.routes.ChargeDetailsController.onPageLoad(CheckMode, srn, index).url,
              visuallyHiddenText = Some(msg"chargeDDetails.dateOfEvent.visuallyHidden.label")
            )
          )
        ),
        Row(
          key = Key(msg"taxAt25Percent.label", classes = Seq("govuk-!-width-one-half")),
          value = Value(Literal(s"£${formatBigDecimalAsString(answer.taxAt25Percent)}"), classes = Seq("govuk-!-width-one-third")),
          actions = List(
            Action(
              content = msg"site.edit",
              href = controllers.chargeD.routes.ChargeDetailsController.onPageLoad(CheckMode, srn, index).url,
              visuallyHiddenText = Some(msg"taxAt25Percent.visuallyHidden.label")
            )
          )
        ),
        Row(
          key = Key(msg"taxAt55Percent.label", classes = Seq("govuk-!-width-one-half")),
          value = Value(Literal(s"£${formatBigDecimalAsString(answer.taxAt55Percent)}"), classes = Seq("govuk-!-width-one-third")),
          actions = List(
            Action(
              content = msg"site.edit",
              href = controllers.chargeD.routes.ChargeDetailsController.onPageLoad(CheckMode, srn, index).url,
              visuallyHiddenText = Some(msg"taxAt55Percent.visuallyHidden.label")
            )
          )
        )
      )
  }

  def chargeGMemberDetails(index: Int): Option[Seq[Row]] = userAnswers.get(ChargeGMemberDetailsPage(index)) map {
    answer =>
      Seq(
        Row(
          key = Key(msg"cya.memberName.label", classes = Seq("govuk-!-width-one-half")),
          value = Value(Literal(answer.fullName.toString),classes = Seq("govuk-!-width-one-third")),
          actions = List(
            Action(
              content = msg"site.edit",
              href = controllers.chargeG.routes.MemberDetailsController.onPageLoad(CheckMode, srn, index).url,
              visuallyHiddenText = Some(msg"visuallyHidden.memberName.label")
            )
          )
        ),
        Row(
          key = Key(msg"dob.cya.label".withArgs(answer.fullName), classes = Seq("govuk-!-width-one-half")),
          value = Value(Literal(answer.dob.format(dateFormatter)), classes = Seq("govuk-!-width-one-third")),
          actions = List(
            Action(
              content = msg"site.edit",
              href = controllers.chargeG.routes.MemberDetailsController.onPageLoad(CheckMode, srn, index).url,
              visuallyHiddenText = Some(msg"dob.cya.label".withArgs(answer.fullName))
            )
          )
        ),
        Row(
          key = Key(msg"cya.nino.label".withArgs(answer.fullName), classes = Seq("govuk-!-width-one-half")),
          value = Value(Literal(answer.nino),classes = Seq("govuk-!-width-one-third")),
          actions = List(
            Action(
              content = msg"site.edit",
              href = controllers.chargeG.routes.MemberDetailsController.onPageLoad(CheckMode, srn, index).url,
              visuallyHiddenText = Some(msg"cya.nino.label".withArgs(answer.fullName))
            )
          )
        )
      )
  }

  def chargeGDetails(index: Int): Option[Seq[Row]] = userAnswers.get(ChargeGDetailsPage(index)) map {
    answer =>
      Seq(
        Row(
          key = Key(msg"chargeG.chargeDetails.qropsReferenceNumber.label", classes = Seq("govuk-!-width-one-half")),
          value = Value(Literal(answer.qropsReferenceNumber), classes = Seq("govuk-!-width-one-third")),
          actions = List(
            Action(
              content = msg"site.edit",
              href = controllers.chargeG.routes.ChargeDetailsController.onPageLoad(CheckMode, srn, index).url,
              visuallyHiddenText = Some(msg"chargeGDetails.qropsReferenceNumber.visuallyHidden.label")
            )
          )
        ),
        Row(
          key = Key(msg"chargeG.chargeDetails.qropsTransferDate.label", classes = Seq("govuk-!-width-one-half")),
          value = Value(Literal(answer.qropsTransferDate.format(dateFormatter)), classes = Seq("govuk-!-width-one-third")),
          actions = List(
            Action(
              content = msg"site.edit",
              href = controllers.chargeG.routes.ChargeDetailsController.onPageLoad(CheckMode, srn, index).url,
              visuallyHiddenText = Some(msg"chargeGDetails.qropsTransferDate.visuallyHidden.label")
            )
          )
        )
      )
  }

  def chargeGAmounts(index: Int): Option[Seq[Row]] = userAnswers.get(ChargeAmountsPage(index)) map {
    answer =>
      Seq(
        Row(
          key = Key(msg"chargeG.chargeAmount.transferred", classes = Seq("govuk-!-width-one-half")),
          value = Value(Literal(s"£${formatBigDecimalAsString(answer.amountTransferred)}"), classes = Seq("govuk-!-width-one-third")),
          actions = List(
            Action(
              content = msg"site.edit",
              href = controllers.chargeG.routes.ChargeAmountsController.onPageLoad(CheckMode, srn, index).url,
              visuallyHiddenText = Some(msg"chargeG.chargeAmount.transferred.visuallyHidden.label")
            )
          )
        ),
        Row(
          key = Key(msg"chargeG.chargeAmount.taxDue", classes = Seq("govuk-!-width-one-half")),
          value = Value(Literal(s"£${formatBigDecimalAsString(answer.amountTaxDue)}"), classes = Seq("govuk-!-width-one-thirdt run" +
            "")),
          actions = List(
            Action(
              content = msg"site.edit",
              href = controllers.chargeG.routes.ChargeAmountsController.onPageLoad(CheckMode, srn, index).url,
              visuallyHiddenText = Some(msg"chargeG.chargeAmount.taxDue.visuallyHidden.label")
            )
          )
        )
      )
  }

  private def yesOrNo(answer: Boolean): Content =
    if (answer) {
      msg"site.yes"
    } else {
      msg"site.no"
    }
}

object CheckYourAnswersHelper {
  private val decimalFormat = new DecimalFormat("0.00")
  private val dateFormatter = DateTimeFormatter.ofPattern("d/M/yyyy")

  def formatBigDecimalAsString(bd:BigDecimal):String = decimalFormat.format(bd)
}<|MERGE_RESOLUTION|>--- conflicted
+++ resolved
@@ -24,10 +24,8 @@
 import pages.chargeC.{IsSponsoringEmployerIndividualPage, SponsoringEmployerAddressPage, SponsoringIndividualDetailsPage, SponsoringOrganisationDetailsPage}
 import pages.chargeE.{AnnualAllowanceYearPage, MemberDetailsPage, ChargeDetailsPage => ChargeEDetailsPage}
 import pages.chargeD.{ChargeDetailsPage => ChargeDDetailsPage, MemberDetailsPage => ChargeDMemberDetailsPage}
-<<<<<<< HEAD
 import pages.chargeG.{ChargeAmountsPage, ChargeDetailsPage => ChargeGDetailsPage, MemberDetailsPage => ChargeGMemberDetailsPage}
-=======
->>>>>>> 6d03cebb
+import pages.chargeD.{ChargeDetailsPage => ChargeDDetailsPage, MemberDetailsPage => ChargeDMemberDetailsPage}
 import pages.chargeF.ChargeDetailsPage
 import play.api.i18n.Messages
 import uk.gov.hmrc.viewmodels.SummaryList._
@@ -37,7 +35,6 @@
 
 class CheckYourAnswersHelper(userAnswers: UserAnswers, srn: String)(implicit messages: Messages) {
 
-<<<<<<< HEAD
   def chargeGDate(index: Int): Option[Row] = userAnswers.get(pages.chargeG.ChargeDetailsPage(index)) map {
     answer =>
       Row(
@@ -63,7 +60,11 @@
             content            = msg"site.edit",
             href               = controllers.chargeG.routes.ChargeDetailsController.onPageLoad(CheckMode, srn, index).url,
             visuallyHiddenText = Some(msg"site.edit.hidden".withArgs(msg"chargeG.chargeDetails.qropsReferenceNumber.visuallyHidden.checkYourAnswersLabel"))
-=======
+          )
+        )
+      )
+  }
+
   def sponsoringIndividualDetails: Option[Row] = userAnswers.get(SponsoringIndividualDetailsPage) map {
     answer =>
       Row(
@@ -74,7 +75,6 @@
             content            = msg"site.edit",
             href               = controllers.chargeC.routes.SponsoringIndividualDetailsController.onPageLoad(CheckMode, srn).url,
             visuallyHiddenText = Some(msg"site.edit.hidden".withArgs(msg"sponsoringIndividualDetails.checkYourAnswersLabel"))
->>>>>>> 6d03cebb
           )
         )
       )
